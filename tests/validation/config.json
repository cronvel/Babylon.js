--- conflicted
+++ resolved
@@ -1,12 +1,5 @@
 ﻿{
     "root": "https://cdn.babylonjs.com",
-<<<<<<< HEAD
-    "tests": [        
-        {
-            "title": "Node material",
-            "playgroundId": "#WYM31D#3",
-            "referenceImage": "node-material.png"
-=======
     "tests": [    
         {
             "title": "Node material #1",
@@ -17,7 +10,6 @@
             "title": "Node material #2",
             "playgroundId": "#WYM31D#3",
             "referenceImage": "node-material2.png"
->>>>>>> 78909525
         },
         {
             "title": "Basis loader",
