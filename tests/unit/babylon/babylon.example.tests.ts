--- conflicted
+++ resolved
@@ -1,74 +1,63 @@
-/**
- * Describes the test suite.
- */
-describe('Example', function() {
-    /**
-     * Sets the timeout of all the tests to 10 seconds.
-     * Note the JavaScript function syntax in the describe callback.
-     * See https://mochajs.org/#arrow-functions
-     */
-    this.timeout(10000);
-
-    /**
-     * Loads the dependencies.
-     */
-    before(function(done) {
-        this.timeout(180000);
-        (BABYLONDEVTOOLS).Loader
-            .useDist()
-<<<<<<< HEAD
-=======
-            .testMode()
->>>>>>> a71f2d9b
-            .load(function() {
-                // Force apply promise polyfill for consistent behavior between PhantomJS, IE11, and other browsers.
-                BABYLON.PromisePolyfill.Apply(true);
-                done();
-            });
-    });
-
-    /**
-     * This test highlights different ways of using asserts from chai so that you can chose the syntax
-     * you prefer between should, expect, and assert.
-     */
-    describe('#ExponentOfTwo', () => {
-        it('should be expoent of two', () => {
-<<<<<<< HEAD
-            var result : boolean = BABYLON.Tools.IsExponentOfTwo(2);
-=======
-            var result: boolean = BABYLON.Tools.IsExponentOfTwo(2);
->>>>>>> a71f2d9b
-            expect(result).to.be.true;
-
-            result = BABYLON.Tools.IsExponentOfTwo(4);
-            result.should.be.true;
-
-            result = BABYLON.Tools.IsExponentOfTwo(8);
-            assert.isTrue(result);
-        });
-
-        it('should not be exponent of two', () => {
-<<<<<<< HEAD
-            var result : boolean = BABYLON.Tools.IsExponentOfTwo(3);
-=======
-            var result: boolean = BABYLON.Tools.IsExponentOfTwo(3);
->>>>>>> a71f2d9b
-            expect(result).to.be.false;
-
-            result = BABYLON.Tools.IsExponentOfTwo(6);
-            result.should.be.false;
-
-            result = BABYLON.Tools.IsExponentOfTwo(12);
-            assert.isFalse(result);
-        });
-    });
-
-    /**
-     * This test shows how to return an asynchronous operation with promises.
-     */
-    describe('#Promise', () => {
-        it('delay', () => {
-            return BABYLON.Tools.DelayAsync(100);
-        });
-    });
+/**
+ * Describes the test suite.
+ */
+describe('Example', function() {
+    /**
+     * Sets the timeout of all the tests to 10 seconds.
+     * Note the JavaScript function syntax in the describe callback.
+     * See https://mochajs.org/#arrow-functions
+     */
+    this.timeout(10000);
+
+    /**
+     * Loads the dependencies.
+     */
+    before(function(done) {
+        this.timeout(180000);
+        (BABYLONDEVTOOLS).Loader
+            .useDist()
+            .testMode()
+            .load(function() {
+                // Force apply promise polyfill for consistent behavior between PhantomJS, IE11, and other browsers.
+                BABYLON.PromisePolyfill.Apply(true);
+                done();
+            });
+    });
+
+    /**
+     * This test highlights different ways of using asserts from chai so that you can chose the syntax
+     * you prefer between should, expect, and assert.
+     */
+    describe('#ExponentOfTwo', () => {
+        it('should be expoent of two', () => {
+            var result: boolean = BABYLON.Tools.IsExponentOfTwo(2);
+            expect(result).to.be.true;
+
+            result = BABYLON.Tools.IsExponentOfTwo(4);
+            result.should.be.true;
+
+            result = BABYLON.Tools.IsExponentOfTwo(8);
+            assert.isTrue(result);
+        });
+
+        it('should not be exponent of two', () => {
+            var result: boolean = BABYLON.Tools.IsExponentOfTwo(3);
+            expect(result).to.be.false;
+
+            result = BABYLON.Tools.IsExponentOfTwo(6);
+            result.should.be.false;
+
+            result = BABYLON.Tools.IsExponentOfTwo(12);
+            assert.isFalse(result);
+        });
+    });
+
+    /**
+     * This test shows how to return an asynchronous operation with promises.
+     */
+    describe('#Promise', () => {
+        it('delay', () => {
+            return BABYLON.Tools.DelayAsync(100);
+        });
+    });
 });