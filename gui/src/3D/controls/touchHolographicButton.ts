--- conflicted
+++ resolved
@@ -1,412 +1,390 @@
-import { Nullable } from "babylonjs/types";
-import { Observer } from "babylonjs/Misc/observable";
-import { Vector3 } from "babylonjs/Maths/math.vector";
-import { StandardMaterial } from "babylonjs/Materials/standardMaterial";
-import { TransformNode } from "babylonjs/Meshes/transformNode";
-import { Mesh } from "babylonjs/Meshes/mesh";
-import { PlaneBuilder } from "babylonjs/Meshes/Builders/planeBuilder";
-import { BoxBuilder } from "babylonjs/Meshes/Builders/boxBuilder";
-import { FadeInOutBehavior } from "babylonjs/Behaviors/Meshes/fadeInOutBehavior";
-import { Scene } from "babylonjs/scene";
-import { FluentButtonMaterial } from "../materials/fluentButton/fluentButtonMaterial";
-import { StackPanel } from "../../2D/controls/stackPanel";
-import { Image } from "../../2D/controls/image";
-import { TextBlock } from "../../2D/controls/textBlock";
-import { AdvancedDynamicTexture } from "../../2D/advancedDynamicTexture";
-import { Control3D } from "./control3D";
-import { Color3 } from "babylonjs/Maths/math.color";
-import { TouchButton3D } from "./touchButton3D";
-import { AbstractMesh } from "babylonjs/Meshes/abstractMesh";
-import { SceneLoader } from "babylonjs/Loading/sceneLoader";
-
-/**
- * Class used to create a holographic button in 3D
- */
-export class TouchHolographicButton extends TouchButton3D {
-    /**
-     * Base Url for the button model.
-     */
-    public static MODEL_BASE_URL: string = "https://assets.babylonjs.com/meshes/MRTK/";
-    /**
-     * File name for the button model.
-     */
-    public static MODEL_FILENAME: string = "mrtk-fluent-button.glb";
-
-    private _backPlate: Mesh;
-    private _textPlate: Mesh;
-    private _frontPlate: AbstractMesh;
-    private _text: string;
-    private _imageUrl: string;
-    private _shareMaterials = true;
-    private _frontMaterial: FluentButtonMaterial;
-    private _backMaterial: StandardMaterial;
-    private _plateMaterial: StandardMaterial;
-    private _pickedPointObserver: Nullable<Observer<Nullable<Vector3>>>;
-    private _pointerHoverObserver: Nullable<Observer<Vector3>>;
-
-    // Tooltip
-    private _tooltipFade: Nullable<FadeInOutBehavior>;
-    private _tooltipTextBlock: Nullable<TextBlock>;
-    private _tooltipTexture: Nullable<AdvancedDynamicTexture>;
-    private _tooltipMesh: Nullable<Mesh>;
-    private _tooltipHoverObserver: Nullable<Observer<Control3D>>;
-    private _tooltipOutObserver: Nullable<Observer<Control3D>>;
-
-    private _disposeTooltip() {
-        this._tooltipFade = null;
-        if (this._tooltipTextBlock) {
-            this._tooltipTextBlock.dispose();
-        }
-        if (this._tooltipTexture) {
-            this._tooltipTexture.dispose();
-        }
-        if (this._tooltipMesh) {
-            this._tooltipMesh.dispose();
-        }
-        this.onPointerEnterObservable.remove(this._tooltipHoverObserver);
-        this.onPointerOutObservable.remove(this._tooltipOutObserver);
-    }
-
-    /**
-     * Rendering ground id of all the mesh in the button
-     */
-    public set renderingGroupId(id: number) {
-        this._backPlate.renderingGroupId = id;
-        this._textPlate.renderingGroupId = id;
-        this._frontPlate.renderingGroupId = id;
-
-        if (this._tooltipMesh) {
-            this._tooltipMesh.renderingGroupId = id;
-        }
-    }
-    public get renderingGroupId(): number {
-        return this._backPlate.renderingGroupId;
-    }
-
-    /**
-     * Text to be displayed on the tooltip shown when hovering on the button. When set to null tooltip is disabled. (Default: null)
-     */
-    public set tooltipText(text: Nullable<string>) {
-        if (!text) {
-            this._disposeTooltip();
-            return;
-        }
-        if (!this._tooltipFade) {
-            // Create tooltip with mesh and text
-            this._tooltipMesh = PlaneBuilder.CreatePlane("", { size: 1 }, this._backPlate._scene);
-            var tooltipBackground = PlaneBuilder.CreatePlane("", { size: 1, sideOrientation: Mesh.DOUBLESIDE }, this._backPlate._scene);
-            var mat = new StandardMaterial("", this._backPlate._scene);
-            mat.diffuseColor = Color3.FromHexString("#212121");
-            tooltipBackground.material = mat;
-            tooltipBackground.isPickable = false;
-            this._tooltipMesh.addChild(tooltipBackground);
-            tooltipBackground.position.z = 0.05;
-            this._tooltipMesh.scaling.y = 1 / 3;
-            this._tooltipMesh.position.y = 0.7;
-            this._tooltipMesh.position.z = -0.15;
-            this._tooltipMesh.isPickable = false;
-            this._tooltipMesh.parent = this._backPlate;
-
-            // Create text texture for the tooltip
-            this._tooltipTexture = AdvancedDynamicTexture.CreateForMesh(this._tooltipMesh);
-            this._tooltipTextBlock = new TextBlock();
-            this._tooltipTextBlock.scaleY = 3;
-            this._tooltipTextBlock.color = "white";
-            this._tooltipTextBlock.fontSize = 130;
-            this._tooltipTexture.addControl(this._tooltipTextBlock);
-
-            // Add hover action to tooltip
-            this._tooltipFade = new FadeInOutBehavior();
-            this._tooltipFade.delay = 500;
-            this._tooltipMesh.addBehavior(this._tooltipFade);
-            this._tooltipHoverObserver = this.onPointerEnterObservable.add(() => {
-                if (this._tooltipFade) {
-                    this._tooltipFade.fadeIn(true);
-                }
-            });
-            this._tooltipOutObserver = this.onPointerOutObservable.add(() => {
-                if (this._tooltipFade) {
-                    this._tooltipFade.fadeIn(false);
-                }
-            });
-        }
-        if (this._tooltipTextBlock) {
-            this._tooltipTextBlock.text = text;
-        }
-    }
-
-    public get tooltipText() {
-        if (this._tooltipTextBlock) {
-            return this._tooltipTextBlock.text;
-        }
-        return null;
-    }
-
-    /**
-     * Gets or sets text for the button
-     */
-    public get text(): string {
-        return this._text;
-    }
-
-    public set text(value: string) {
-        if (this._text === value) {
-            return;
-        }
-
-        this._text = value;
-        this._rebuildContent();
-    }
-
-    /**
-     * Gets or sets the image url for the button
-     */
-    public get imageUrl(): string {
-        return this._imageUrl;
-    }
-
-    public set imageUrl(value: string) {
-        if (this._imageUrl === value) {
-            return;
-        }
-
-        this._imageUrl = value;
-        this._rebuildContent();
-    }
-
-    /**
-     * Gets the back material used by this button
-     */
-    public get backMaterial(): StandardMaterial {
-        return this._backMaterial;
-    }
-
-    /**
-     * Gets the front material used by this button
-     */
-    public get frontMaterial(): FluentButtonMaterial {
-        return this._frontMaterial;
-    }
-
-    /**
-     * Gets the plate material used by this button
-     */
-    public get plateMaterial(): StandardMaterial {
-        return this._plateMaterial;
-    }
-
-    /**
-     * Gets a boolean indicating if this button shares its material with other HolographicButtons
-     */
-    public get shareMaterials(): boolean {
-        return this._shareMaterials;
-    }
-
-    /**
-     * Creates a new button
-     * @param name defines the control name
-     */
-    constructor(name?: string, shareMaterials = true) {
-        super(name);
-
-        this._shareMaterials = shareMaterials;
-
-        this.pointerEnterAnimation = () => {
-            this._frontMaterial.leftBlobEnable = true;
-            this._frontMaterial.rightBlobEnable = true;
-        };
-
-        this.pointerOutAnimation = () => {
-            this._frontMaterial.leftBlobEnable = false;
-            this._frontMaterial.rightBlobEnable = false;
-        };
-
-        this._pointerHoverObserver = this.onPointerMoveObservable.add((hoverPosition: Vector3) => {
-            this._frontMaterial.globalLeftIndexTipPosition = hoverPosition;
-        });
-    }
-
-    protected _getTypeName(): string {
-        return "TouchHolographicButton";
-    }
-
-    private _rebuildContent(): void {
-        this._disposeFacadeTexture();
-<<<<<<< HEAD
-        let panel = new StackPanel();
-        panel.isVertical = true;
-
-        if (this._imageUrl) {
-            let image = new Image();
-            image.source = this._imageUrl;
-            image.paddingTop = "40px";
-            image.height = "180px";
-            image.width = "100px";
-            image.paddingBottom = "40px";
-            panel.addControl(image);
-        }
-=======
-
-        if (DomManagement.IsDocumentAvailable() && !!document.createElement) {
-            let panel = new StackPanel();
-            panel.isVertical = true;
-
-            if (this._imageUrl) {
-                let image = new Image();
-                image.source = this._imageUrl;
-                image.paddingTop = "40px";
-                image.height = "180px";
-                image.width = "100px";
-                image.paddingBottom = "40px";
-                panel.addControl(image);
-            }
-
-            if (this._text) {
-                let text = new TextBlock();
-                text.text = this._text;
-                text.color = "white";
-                text.height = "30px";
-                text.fontSize = 24;
-                panel.addControl(text);
-            }
->>>>>>> a61ab558
-
-        if (this._text) {
-            let text = new TextBlock();
-            text.text = this._text;
-            text.color = "white";
-            text.height = "30px";
-            text.fontSize = 24;
-            panel.addControl(text);
-        }
-
-        this.content = panel;
-    }
-
-    // Mesh association
-    protected _createNode(scene: Scene): TransformNode {
-        const collisionMesh = BoxBuilder.CreateBox((this.name ?? "TouchHolographicButton") + "_CollisionMesh", {
-            width: 1.0,
-            height: 1.0,
-            depth: 1.0,
-        }, scene);
-        collisionMesh.isPickable = true;
-        collisionMesh.isNearPickable = true;
-        collisionMesh.visibility = 0;
-        collisionMesh.scaling = new Vector3(0.032, 0.032, 0.016);
-
-        SceneLoader.ImportMeshAsync(
-            undefined,
-            TouchHolographicButton.MODEL_BASE_URL,
-            TouchHolographicButton.MODEL_FILENAME,
-            scene)
-            .then((result) => {
-                var importedFrontPlate = result.meshes[1];
-                importedFrontPlate.name = `${this.name}_frontPlate`;
-                importedFrontPlate.isPickable = false;
-                importedFrontPlate.parent = collisionMesh;
-                if (!!this._frontMaterial) {
-                    importedFrontPlate.material = this._frontMaterial;
-                }
-                this._frontPlate = importedFrontPlate;
-            });
-
-        const backPlateDepth = 0.04;
-        this._backPlate = BoxBuilder.CreateBox(
-            this.name + "BackMesh",
-            {
-                width: 1.0,
-                height: 1.0,
-                depth: backPlateDepth,
-            },
-            scene
-        );
-
-        this._backPlate.parent = collisionMesh;
-        this._backPlate.position.z = 0.5 - backPlateDepth / 2;
-        this._backPlate.isPickable = false;
-
-        this._textPlate = <Mesh>super._createNode(scene);
-        this._textPlate.parent = collisionMesh;
-        this._textPlate.position.z = 0;
-        this._textPlate.isPickable = false;
-
-        this.collisionMesh = collisionMesh;
-        this.collidableFrontDirection = this._backPlate.forward.negate(); // Mesh is facing the wrong way
-
-        return collisionMesh;
-    }
-
-    protected _applyFacade(facadeTexture: AdvancedDynamicTexture) {
-        this._plateMaterial.emissiveTexture = facadeTexture;
-        this._plateMaterial.opacityTexture = facadeTexture;
-        this._plateMaterial.diffuseColor = new Color3(0.4, 0.4, 0.4);
-    }
-
-    private _createBackMaterial(mesh: Mesh) {
-        this._backMaterial = new StandardMaterial(this.name + "Back Material", mesh.getScene());
-        this._backMaterial.diffuseColor = new Color3(0.5, 0.5, 0.5);
-    }
-
-    private _createFrontMaterial(mesh: Mesh) {
-        this._frontMaterial = new FluentButtonMaterial(this.name + "Front Material", mesh.getScene());
-    }
-
-    private _createPlateMaterial(mesh: Mesh) {
-        this._plateMaterial = new StandardMaterial(this.name + "Plate Material", mesh.getScene());
-        this._plateMaterial.specularColor = Color3.Black();
-    }
-
-    protected _affectMaterial(mesh: Mesh) {
-        // Back
-        if (this._shareMaterials) {
-            if (!this._host._touchSharedMaterials["backFluentMaterial"]) {
-                this._createBackMaterial(mesh);
-                this._host._touchSharedMaterials["backFluentMaterial"] = this._backMaterial;
-            } else {
-                this._backMaterial = this._host._touchSharedMaterials["backFluentMaterial"] as StandardMaterial;
-            }
-
-            // Front
-            if (!this._host._touchSharedMaterials["frontFluentMaterial"]) {
-                this._createFrontMaterial(mesh);
-                this._host._touchSharedMaterials["frontFluentMaterial"] = this._frontMaterial;
-            } else {
-                this._frontMaterial = this._host._touchSharedMaterials["frontFluentMaterial"] as FluentButtonMaterial;
-            }
-        } else {
-            this._createBackMaterial(mesh);
-            this._createFrontMaterial(mesh);
-        }
-
-        this._createPlateMaterial(mesh);
-        this._backPlate.material = this._backMaterial;
-        this._textPlate.material = this._plateMaterial;
-        if (!!this._frontPlate) {
-            this._frontPlate.material = this._frontMaterial;
-        }
-
-        this._rebuildContent();
-    }
-
-    /**
-     * Releases all associated resources
-     */
-    public dispose() {
-        super.dispose(); // will dispose main mesh ie. back plate
-
-        this._disposeTooltip();
-        this.onPointerMoveObservable.remove(this._pointerHoverObserver);
-
-        if (!this.shareMaterials) {
-            this._backMaterial.dispose();
-            this._frontMaterial.dispose();
-            this._plateMaterial.dispose();
-
-            if (this._pickedPointObserver) {
-                this._host.onPickedPointChangedObservable.remove(this._pickedPointObserver);
-                this._pickedPointObserver = null;
-            }
-        }
-    }
-}
+import { Nullable } from "babylonjs/types";
+import { Observer } from "babylonjs/Misc/observable";
+import { Vector3 } from "babylonjs/Maths/math.vector";
+import { StandardMaterial } from "babylonjs/Materials/standardMaterial";
+import { TransformNode } from "babylonjs/Meshes/transformNode";
+import { Mesh } from "babylonjs/Meshes/mesh";
+import { PlaneBuilder } from "babylonjs/Meshes/Builders/planeBuilder";
+import { BoxBuilder } from "babylonjs/Meshes/Builders/boxBuilder";
+import { FadeInOutBehavior } from "babylonjs/Behaviors/Meshes/fadeInOutBehavior";
+import { Scene } from "babylonjs/scene";
+import { FluentButtonMaterial } from "../materials/fluentButton/fluentButtonMaterial";
+import { StackPanel } from "../../2D/controls/stackPanel";
+import { Image } from "../../2D/controls/image";
+import { TextBlock } from "../../2D/controls/textBlock";
+import { AdvancedDynamicTexture } from "../../2D/advancedDynamicTexture";
+import { Control3D } from "./control3D";
+import { Color3 } from "babylonjs/Maths/math.color";
+import { TouchButton3D } from "./touchButton3D";
+import { AbstractMesh } from "babylonjs/Meshes/abstractMesh";
+import { SceneLoader } from "babylonjs/Loading/sceneLoader";
+import { DomManagement } from "babylonjs/Misc/domManagement";
+
+/**
+ * Class used to create a holographic button in 3D
+ */
+export class TouchHolographicButton extends TouchButton3D {
+    /**
+     * Base Url for the button model.
+     */
+    public static MODEL_BASE_URL: string = "https://assets.babylonjs.com/meshes/MRTK/";
+    /**
+     * File name for the button model.
+     */
+    public static MODEL_FILENAME: string = "mrtk-fluent-button.glb";
+
+    private _backPlate: Mesh;
+    private _textPlate: Mesh;
+    private _frontPlate: AbstractMesh;
+    private _text: string;
+    private _imageUrl: string;
+    private _shareMaterials = true;
+    private _frontMaterial: FluentButtonMaterial;
+    private _backMaterial: StandardMaterial;
+    private _plateMaterial: StandardMaterial;
+    private _pickedPointObserver: Nullable<Observer<Nullable<Vector3>>>;
+    private _pointerHoverObserver: Nullable<Observer<Vector3>>;
+
+    // Tooltip
+    private _tooltipFade: Nullable<FadeInOutBehavior>;
+    private _tooltipTextBlock: Nullable<TextBlock>;
+    private _tooltipTexture: Nullable<AdvancedDynamicTexture>;
+    private _tooltipMesh: Nullable<Mesh>;
+    private _tooltipHoverObserver: Nullable<Observer<Control3D>>;
+    private _tooltipOutObserver: Nullable<Observer<Control3D>>;
+
+    private _disposeTooltip() {
+        this._tooltipFade = null;
+        if (this._tooltipTextBlock) {
+            this._tooltipTextBlock.dispose();
+        }
+        if (this._tooltipTexture) {
+            this._tooltipTexture.dispose();
+        }
+        if (this._tooltipMesh) {
+            this._tooltipMesh.dispose();
+        }
+        this.onPointerEnterObservable.remove(this._tooltipHoverObserver);
+        this.onPointerOutObservable.remove(this._tooltipOutObserver);
+    }
+
+    /**
+     * Rendering ground id of all the mesh in the button
+     */
+    public set renderingGroupId(id: number) {
+        this._backPlate.renderingGroupId = id;
+        this._textPlate.renderingGroupId = id;
+        this._frontPlate.renderingGroupId = id;
+
+        if (this._tooltipMesh) {
+            this._tooltipMesh.renderingGroupId = id;
+        }
+    }
+    public get renderingGroupId(): number {
+        return this._backPlate.renderingGroupId;
+    }
+
+    /**
+     * Text to be displayed on the tooltip shown when hovering on the button. When set to null tooltip is disabled. (Default: null)
+     */
+    public set tooltipText(text: Nullable<string>) {
+        if (!text) {
+            this._disposeTooltip();
+            return;
+        }
+        if (!this._tooltipFade) {
+            // Create tooltip with mesh and text
+            this._tooltipMesh = PlaneBuilder.CreatePlane("", { size: 1 }, this._backPlate._scene);
+            var tooltipBackground = PlaneBuilder.CreatePlane("", { size: 1, sideOrientation: Mesh.DOUBLESIDE }, this._backPlate._scene);
+            var mat = new StandardMaterial("", this._backPlate._scene);
+            mat.diffuseColor = Color3.FromHexString("#212121");
+            tooltipBackground.material = mat;
+            tooltipBackground.isPickable = false;
+            this._tooltipMesh.addChild(tooltipBackground);
+            tooltipBackground.position.z = 0.05;
+            this._tooltipMesh.scaling.y = 1 / 3;
+            this._tooltipMesh.position.y = 0.7;
+            this._tooltipMesh.position.z = -0.15;
+            this._tooltipMesh.isPickable = false;
+            this._tooltipMesh.parent = this._backPlate;
+
+            // Create text texture for the tooltip
+            this._tooltipTexture = AdvancedDynamicTexture.CreateForMesh(this._tooltipMesh);
+            this._tooltipTextBlock = new TextBlock();
+            this._tooltipTextBlock.scaleY = 3;
+            this._tooltipTextBlock.color = "white";
+            this._tooltipTextBlock.fontSize = 130;
+            this._tooltipTexture.addControl(this._tooltipTextBlock);
+
+            // Add hover action to tooltip
+            this._tooltipFade = new FadeInOutBehavior();
+            this._tooltipFade.delay = 500;
+            this._tooltipMesh.addBehavior(this._tooltipFade);
+            this._tooltipHoverObserver = this.onPointerEnterObservable.add(() => {
+                if (this._tooltipFade) {
+                    this._tooltipFade.fadeIn(true);
+                }
+            });
+            this._tooltipOutObserver = this.onPointerOutObservable.add(() => {
+                if (this._tooltipFade) {
+                    this._tooltipFade.fadeIn(false);
+                }
+            });
+        }
+        if (this._tooltipTextBlock) {
+            this._tooltipTextBlock.text = text;
+        }
+    }
+
+    public get tooltipText() {
+        if (this._tooltipTextBlock) {
+            return this._tooltipTextBlock.text;
+        }
+        return null;
+    }
+
+    /**
+     * Gets or sets text for the button
+     */
+    public get text(): string {
+        return this._text;
+    }
+
+    public set text(value: string) {
+        if (this._text === value) {
+            return;
+        }
+
+        this._text = value;
+        this._rebuildContent();
+    }
+
+    /**
+     * Gets or sets the image url for the button
+     */
+    public get imageUrl(): string {
+        return this._imageUrl;
+    }
+
+    public set imageUrl(value: string) {
+        if (this._imageUrl === value) {
+            return;
+        }
+
+        this._imageUrl = value;
+        this._rebuildContent();
+    }
+
+    /**
+     * Gets the back material used by this button
+     */
+    public get backMaterial(): StandardMaterial {
+        return this._backMaterial;
+    }
+
+    /**
+     * Gets the front material used by this button
+     */
+    public get frontMaterial(): FluentButtonMaterial {
+        return this._frontMaterial;
+    }
+
+    /**
+     * Gets the plate material used by this button
+     */
+    public get plateMaterial(): StandardMaterial {
+        return this._plateMaterial;
+    }
+
+    /**
+     * Gets a boolean indicating if this button shares its material with other HolographicButtons
+     */
+    public get shareMaterials(): boolean {
+        return this._shareMaterials;
+    }
+
+    /**
+     * Creates a new button
+     * @param name defines the control name
+     */
+    constructor(name?: string, shareMaterials = true) {
+        super(name);
+
+        this._shareMaterials = shareMaterials;
+
+        this.pointerEnterAnimation = () => {
+            this._frontMaterial.leftBlobEnable = true;
+            this._frontMaterial.rightBlobEnable = true;
+        };
+
+        this.pointerOutAnimation = () => {
+            this._frontMaterial.leftBlobEnable = false;
+            this._frontMaterial.rightBlobEnable = false;
+        };
+
+        this._pointerHoverObserver = this.onPointerMoveObservable.add((hoverPosition: Vector3) => {
+            this._frontMaterial.globalLeftIndexTipPosition = hoverPosition;
+        });
+    }
+
+    protected _getTypeName(): string {
+        return "TouchHolographicButton";
+    }
+
+    private _rebuildContent(): void {
+        this._disposeFacadeTexture();
+
+        if (DomManagement.IsDocumentAvailable() && !!document.createElement) {
+            let panel = new StackPanel();
+            panel.isVertical = true;
+
+            if (this._imageUrl) {
+                let image = new Image();
+                image.source = this._imageUrl;
+                image.paddingTop = "40px";
+                image.height = "180px";
+                image.width = "100px";
+                image.paddingBottom = "40px";
+                panel.addControl(image);
+            }
+
+            if (this._text) {
+                let text = new TextBlock();
+                text.text = this._text;
+                text.color = "white";
+                text.height = "30px";
+                text.fontSize = 24;
+                panel.addControl(text);
+            }
+
+            this.content = panel;
+        }
+    }
+
+    // Mesh association
+    protected _createNode(scene: Scene): TransformNode {
+        const collisionMesh = BoxBuilder.CreateBox((this.name ?? "TouchHolographicButton") + "_CollisionMesh", {
+            width: 1.0,
+            height: 1.0,
+            depth: 1.0,
+        }, scene);
+        collisionMesh.isPickable = true;
+        collisionMesh.isNearPickable = true;
+        collisionMesh.visibility = 0;
+        collisionMesh.scaling = new Vector3(0.032, 0.032, 0.016);
+
+        SceneLoader.ImportMeshAsync(
+            undefined,
+            TouchHolographicButton.MODEL_BASE_URL,
+            TouchHolographicButton.MODEL_FILENAME,
+            scene)
+            .then((result) => {
+                var importedFrontPlate = result.meshes[1];
+                importedFrontPlate.name = `${this.name}_frontPlate`;
+                importedFrontPlate.isPickable = false;
+                importedFrontPlate.parent = collisionMesh;
+                if (!!this._frontMaterial) {
+                    importedFrontPlate.material = this._frontMaterial;
+                }
+                this._frontPlate = importedFrontPlate;
+            });
+
+        const backPlateDepth = 0.04;
+        this._backPlate = BoxBuilder.CreateBox(
+            this.name + "BackMesh",
+            {
+                width: 1.0,
+                height: 1.0,
+                depth: backPlateDepth,
+            },
+            scene
+        );
+
+        this._backPlate.parent = collisionMesh;
+        this._backPlate.position.z = 0.5 - backPlateDepth / 2;
+        this._backPlate.isPickable = false;
+
+        this._textPlate = <Mesh>super._createNode(scene);
+        this._textPlate.parent = collisionMesh;
+        this._textPlate.position.z = 0;
+        this._textPlate.isPickable = false;
+
+        this.collisionMesh = collisionMesh;
+        this.collidableFrontDirection = this._backPlate.forward.negate(); // Mesh is facing the wrong way
+
+        return collisionMesh;
+    }
+
+    protected _applyFacade(facadeTexture: AdvancedDynamicTexture) {
+        this._plateMaterial.emissiveTexture = facadeTexture;
+        this._plateMaterial.opacityTexture = facadeTexture;
+        this._plateMaterial.diffuseColor = new Color3(0.4, 0.4, 0.4);
+    }
+
+    private _createBackMaterial(mesh: Mesh) {
+        this._backMaterial = new StandardMaterial(this.name + "Back Material", mesh.getScene());
+        this._backMaterial.diffuseColor = new Color3(0.5, 0.5, 0.5);
+    }
+
+    private _createFrontMaterial(mesh: Mesh) {
+        this._frontMaterial = new FluentButtonMaterial(this.name + "Front Material", mesh.getScene());
+    }
+
+    private _createPlateMaterial(mesh: Mesh) {
+        this._plateMaterial = new StandardMaterial(this.name + "Plate Material", mesh.getScene());
+        this._plateMaterial.specularColor = Color3.Black();
+    }
+
+    protected _affectMaterial(mesh: Mesh) {
+        // Back
+        if (this._shareMaterials) {
+            if (!this._host._touchSharedMaterials["backFluentMaterial"]) {
+                this._createBackMaterial(mesh);
+                this._host._touchSharedMaterials["backFluentMaterial"] = this._backMaterial;
+            } else {
+                this._backMaterial = this._host._touchSharedMaterials["backFluentMaterial"] as StandardMaterial;
+            }
+
+            // Front
+            if (!this._host._touchSharedMaterials["frontFluentMaterial"]) {
+                this._createFrontMaterial(mesh);
+                this._host._touchSharedMaterials["frontFluentMaterial"] = this._frontMaterial;
+            } else {
+                this._frontMaterial = this._host._touchSharedMaterials["frontFluentMaterial"] as FluentButtonMaterial;
+            }
+        } else {
+            this._createBackMaterial(mesh);
+            this._createFrontMaterial(mesh);
+        }
+
+        this._createPlateMaterial(mesh);
+        this._backPlate.material = this._backMaterial;
+        this._textPlate.material = this._plateMaterial;
+        if (!!this._frontPlate) {
+            this._frontPlate.material = this._frontMaterial;
+        }
+
+        this._rebuildContent();
+    }
+
+    /**
+     * Releases all associated resources
+     */
+    public dispose() {
+        super.dispose(); // will dispose main mesh ie. back plate
+
+        this._disposeTooltip();
+        this.onPointerMoveObservable.remove(this._pointerHoverObserver);
+
+        if (!this.shareMaterials) {
+            this._backMaterial.dispose();
+            this._frontMaterial.dispose();
+            this._plateMaterial.dispose();
+
+            if (this._pickedPointObserver) {
+                this._host.onPickedPointChangedObservable.remove(this._pickedPointObserver);
+                this._pickedPointObserver = null;
+            }
+        }
+    }
+}