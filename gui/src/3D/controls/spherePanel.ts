--- conflicted
+++ resolved
@@ -1,73 +1,66 @@
-import { VolumeBasedPanel } from "./volumeBasedPanel";
-import { float, Tools, Vector3, Matrix, Tmp, Axis, Space } from "babylonjs";
-import { Control3D } from "./control3D";
-import { Container3D } from "./container3D";
-
-/**
- * Class used to create a container panel deployed on the surface of a sphere
- */
-export class SpherePanel extends VolumeBasedPanel {
-    private _radius = 5.0;
-
-    /**
-     * Gets or sets the radius of the sphere where to project controls (5 by default)
-     */
-    public get radius(): float {
-        return this._radius;
-    }
-
-    public set radius(value: float) {
-        if (this._radius === value) {
-            return;
-        }
-
-        this._radius = value;
-
-        Tools.SetImmediate(() => {
-            this._arrangeChildren();
-        });
-    }
-
-    protected _mapGridNode(control: Control3D, nodePosition: Vector3) {
-        let mesh = control.mesh;
-
-        if (!mesh) {
-            return;
-        }
-
-        let newPos = this._sphericalMapping(nodePosition);
-        control.position = newPos;
-
-        switch (this.orientation) {
-            case Container3D.FACEORIGIN_ORIENTATION:
-<<<<<<< HEAD
-                mesh.lookAt(new Vector3(-newPos.x, -newPos.y, -newPos.z));
-                break;
-            case Container3D.FACEORIGINREVERSED_ORIENTATION:
-                mesh.lookAt(new Vector3(2 * newPos.x, 2 * newPos.y, 2 * newPos.z));
-=======
-                mesh.lookAt(new BABYLON.Vector3(2 * newPos.x, 2 * newPos.y, 2 * newPos.z));
-                break;
-            case Container3D.FACEORIGINREVERSED_ORIENTATION:
-                mesh.lookAt(new BABYLON.Vector3(-newPos.x, -newPos.y, -newPos.z));
->>>>>>> 95d6b851
-                break;
-            case Container3D.FACEFORWARD_ORIENTATION:
-                break;
-            case Container3D.FACEFORWARDREVERSED_ORIENTATION:
-                mesh.rotate(Axis.Y, Math.PI, Space.LOCAL);
-                break;
-        }
-    }
-
-    private _sphericalMapping(source: Vector3) {
-        let newPos = new Vector3(0, 0, this._radius);
-
-        let xAngle = (source.y / this._radius);
-        let yAngle = -(source.x / this._radius);
-
-        Matrix.RotationYawPitchRollToRef(yAngle, xAngle, 0, Tmp.Matrix[0]);
-
-        return Vector3.TransformNormal(newPos, Tmp.Matrix[0]);
-    }
-}
+import { VolumeBasedPanel } from "./volumeBasedPanel";
+import { float, Tools, Vector3, Matrix, Tmp, Axis, Space } from "babylonjs";
+import { Control3D } from "./control3D";
+import { Container3D } from "./container3D";
+
+/**
+ * Class used to create a container panel deployed on the surface of a sphere
+ */
+export class SpherePanel extends VolumeBasedPanel {
+    private _radius = 5.0;
+
+    /**
+     * Gets or sets the radius of the sphere where to project controls (5 by default)
+     */
+    public get radius(): float {
+        return this._radius;
+    }
+
+    public set radius(value: float) {
+        if (this._radius === value) {
+            return;
+        }
+
+        this._radius = value;
+
+        Tools.SetImmediate(() => {
+            this._arrangeChildren();
+        });
+    }
+
+    protected _mapGridNode(control: Control3D, nodePosition: Vector3) {
+        let mesh = control.mesh;
+
+        if (!mesh) {
+            return;
+        }
+
+        let newPos = this._sphericalMapping(nodePosition);
+        control.position = newPos;
+
+        switch (this.orientation) {
+            case Container3D.FACEORIGIN_ORIENTATION:
+                mesh.lookAt(new Vector3(2 * newPos.x, 2 * newPos.y, 2 * newPos.z));
+                break;
+            case Container3D.FACEORIGINREVERSED_ORIENTATION:
+                mesh.lookAt(new Vector3(-newPos.x, -newPos.y, -newPos.z));
+                break;
+            case Container3D.FACEFORWARD_ORIENTATION:
+                break;
+            case Container3D.FACEFORWARDREVERSED_ORIENTATION:
+                mesh.rotate(Axis.Y, Math.PI, Space.LOCAL);
+                break;
+        }
+    }
+
+    private _sphericalMapping(source: Vector3) {
+        let newPos = new Vector3(0, 0, this._radius);
+
+        let xAngle = (source.y / this._radius);
+        let yAngle = -(source.x / this._radius);
+
+        Matrix.RotationYawPitchRollToRef(yAngle, xAngle, 0, Tmp.Matrix[0]);
+
+        return Vector3.TransformNormal(newPos, Tmp.Matrix[0]);
+    }
+}