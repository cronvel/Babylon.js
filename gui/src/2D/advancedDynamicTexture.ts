--- conflicted
+++ resolved
@@ -633,14 +633,7 @@
 
         this.onBeginLayoutObservable.notifyObservers(this);
         var measure = new Measure(0, 0, renderWidth, renderHeight);
-<<<<<<< HEAD
         this._rootContainer._layout(measure, context, this._invalidatedRectangle);
-        this._isDirty = false; // Restoring the dirty state that could have been set by controls during layout processing
-
-        this._rootContainer._render(context, this._invalidatedRectangle);
-        this._invalidatedRectangle = null;
-=======
-        this._rootContainer._layout(measure, context);
         this.onEndLayoutObservable.notifyObservers(this);
 
         this._isDirty = false; // Restoring the dirty state that could have been set by controls during layout processing
@@ -648,7 +641,6 @@
         this.onBeginRenderObservable.notifyObservers(this);
         this._rootContainer._render(context);
         this.onEndRenderObservable.notifyObservers(this);
->>>>>>> 6631fe3e
     }
 
     /** @hidden */
@@ -975,4 +967,4 @@
 
         return result;
     }
-}
+}