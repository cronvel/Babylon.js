import { Color3 } from "babylonjs/Maths/math.color";
import { IPerfMetadata } from "babylonjs/Misc/interfaces/iPerfViewer";
import { PerformanceViewerCollector } from "babylonjs/Misc/PerformanceViewer/performanceViewerCollector";
import * as React from "react";
import { useEffect, useState } from "react";
import { ColorPickerLineComponent } from "../../../../sharedUiComponents/lines/colorPickerComponent";
import { faSquare, faCheckSquare } from "@fortawesome/free-solid-svg-icons";
import { CheckBoxLineComponent } from "../../../../sharedUiComponents/lines/checkBoxLineComponent";
<<<<<<< HEAD
=======
import { Observable } from "babylonjs/Misc/observable";
import { IPerfMinMax, IVisibleRangeChangedObservableProps } from "../../../graph/graphSupportingTypes";
>>>>>>> d5e8945f

interface IPerformanceViewerSidebarComponentProps {
    collector: PerformanceViewerCollector;
    onVisibleRangeChangedObservable?: Observable<IVisibleRangeChangedObservableProps>;
}

export const PerformanceViewerSidebarComponent = (props: IPerformanceViewerSidebarComponentProps) => {
    const { collector, onVisibleRangeChangedObservable } = props;
    // Map from id to IPerfMetadata information
    const [metadataMap, setMetadataMap] = useState<Map<string, IPerfMetadata>>();
    // Map from category to all the ids belonging to that category
    const [metadataCategoryId, setMetadataCategoryId] = useState<Map<string, string[]>>();
    // Count how many elements are checked for that category
    const [metadataCategoryChecked, setMetadataCategoryChecked] = useState<Map<string, number>>();
    // List of ordered categories
    const [metadataCategories, setMetadataCategories] = useState<string[]>();
    // Min/Max/Current values of the ids
    const [valueMap, setValueMap] = useState<Map<string, IPerfMinMax>>();

    useEffect(() => {
        if (!onVisibleRangeChangedObservable) {
            return;
        }
        const observer = (props: IVisibleRangeChangedObservableProps) => {
            setValueMap(props.valueMap);
        }
        onVisibleRangeChangedObservable.add(observer);
        return () => {
            onVisibleRangeChangedObservable.removeCallback(observer);
        }
    }, [onVisibleRangeChangedObservable]);

    useEffect(() => {
        const onUpdateMetadata = (metadata: Map<string, IPerfMetadata>) => {
            const newCategoryIdMap = new Map<string, string[]>();
            const newCategoryCheckedMap = new Map<string, number>();

            metadata.forEach((value: IPerfMetadata, id: string) => {
                const currentCategory = value.category ?? "";
                let currentIds : string[] = newCategoryIdMap.get(currentCategory) ?? [];
                let currentChecked : number = newCategoryCheckedMap.get(currentCategory) ?? 0;

                currentIds.push(id);
                newCategoryIdMap.set(currentCategory, currentIds);

                if (!value.hidden) {
                    currentChecked += 1;
                }
                newCategoryCheckedMap.set(currentCategory, currentChecked);
            });
            const orderedCategories = Array.from(newCategoryIdMap.keys());
            orderedCategories.sort();

            setMetadataCategoryId(newCategoryIdMap);
            setMetadataCategoryChecked(newCategoryCheckedMap);
            setMetadataMap(metadata);
            setMetadataCategories(orderedCategories);
        };

        collector.metadataObservable.add(onUpdateMetadata);
        return () => {
            collector.metadataObservable.removeCallback(onUpdateMetadata);
        };
    }, []);

    const onCheckChange = (id: string) => (selected : boolean) => {
        collector.updateMetadata(id, "hidden", !selected);
    };

    const onCheckAllChange = (category: string) => (selected : boolean) => {
        const categoryIds = metadataCategoryId?.get(category);
        categoryIds?.forEach((id) => {
            collector.updateMetadata(id, "hidden", !selected);
        });
    }

    const onColorChange = (id: string) => (color: string) => {
        collector.updateMetadata(id, "color", color);
    };

    return (
        <div id="performance-viewer-sidebar">
            {metadataCategories && metadataCategories.map((category) => (
                <div key={`category-${category || 'version'}`}>
                    {category
                        ? <div className="category-header header sidebar-item" key={`header-${category}`}>
                            <span className="category">{category}</span>
                            <CheckBoxLineComponent isSelected={() => metadataCategoryChecked?.get(category) === metadataCategoryId?.get(category)?.length} onSelect={onCheckAllChange(category)} faIcons={{enabled: faCheckSquare, disabled: faSquare}} />
                          </div>
                        : <div className="version-header header sidebar-item" key={"header-version"}>
                            <span className="category">Version:</span>
                            <span className="value">100</span>
                        </div>}
                    {metadataCategoryId?.get(category)?.map((id) => {
                        const metadata = metadataMap?.get(id);
<<<<<<< HEAD
=======
                        const range = valueMap?.get(id);
>>>>>>> d5e8945f
                        return metadata && <div key={`perf-sidebar-item-${id}`} className="sidebar-item measure">
                            {/* div with check box, color picker and category name */}
                            <div className="category">
                                <CheckBoxLineComponent isSelected={() => !metadata.hidden} onSelect={onCheckChange(id)} faIcons={{enabled: faCheckSquare, disabled: faSquare}} />
                                <ColorPickerLineComponent value={Color3.FromHexString(metadata.color ?? "#000")} onColorChanged={onColorChange(id)} shouldPopRight />
                                <span className="sidebar-item-label">{id}</span>
                            </div>
                            {/* div with category value */}
<<<<<<< HEAD
                            <div className="value">
                                100
                            </div>
=======
                            {range && <div className="value"> { ((range.min + range.max) / 2).toFixed(2) } </div>}
>>>>>>> d5e8945f
                        </div>
                    })}
                </div>
            ))}
        </div>
    );
};
<|MERGE_RESOLUTION|>--- conflicted
+++ resolved
@@ -1,134 +1,122 @@
-import { Color3 } from "babylonjs/Maths/math.color";
-import { IPerfMetadata } from "babylonjs/Misc/interfaces/iPerfViewer";
-import { PerformanceViewerCollector } from "babylonjs/Misc/PerformanceViewer/performanceViewerCollector";
-import * as React from "react";
-import { useEffect, useState } from "react";
-import { ColorPickerLineComponent } from "../../../../sharedUiComponents/lines/colorPickerComponent";
-import { faSquare, faCheckSquare } from "@fortawesome/free-solid-svg-icons";
-import { CheckBoxLineComponent } from "../../../../sharedUiComponents/lines/checkBoxLineComponent";
-<<<<<<< HEAD
-=======
-import { Observable } from "babylonjs/Misc/observable";
-import { IPerfMinMax, IVisibleRangeChangedObservableProps } from "../../../graph/graphSupportingTypes";
->>>>>>> d5e8945f
-
-interface IPerformanceViewerSidebarComponentProps {
-    collector: PerformanceViewerCollector;
-    onVisibleRangeChangedObservable?: Observable<IVisibleRangeChangedObservableProps>;
-}
-
-export const PerformanceViewerSidebarComponent = (props: IPerformanceViewerSidebarComponentProps) => {
-    const { collector, onVisibleRangeChangedObservable } = props;
-    // Map from id to IPerfMetadata information
-    const [metadataMap, setMetadataMap] = useState<Map<string, IPerfMetadata>>();
-    // Map from category to all the ids belonging to that category
-    const [metadataCategoryId, setMetadataCategoryId] = useState<Map<string, string[]>>();
-    // Count how many elements are checked for that category
-    const [metadataCategoryChecked, setMetadataCategoryChecked] = useState<Map<string, number>>();
-    // List of ordered categories
-    const [metadataCategories, setMetadataCategories] = useState<string[]>();
-    // Min/Max/Current values of the ids
-    const [valueMap, setValueMap] = useState<Map<string, IPerfMinMax>>();
-
-    useEffect(() => {
-        if (!onVisibleRangeChangedObservable) {
-            return;
-        }
-        const observer = (props: IVisibleRangeChangedObservableProps) => {
-            setValueMap(props.valueMap);
-        }
-        onVisibleRangeChangedObservable.add(observer);
-        return () => {
-            onVisibleRangeChangedObservable.removeCallback(observer);
-        }
-    }, [onVisibleRangeChangedObservable]);
-
-    useEffect(() => {
-        const onUpdateMetadata = (metadata: Map<string, IPerfMetadata>) => {
-            const newCategoryIdMap = new Map<string, string[]>();
-            const newCategoryCheckedMap = new Map<string, number>();
-
-            metadata.forEach((value: IPerfMetadata, id: string) => {
-                const currentCategory = value.category ?? "";
-                let currentIds : string[] = newCategoryIdMap.get(currentCategory) ?? [];
-                let currentChecked : number = newCategoryCheckedMap.get(currentCategory) ?? 0;
-
-                currentIds.push(id);
-                newCategoryIdMap.set(currentCategory, currentIds);
-
-                if (!value.hidden) {
-                    currentChecked += 1;
-                }
-                newCategoryCheckedMap.set(currentCategory, currentChecked);
-            });
-            const orderedCategories = Array.from(newCategoryIdMap.keys());
-            orderedCategories.sort();
-
-            setMetadataCategoryId(newCategoryIdMap);
-            setMetadataCategoryChecked(newCategoryCheckedMap);
-            setMetadataMap(metadata);
-            setMetadataCategories(orderedCategories);
-        };
-
-        collector.metadataObservable.add(onUpdateMetadata);
-        return () => {
-            collector.metadataObservable.removeCallback(onUpdateMetadata);
-        };
-    }, []);
-
-    const onCheckChange = (id: string) => (selected : boolean) => {
-        collector.updateMetadata(id, "hidden", !selected);
-    };
-
-    const onCheckAllChange = (category: string) => (selected : boolean) => {
-        const categoryIds = metadataCategoryId?.get(category);
-        categoryIds?.forEach((id) => {
-            collector.updateMetadata(id, "hidden", !selected);
-        });
-    }
-
-    const onColorChange = (id: string) => (color: string) => {
-        collector.updateMetadata(id, "color", color);
-    };
-
-    return (
-        <div id="performance-viewer-sidebar">
-            {metadataCategories && metadataCategories.map((category) => (
-                <div key={`category-${category || 'version'}`}>
-                    {category
-                        ? <div className="category-header header sidebar-item" key={`header-${category}`}>
-                            <span className="category">{category}</span>
-                            <CheckBoxLineComponent isSelected={() => metadataCategoryChecked?.get(category) === metadataCategoryId?.get(category)?.length} onSelect={onCheckAllChange(category)} faIcons={{enabled: faCheckSquare, disabled: faSquare}} />
-                          </div>
-                        : <div className="version-header header sidebar-item" key={"header-version"}>
-                            <span className="category">Version:</span>
-                            <span className="value">100</span>
-                        </div>}
-                    {metadataCategoryId?.get(category)?.map((id) => {
-                        const metadata = metadataMap?.get(id);
-<<<<<<< HEAD
-=======
-                        const range = valueMap?.get(id);
->>>>>>> d5e8945f
-                        return metadata && <div key={`perf-sidebar-item-${id}`} className="sidebar-item measure">
-                            {/* div with check box, color picker and category name */}
-                            <div className="category">
-                                <CheckBoxLineComponent isSelected={() => !metadata.hidden} onSelect={onCheckChange(id)} faIcons={{enabled: faCheckSquare, disabled: faSquare}} />
-                                <ColorPickerLineComponent value={Color3.FromHexString(metadata.color ?? "#000")} onColorChanged={onColorChange(id)} shouldPopRight />
-                                <span className="sidebar-item-label">{id}</span>
-                            </div>
-                            {/* div with category value */}
-<<<<<<< HEAD
-                            <div className="value">
-                                100
-                            </div>
-=======
-                            {range && <div className="value"> { ((range.min + range.max) / 2).toFixed(2) } </div>}
->>>>>>> d5e8945f
-                        </div>
-                    })}
-                </div>
-            ))}
-        </div>
-    );
-};
+import { Color3 } from "babylonjs/Maths/math.color";
+import { IPerfMetadata } from "babylonjs/Misc/interfaces/iPerfViewer";
+import { PerformanceViewerCollector } from "babylonjs/Misc/PerformanceViewer/performanceViewerCollector";
+import * as React from "react";
+import { useEffect, useState } from "react";
+import { ColorPickerLineComponent } from "../../../../sharedUiComponents/lines/colorPickerComponent";
+import { faSquare, faCheckSquare } from "@fortawesome/free-solid-svg-icons";
+import { CheckBoxLineComponent } from "../../../../sharedUiComponents/lines/checkBoxLineComponent";
+import { Observable } from "babylonjs/Misc/observable";
+import { IPerfMinMax, IVisibleRangeChangedObservableProps } from "../../../graph/graphSupportingTypes";
+
+interface IPerformanceViewerSidebarComponentProps {
+    collector: PerformanceViewerCollector;
+    onVisibleRangeChangedObservable?: Observable<IVisibleRangeChangedObservableProps>;
+}
+
+export const PerformanceViewerSidebarComponent = (props: IPerformanceViewerSidebarComponentProps) => {
+    const { collector, onVisibleRangeChangedObservable } = props;
+    // Map from id to IPerfMetadata information
+    const [metadataMap, setMetadataMap] = useState<Map<string, IPerfMetadata>>();
+    // Map from category to all the ids belonging to that category
+    const [metadataCategoryId, setMetadataCategoryId] = useState<Map<string, string[]>>();
+    // Count how many elements are checked for that category
+    const [metadataCategoryChecked, setMetadataCategoryChecked] = useState<Map<string, number>>();
+    // List of ordered categories
+    const [metadataCategories, setMetadataCategories] = useState<string[]>();
+    // Min/Max/Current values of the ids
+    const [valueMap, setValueMap] = useState<Map<string, IPerfMinMax>>();
+
+    useEffect(() => {
+        if (!onVisibleRangeChangedObservable) {
+            return;
+        }
+        const observer = (props: IVisibleRangeChangedObservableProps) => {
+            setValueMap(props.valueMap);
+        }
+        onVisibleRangeChangedObservable.add(observer);
+        return () => {
+            onVisibleRangeChangedObservable.removeCallback(observer);
+        }
+    }, [onVisibleRangeChangedObservable]);
+
+    useEffect(() => {
+        const onUpdateMetadata = (metadata: Map<string, IPerfMetadata>) => {
+            const newCategoryIdMap = new Map<string, string[]>();
+            const newCategoryCheckedMap = new Map<string, number>();
+
+            metadata.forEach((value: IPerfMetadata, id: string) => {
+                const currentCategory = value.category ?? "";
+                let currentIds : string[] = newCategoryIdMap.get(currentCategory) ?? [];
+                let currentChecked : number = newCategoryCheckedMap.get(currentCategory) ?? 0;
+
+                currentIds.push(id);
+                newCategoryIdMap.set(currentCategory, currentIds);
+
+                if (!value.hidden) {
+                    currentChecked += 1;
+                }
+                newCategoryCheckedMap.set(currentCategory, currentChecked);
+            });
+            const orderedCategories = Array.from(newCategoryIdMap.keys());
+            orderedCategories.sort();
+
+            setMetadataCategoryId(newCategoryIdMap);
+            setMetadataCategoryChecked(newCategoryCheckedMap);
+            setMetadataMap(metadata);
+            setMetadataCategories(orderedCategories);
+        };
+
+        collector.metadataObservable.add(onUpdateMetadata);
+        return () => {
+            collector.metadataObservable.removeCallback(onUpdateMetadata);
+        };
+    }, []);
+
+    const onCheckChange = (id: string) => (selected : boolean) => {
+        collector.updateMetadata(id, "hidden", !selected);
+    };
+
+    const onCheckAllChange = (category: string) => (selected : boolean) => {
+        const categoryIds = metadataCategoryId?.get(category);
+        categoryIds?.forEach((id) => {
+            collector.updateMetadata(id, "hidden", !selected);
+        });
+    }
+
+    const onColorChange = (id: string) => (color: string) => {
+        collector.updateMetadata(id, "color", color);
+    };
+
+    return (
+        <div id="performance-viewer-sidebar">
+            {metadataCategories && metadataCategories.map((category) => (
+                <div key={`category-${category || 'version'}`}>
+                    {category
+                        ? <div className="category-header header sidebar-item" key={`header-${category}`}>
+                            <span className="category">{category}</span>
+                            <CheckBoxLineComponent isSelected={() => metadataCategoryChecked?.get(category) === metadataCategoryId?.get(category)?.length} onSelect={onCheckAllChange(category)} faIcons={{enabled: faCheckSquare, disabled: faSquare}} />
+                          </div>
+                        : <div className="version-header header sidebar-item" key={"header-version"}>
+                            <span className="category">Version:</span>
+                            <span className="value">100</span>
+                        </div>}
+                    {metadataCategoryId?.get(category)?.map((id) => {
+                        const metadata = metadataMap?.get(id);
+                        const range = valueMap?.get(id);
+                        return metadata && <div key={`perf-sidebar-item-${id}`} className="sidebar-item measure">
+                            {/* div with check box, color picker and category name */}
+                            <div className="category">
+                                <CheckBoxLineComponent isSelected={() => !metadata.hidden} onSelect={onCheckChange(id)} faIcons={{enabled: faCheckSquare, disabled: faSquare}} />
+                                <ColorPickerLineComponent value={Color3.FromHexString(metadata.color ?? "#000")} onColorChanged={onColorChange(id)} shouldPopRight />
+                                <span className="sidebar-item-label">{id}</span>
+                            </div>
+                            {/* div with category value */}
+                            {range && <div className="value"> { ((range.min + range.max) / 2).toFixed(2) } </div>}
+                        </div>
+                    })}
+                </div>
+            ))}
+        </div>
+    );
+};