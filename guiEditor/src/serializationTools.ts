import { GlobalState } from './globalState';

export class SerializationTools {

    public static Deserialize(serializationObject: any, globalState: GlobalState) {
        globalState.onIsLoadingChanged.notifyObservers(true);
<<<<<<< HEAD
        globalState.workbench.loadFromGuiTexture(serializationObject);
    }

    public static AddFrameToMaterial(serializationObject: any, globalState: GlobalState, currentMaterial: NodeMaterial) {
        globalState.onIsLoadingChanged.notifyObservers(true);
        this.UpdateLocations(currentMaterial, globalState);
        globalState.onImportFrameObservable.notifyObservers(serializationObject);
=======
>>>>>>> 102d2290
    }
}<|MERGE_RESOLUTION|>--- conflicted
+++ resolved
@@ -1,18 +1,9 @@
-import { GlobalState } from './globalState';
-
-export class SerializationTools {
-
-    public static Deserialize(serializationObject: any, globalState: GlobalState) {
-        globalState.onIsLoadingChanged.notifyObservers(true);
-<<<<<<< HEAD
-        globalState.workbench.loadFromGuiTexture(serializationObject);
-    }
-
-    public static AddFrameToMaterial(serializationObject: any, globalState: GlobalState, currentMaterial: NodeMaterial) {
-        globalState.onIsLoadingChanged.notifyObservers(true);
-        this.UpdateLocations(currentMaterial, globalState);
-        globalState.onImportFrameObservable.notifyObservers(serializationObject);
-=======
->>>>>>> 102d2290
-    }
+import { GlobalState } from './globalState';
+
+export class SerializationTools {
+
+    public static Deserialize(serializationObject: any, globalState: GlobalState) {
+        globalState.onIsLoadingChanged.notifyObservers(true);
+        globalState.workbench.loadFromGuiTexture(serializationObject);
+    }
 }