--- conflicted
+++ resolved
@@ -1,563 +1,558 @@
-import * as React from "react";
-import { GlobalState } from '../globalState';
-import { GUINode } from './guiNode';
-import * as dagre from 'dagre';
-import { Nullable } from 'babylonjs/types';
-
-import { DataStorage } from 'babylonjs/Misc/dataStorage';
-
-import {Control} from 'babylonjs-gui/2D/controls/control';
-import { AdvancedDynamicTexture } from "babylonjs-gui/2D/advancedDynamicTexture";
-import { Vector2, Vector3 } from "babylonjs/Maths/math.vector";
-import { Engine } from "babylonjs/Engines/engine";
-import { Scene } from "babylonjs/scene";
-import { Color4 } from "babylonjs/Maths/math.color";
-import { FreeCamera } from "babylonjs/Cameras/freeCamera";
-
-require("./workbenchCanvas.scss");
-
-export interface IWorkbenchComponentProps {
-    globalState: GlobalState
-}
-
-export type FramePortData = {
-}
-
-export const isFramePortData = (variableToCheck: any): variableToCheck is FramePortData => {
-    if (variableToCheck) {
-        return (variableToCheck as FramePortData) !== undefined;
-    }
-    else return false;
-}
-
-export class WorkbenchComponent extends React.Component<IWorkbenchComponentProps> {
-    private readonly MinZoom = 0.1;
-    private readonly MaxZoom = 4;
-
-    private _hostCanvas: HTMLDivElement;
-    private _gridCanvas: HTMLDivElement;
-    private _selectionContainer: HTMLDivElement;
-    private _frameContainer: HTMLDivElement;
-    private _svgCanvas: HTMLElement;
-    private _rootContainer: HTMLDivElement;
-    private _guiNodes: GUINode[] = [];
-    private _mouseStartPointX: Nullable<number> = null;
-    private _mouseStartPointY: Nullable<number> = null
-    private _selectionStartX = 0;
-    private _selectionStartY = 0;
-    private _x = 0;
-    private _y = 0;
-    private _zoom = 1;
-    private _selectedGuiNodes: GUINode[] = [];
-    private _gridSize = 20;
-    private _selectionBox: Nullable<HTMLDivElement> = null;    
-    private _frameCandidate: Nullable<HTMLDivElement> = null;
-
-    private _altKeyIsPressed = false;
-    private _ctrlKeyIsPressed = false;
-    private _oldY = -1;
-
-    public _frameIsMoving = false;
-    public _isLoading = false;
-    public isOverGUINode = false;
-
-    public get gridSize() {
-        return this._gridSize;
-    }
-
-    public set gridSize(value: number) {
-        this._gridSize = value;
-        
-        this.updateTransform();
-    }
-
-    public get globalState(){
-        return this.props.globalState;
-    }
-
-    public get nodes() {
-        return this._guiNodes;
-    }
-
-    public get zoom() {
-        return this._zoom;
-    }
-
-    public set zoom(value: number) {
-        if (this._zoom === value) {
-            return;
-        }
-
-        this._zoom = value;
-        
-        this.updateTransform();
-    }    
-
-    public get x() {
-        return this._x;
-    }
-
-    public set x(value: number) {
-        this._x = value;
-        
-        this.updateTransform();
-    }
-
-    public get y() {
-        return this._y;
-    }
-
-    public set y(value: number) {
-        this._y = value;
-        
-        this.updateTransform();
-    }
-
-    public get selectedGuiNodes() {
-        return this._selectedGuiNodes;
-    }
-
-    public get canvasContainer() {
-        return this._gridCanvas;
-    }
-
-    public get hostCanvas() {
-        return this._hostCanvas;
-    }
-
-    public get svgCanvas() {
-        return this._svgCanvas;
-    }
-
-    public get selectionContainer() {
-        return this._selectionContainer;
-    }
-
-    public get frameContainer() {
-        return this._frameContainer;
-    }
-
-    constructor(props: IWorkbenchComponentProps) {
-        super(props);
-
-        props.globalState.onSelectionChangedObservable.add(selection => {  
-            console.log(selection);
-            
-            this.selectedGuiNodes.forEach(element => {
-                element.isSelected = false;
-            }); 
-            if (!selection) {
-                this._selectedGuiNodes = [];
-            } 
-            else {
-                if (selection instanceof GUINode ) {
-                    if (this._ctrlKeyIsPressed) {
-                        if (this._selectedGuiNodes.indexOf(selection) === -1) {
-                            this._selectedGuiNodes.push(selection);
-                        }
-                    } 
-                    else {              
-                        this._selectedGuiNodes = [selection];
-                    }
-                    
-                
-                } 
-            }
-        });
-
-
-        this.props.globalState.hostDocument!.addEventListener("keyup", () => this.onKeyUp(), false);
-        this.props.globalState.hostDocument!.addEventListener("keydown", evt => {
-            this._altKeyIsPressed = evt.altKey;            
-            this._ctrlKeyIsPressed = evt.ctrlKey;
-        }, false);
-        this.props.globalState.hostDocument!.defaultView!.addEventListener("blur", () => {
-            this._altKeyIsPressed = false;
-            this._ctrlKeyIsPressed = false;
-        }, false);     
-
-        // Store additional data to serialization object
-        this.props.globalState.storeEditorData = (editorData) => {
-            editorData.x = this.x;
-            editorData.y = this.y;
-            editorData.zoom = this.zoom;
-        }
-        this.props.globalState.workbench = this;
-    }
-
-    public getGridPosition(position: number, useCeil = false) {
-        let gridSize = this.gridSize;
-		if (gridSize === 0) {
-			return position;
-        }
-        if (useCeil) {
-            return gridSize * Math.ceil(position / gridSize);    
-        }
-		return gridSize * Math.floor(position / gridSize);
-    }
-
-    public getGridPositionCeil(position: number) {
-        let gridSize = this.gridSize;
-		if (gridSize === 0) {
-			return position;
-		}
-		return gridSize * Math.ceil(position / gridSize);
-	}
-
-    loadFromGuiTexture(serializationObject: any) {
-        this.globalState.onSelectionChangedObservable.notifyObservers(null);
-        this._guiNodes = [];
-        this.globalState.guiTexture.parseContent(serializationObject);
-        var children = this.globalState.guiTexture.getChildren();
-
-        children[0].children.forEach(guiElement => {
-            var newGuiNode = new GUINode(this.props.globalState, guiElement);
-            this._guiNodes.push(newGuiNode);
-        });
-    }
-
-    updateTransform() {
-        this._rootContainer.style.transform = `translate(${this._x}px, ${this._y}px) scale(${this._zoom})`;
-
-        if (DataStorage.ReadBoolean("ShowGrid", true)) {
-            this._hostCanvas.style.backgroundSize = `${this._gridSize * this._zoom}px ${this._gridSize * this._zoom}px`;
-            this._hostCanvas.style.backgroundPosition = `${this._x}px ${this._y}px`;
-        } else {
-            this._hostCanvas.style.backgroundSize = `0`;
-        }
-    }
-
-    onKeyUp() {        
-        this._altKeyIsPressed = false;
-        this._ctrlKeyIsPressed = false;
-        this._oldY = -1;
-    }
-
-<<<<<<< HEAD
-    findNodeFromGuiElementName(guiElement: string) {
-       return this._guiNodes.filter(n => n.guiNode.name === guiElement)[0];
-=======
-    findNodeFromGuiElement(guiControl: Control) {
-       return this._guiNodes.filter(n => n.guiControl === guiControl)[0];
->>>>>>> 102d2290
-    }
-
-    reset() {
-        for (var node of this._guiNodes) {
-            node.dispose();
-        }
-        this._guiNodes = [];
-        this._gridCanvas.innerHTML = "";
-        this._svgCanvas.innerHTML = "";
-    }
-
-    appendBlock(guiElement: Control) {
-        var newGuiNode = new GUINode(this.props.globalState, guiElement);
-        this._guiNodes.push(newGuiNode);
-        this.globalState.guiTexture.addControl(guiElement);  
-        return newGuiNode;
-    }
-
-    distributeGraph() {
-        this.x = 0;
-        this.y = 0;
-        this.zoom = 1;
-
-        let graph = new dagre.graphlib.Graph();
-        graph.setGraph({});
-        graph.setDefaultEdgeLabel(() => ({}));
-        graph.graph().rankdir = "LR";
-
-        // Build dagre graph
-        this._guiNodes.forEach(node => {
-
-
-            graph.setNode(node.id.toString(), {
-                id: node.id,
-                type: "node",
-                width: node.width,
-                height: node.height
-            });
-        });
-
-        // Distribute
-        dagre.layout(graph);
-
-        // Update graph
-        let dagreNodes = graph.nodes().map(node => graph.node(node));
-        dagreNodes.forEach((dagreNode: any) => {
-            if (!dagreNode) {
-                return;
-            }
-            if (dagreNode.type === "node") {
-                for (var node of this._guiNodes) {
-                    if (node.id === dagreNode.id) {
-                        node.x = dagreNode.x - dagreNode.width / 2;
-                        node.y = dagreNode.y - dagreNode.height / 2;
-                        node.cleanAccumulation();
-                        return;
-                    }
-                }
-                return;
-            }
-        });        
-    }
-
-    componentDidMount() {
-        this._hostCanvas = this.props.globalState.hostDocument.getElementById("workbench-canvas") as HTMLDivElement;
-        this._rootContainer = this.props.globalState.hostDocument.getElementById("workbench-container") as HTMLDivElement;
-        this._gridCanvas = this.props.globalState.hostDocument.getElementById("workbench-canvas-container") as HTMLDivElement;
-        this._svgCanvas = this.props.globalState.hostDocument.getElementById("workbench-svg-container") as HTMLElement;        
-        this._selectionContainer = this.props.globalState.hostDocument.getElementById("selection-container") as HTMLDivElement;   
-        this._frameContainer = this.props.globalState.hostDocument.getElementById("frame-container") as HTMLDivElement;        
-        
-        this.gridSize = DataStorage.ReadNumber("GridSize", 20);
-        this.updateTransform();
-    }    
-
-    onMove(evt: React.PointerEvent) {        
-        // Selection box
-        if (this._selectionBox) {
-            const rootRect = this.canvasContainer.getBoundingClientRect();      
-
-            const localX = evt.pageX - rootRect.left;
-            const localY = evt.pageY - rootRect.top;
-
-            if (localX > this._selectionStartX) {
-                this._selectionBox.style.left = `${this._selectionStartX / this.zoom}px`;
-                this._selectionBox.style.width = `${(localX - this._selectionStartX) / this.zoom}px`;
-            } else {
-                this._selectionBox.style.left = `${localX / this.zoom}px`;
-                this._selectionBox.style.width = `${(this._selectionStartX - localX) / this.zoom}px`;
-            }
-
-            if (localY > this._selectionStartY) {                
-                this._selectionBox.style.top = `${this._selectionStartY / this.zoom}px`;
-                this._selectionBox.style.height = `${(localY - this._selectionStartY) / this.zoom}px`;
-            } else {
-                this._selectionBox.style.top = `${localY / this.zoom}px`;
-                this._selectionBox.style.height = `${(this._selectionStartY - localY) / this.zoom}px`;
-            }
-            
-            this.props.globalState.onSelectionBoxMoved.notifyObservers(this._selectionBox.getBoundingClientRect());
-
-            return;
-        }
-
-        
-        // Zoom with mouse + alt
-        if (this._altKeyIsPressed && evt.buttons === 1) {
-            if (this._oldY < 0) {
-                this._oldY = evt.pageY;
-            }
-
-            let zoomDelta = (evt.pageY - this._oldY) / 10;
-            if (Math.abs(zoomDelta) > 5) {
-                const oldZoom = this.zoom;
-                this.zoom = Math.max(Math.min(this.MaxZoom, this.zoom + zoomDelta / 100), this.MinZoom);
-
-                const boundingRect = evt.currentTarget.getBoundingClientRect();
-                const clientWidth = boundingRect.width;
-                const widthDiff = clientWidth * this.zoom - clientWidth * oldZoom;
-                const clientX = evt.clientX - boundingRect.left;
-        
-                const xFactor = (clientX - this.x) / oldZoom / clientWidth;
-        
-                this.x = this.x - widthDiff * xFactor;
-
-                this._oldY = evt.pageY;      
-            }
-            return;
-        }   
-
-        // Move canvas and/or guiNodes
-        if (this._mouseStartPointX != null && this._mouseStartPointY != null) {
-
-            var x = this._mouseStartPointX;
-            var y = this._mouseStartPointY;
-            let selected = false;
-            this.selectedGuiNodes.forEach(element => {
-                selected = element._onMove(new Vector2(evt.clientX, evt.clientY), 
-                new Vector2( x, y)) || selected;
-            });
-
-            if(!selected) {
-                this._rootContainer.style.cursor = "move";
-                this.x += evt.clientX - this._mouseStartPointX;
-                this.y += evt.clientY - this._mouseStartPointY;
-            }
-            this._mouseStartPointX = evt.clientX;
-            this._mouseStartPointY = evt.clientY;
-        }
-    }
-
-    onDown(evt: React.PointerEvent<HTMLElement>) {
-        this._rootContainer.setPointerCapture(evt.pointerId);
-
-        //TODO: Inplement group selection
-        // Selection?
-        /*if (evt.currentTarget === this._hostCanvas && evt.ctrlKey) {
-            this._selectionBox = this.props.globalState.hostDocument.createElement("div");
-            this._selectionBox.classList.add("selection-box");
-            this._selectionContainer.appendChild(this._selectionBox);
-
-            const rootRect = this.canvasContainer.getBoundingClientRect();      
-            this._selectionStartX = (evt.pageX - rootRect.left);
-            this._selectionStartY = (evt.pageY - rootRect.top);
-            this._selectionBox.style.left = `${this._selectionStartX / this.zoom}px`;
-            this._selectionBox.style.top = `${this._selectionStartY / this.zoom}px`;
-            this._selectionBox.style.width = "0px";
-            this._selectionBox.style.height = "0px";
-            return;
-        }*/
-        console.log('workbench click');
-        if(!this.isOverGUINode) {
-            console.log('unclicked');
-            this.props.globalState.onSelectionChangedObservable.notifyObservers(null);
-        }
-        
-        this._mouseStartPointX = evt.clientX;
-        this._mouseStartPointY = evt.clientY;   
-             
-    }
-
-    public isUp : boolean = true;
-    onUp(evt: React.PointerEvent) {
-        this._mouseStartPointX = null;
-        this._mouseStartPointY = null;
-        this._rootContainer.releasePointerCapture(evt.pointerId);   
-        this._oldY = -1; 
-
-        if (this._selectionBox) {
-           this._selectionBox.parentElement!.removeChild(this._selectionBox);
-           this._selectionBox = null;
-        }
-
-        if (this._frameCandidate) {            
-
-
-            this._frameCandidate.parentElement!.removeChild(this._frameCandidate);
-            this._frameCandidate = null;
-
-        }
-        this.isUp = true;
-        
-    }
-
-    onWheel(evt: React.WheelEvent) {
-        let delta = evt.deltaY < 0 ? 0.1 : -0.1;
-
-        let oldZoom = this.zoom;
-        this.zoom = Math.min(Math.max(this.MinZoom, this.zoom + delta * this.zoom), this.MaxZoom);
-
-        const boundingRect = evt.currentTarget.getBoundingClientRect();
-        const clientWidth = boundingRect.width;
-        const clientHeight = boundingRect.height;
-        const widthDiff = clientWidth * this.zoom - clientWidth * oldZoom;
-        const heightDiff = clientHeight * this.zoom - clientHeight * oldZoom;
-        const clientX = evt.clientX - boundingRect.left;
-        const clientY = evt.clientY - boundingRect.top;
-
-        const xFactor = (clientX - this.x) / oldZoom / clientWidth;
-        const yFactor = (clientY - this.y) / oldZoom / clientHeight;
-
-        this.x = this.x - widthDiff * xFactor;
-        this.y = this.y - heightDiff * yFactor;
-
-        evt.stopPropagation();
-    }
-
-    zoomToFit() {
-        // Get negative offset
-        let minX = 0;
-        let minY = 0;
-        this._guiNodes.forEach(node => {
-
-            if (node.x < minX) {
-                minX = node.x;
-            }
-            if (node.y < minY) {
-                minY = node.y;
-            }
-        });
-        // Restore to 0
-
-        this._guiNodes.forEach(node => {
-            node.x += -minX;
-            node.y += -minY;            
-            node.cleanAccumulation();
-        });
-
-        // Get correct zoom
-        const xFactor = this._rootContainer.clientWidth / this._rootContainer.scrollWidth;
-        const yFactor = this._rootContainer.clientHeight / this._rootContainer.scrollHeight;
-        const zoomFactor = xFactor < yFactor ? xFactor : yFactor;
-        
-
-        this.zoom = zoomFactor;
-        this.x = 0;
-        this.y = 0;
-    }
-
-
-    public createGUICanvas()
-    {
-        // Get the canvas element from the DOM.
-        const canvas = document.getElementById("workbench-canvas") as HTMLCanvasElement;
-
-        // Associate a Babylon Engine to it.
-        const engine = new Engine(canvas);
-        
-        // Create our first scene.
-        var scene = new Scene(engine);
-        scene.clearColor = new Color4(0.2, 0.2, 0.3, 0.1);
-
-        // This creates and positions a free camera (non-mesh)
-        var camera = new FreeCamera("camera1", new Vector3(0, 5, -10), scene);
-
-        // This targets the camera to scene origin
-        camera.setTarget(Vector3.Zero());
-        
-        // This attaches the camera to the canvas
-        //camera.attachControl(true);
-        
-        // GUI
-        this.globalState.guiTexture = AdvancedDynamicTexture.CreateFullscreenUI("UI");
-        scene.getEngine().onCanvasPointerOutObservable.clear();
-        // Watch for browser/canvas resize events
-        window.addEventListener("resize", function () {
-        engine.resize();
-        });
-
-        engine.runRenderLoop(() => {this.updateGUIs(); scene.render()});
-    }
-    
-    updateGUIs()
-    {
-        this._guiNodes.forEach(element => {
-            element.updateVisual();
-            
-        });
-    }
- 
-    render() {
- 
-        return <canvas id="workbench-canvas" 
-        onWheel={evt => this.onWheel(evt)}
-        onPointerMove={evt => this.onMove(evt)}
-        onPointerDown={evt =>  this.onDown(evt)}   
-        onPointerUp={evt =>  this.onUp(evt)} 
-        >   
-        <div id="workbench-container">
-            <div id="workbench-canvas-container">  
-            </div>     
-            <div id="frame-container">                        
-            </div>
-            <svg id="workbench-svg-container">
-            </svg>                    
-            <div id="selection-container">                        
-            </div>
-        </div>
-        </canvas>
-    }
-}
+import * as React from "react";
+import { GlobalState } from '../globalState';
+import { GUINode } from './guiNode';
+import * as dagre from 'dagre';
+import { Nullable } from 'babylonjs/types';
+
+import { DataStorage } from 'babylonjs/Misc/dataStorage';
+
+import {Control} from 'babylonjs-gui/2D/controls/control';
+import { AdvancedDynamicTexture } from "babylonjs-gui/2D/advancedDynamicTexture";
+import { Vector2, Vector3 } from "babylonjs/Maths/math.vector";
+import { Engine } from "babylonjs/Engines/engine";
+import { Scene } from "babylonjs/scene";
+import { Color4 } from "babylonjs/Maths/math.color";
+import { FreeCamera } from "babylonjs/Cameras/freeCamera";
+
+require("./workbenchCanvas.scss");
+
+export interface IWorkbenchComponentProps {
+    globalState: GlobalState
+}
+
+export type FramePortData = {
+}
+
+export const isFramePortData = (variableToCheck: any): variableToCheck is FramePortData => {
+    if (variableToCheck) {
+        return (variableToCheck as FramePortData) !== undefined;
+    }
+    else return false;
+}
+
+export class WorkbenchComponent extends React.Component<IWorkbenchComponentProps> {
+    private readonly MinZoom = 0.1;
+    private readonly MaxZoom = 4;
+
+    private _hostCanvas: HTMLDivElement;
+    private _gridCanvas: HTMLDivElement;
+    private _selectionContainer: HTMLDivElement;
+    private _frameContainer: HTMLDivElement;
+    private _svgCanvas: HTMLElement;
+    private _rootContainer: HTMLDivElement;
+    private _guiNodes: GUINode[] = [];
+    private _mouseStartPointX: Nullable<number> = null;
+    private _mouseStartPointY: Nullable<number> = null
+    private _selectionStartX = 0;
+    private _selectionStartY = 0;
+    private _x = 0;
+    private _y = 0;
+    private _zoom = 1;
+    private _selectedGuiNodes: GUINode[] = [];
+    private _gridSize = 20;
+    private _selectionBox: Nullable<HTMLDivElement> = null;    
+    private _frameCandidate: Nullable<HTMLDivElement> = null;
+
+    private _altKeyIsPressed = false;
+    private _ctrlKeyIsPressed = false;
+    private _oldY = -1;
+
+    public _frameIsMoving = false;
+    public _isLoading = false;
+    public isOverGUINode = false;
+
+    public get gridSize() {
+        return this._gridSize;
+    }
+
+    public set gridSize(value: number) {
+        this._gridSize = value;
+        
+        this.updateTransform();
+    }
+
+    public get globalState(){
+        return this.props.globalState;
+    }
+
+    public get nodes() {
+        return this._guiNodes;
+    }
+
+    public get zoom() {
+        return this._zoom;
+    }
+
+    public set zoom(value: number) {
+        if (this._zoom === value) {
+            return;
+        }
+
+        this._zoom = value;
+        
+        this.updateTransform();
+    }    
+
+    public get x() {
+        return this._x;
+    }
+
+    public set x(value: number) {
+        this._x = value;
+        
+        this.updateTransform();
+    }
+
+    public get y() {
+        return this._y;
+    }
+
+    public set y(value: number) {
+        this._y = value;
+        
+        this.updateTransform();
+    }
+
+    public get selectedGuiNodes() {
+        return this._selectedGuiNodes;
+    }
+
+    public get canvasContainer() {
+        return this._gridCanvas;
+    }
+
+    public get hostCanvas() {
+        return this._hostCanvas;
+    }
+
+    public get svgCanvas() {
+        return this._svgCanvas;
+    }
+
+    public get selectionContainer() {
+        return this._selectionContainer;
+    }
+
+    public get frameContainer() {
+        return this._frameContainer;
+    }
+
+    constructor(props: IWorkbenchComponentProps) {
+        super(props);
+
+        props.globalState.onSelectionChangedObservable.add(selection => {  
+            console.log(selection);
+            
+            this.selectedGuiNodes.forEach(element => {
+                element.isSelected = false;
+            }); 
+            if (!selection) {
+                this._selectedGuiNodes = [];
+            } 
+            else {
+                if (selection instanceof GUINode ) {
+                    if (this._ctrlKeyIsPressed) {
+                        if (this._selectedGuiNodes.indexOf(selection) === -1) {
+                            this._selectedGuiNodes.push(selection);
+                        }
+                    } 
+                    else {              
+                        this._selectedGuiNodes = [selection];
+                    }
+                    
+                
+                } 
+            }
+        });
+
+
+        this.props.globalState.hostDocument!.addEventListener("keyup", () => this.onKeyUp(), false);
+        this.props.globalState.hostDocument!.addEventListener("keydown", evt => {
+            this._altKeyIsPressed = evt.altKey;            
+            this._ctrlKeyIsPressed = evt.ctrlKey;
+        }, false);
+        this.props.globalState.hostDocument!.defaultView!.addEventListener("blur", () => {
+            this._altKeyIsPressed = false;
+            this._ctrlKeyIsPressed = false;
+        }, false);     
+
+        // Store additional data to serialization object
+        this.props.globalState.storeEditorData = (editorData) => {
+            editorData.x = this.x;
+            editorData.y = this.y;
+            editorData.zoom = this.zoom;
+        }
+        this.props.globalState.workbench = this;
+    }
+
+    public getGridPosition(position: number, useCeil = false) {
+        let gridSize = this.gridSize;
+		if (gridSize === 0) {
+			return position;
+        }
+        if (useCeil) {
+            return gridSize * Math.ceil(position / gridSize);    
+        }
+		return gridSize * Math.floor(position / gridSize);
+    }
+
+    public getGridPositionCeil(position: number) {
+        let gridSize = this.gridSize;
+		if (gridSize === 0) {
+			return position;
+		}
+		return gridSize * Math.ceil(position / gridSize);
+	}
+
+    loadFromGuiTexture(serializationObject: any) {
+        this.globalState.onSelectionChangedObservable.notifyObservers(null);
+        this._guiNodes = [];
+        this.globalState.guiTexture.parseContent(serializationObject);
+        var children = this.globalState.guiTexture.getChildren();
+
+        children[0].children.forEach(guiElement => {
+            var newGuiNode = new GUINode(this.props.globalState, guiElement);
+            this._guiNodes.push(newGuiNode);
+        });
+    }
+
+    updateTransform() {
+        this._rootContainer.style.transform = `translate(${this._x}px, ${this._y}px) scale(${this._zoom})`;
+
+        if (DataStorage.ReadBoolean("ShowGrid", true)) {
+            this._hostCanvas.style.backgroundSize = `${this._gridSize * this._zoom}px ${this._gridSize * this._zoom}px`;
+            this._hostCanvas.style.backgroundPosition = `${this._x}px ${this._y}px`;
+        } else {
+            this._hostCanvas.style.backgroundSize = `0`;
+        }
+    }
+
+    onKeyUp() {        
+        this._altKeyIsPressed = false;
+        this._ctrlKeyIsPressed = false;
+        this._oldY = -1;
+    }
+
+    findNodeFromGuiElement(guiControl: Control) {
+       return this._guiNodes.filter(n => n.guiControl === guiControl)[0];
+    }
+
+    reset() {
+        for (var node of this._guiNodes) {
+            node.dispose();
+        }
+        this._guiNodes = [];
+        this._gridCanvas.innerHTML = "";
+        this._svgCanvas.innerHTML = "";
+    }
+
+    appendBlock(guiElement: Control) {
+        var newGuiNode = new GUINode(this.props.globalState, guiElement);
+        this._guiNodes.push(newGuiNode);
+        this.globalState.guiTexture.addControl(guiElement);  
+        return newGuiNode;
+    }
+
+    distributeGraph() {
+        this.x = 0;
+        this.y = 0;
+        this.zoom = 1;
+
+        let graph = new dagre.graphlib.Graph();
+        graph.setGraph({});
+        graph.setDefaultEdgeLabel(() => ({}));
+        graph.graph().rankdir = "LR";
+
+        // Build dagre graph
+        this._guiNodes.forEach(node => {
+
+
+            graph.setNode(node.id.toString(), {
+                id: node.id,
+                type: "node",
+                width: node.width,
+                height: node.height
+            });
+        });
+
+        // Distribute
+        dagre.layout(graph);
+
+        // Update graph
+        let dagreNodes = graph.nodes().map(node => graph.node(node));
+        dagreNodes.forEach((dagreNode: any) => {
+            if (!dagreNode) {
+                return;
+            }
+            if (dagreNode.type === "node") {
+                for (var node of this._guiNodes) {
+                    if (node.id === dagreNode.id) {
+                        node.x = dagreNode.x - dagreNode.width / 2;
+                        node.y = dagreNode.y - dagreNode.height / 2;
+                        node.cleanAccumulation();
+                        return;
+                    }
+                }
+                return;
+            }
+        });        
+    }
+
+    componentDidMount() {
+        this._hostCanvas = this.props.globalState.hostDocument.getElementById("workbench-canvas") as HTMLDivElement;
+        this._rootContainer = this.props.globalState.hostDocument.getElementById("workbench-container") as HTMLDivElement;
+        this._gridCanvas = this.props.globalState.hostDocument.getElementById("workbench-canvas-container") as HTMLDivElement;
+        this._svgCanvas = this.props.globalState.hostDocument.getElementById("workbench-svg-container") as HTMLElement;        
+        this._selectionContainer = this.props.globalState.hostDocument.getElementById("selection-container") as HTMLDivElement;   
+        this._frameContainer = this.props.globalState.hostDocument.getElementById("frame-container") as HTMLDivElement;        
+        
+        this.gridSize = DataStorage.ReadNumber("GridSize", 20);
+        this.updateTransform();
+    }    
+
+    onMove(evt: React.PointerEvent) {        
+        // Selection box
+        if (this._selectionBox) {
+            const rootRect = this.canvasContainer.getBoundingClientRect();      
+
+            const localX = evt.pageX - rootRect.left;
+            const localY = evt.pageY - rootRect.top;
+
+            if (localX > this._selectionStartX) {
+                this._selectionBox.style.left = `${this._selectionStartX / this.zoom}px`;
+                this._selectionBox.style.width = `${(localX - this._selectionStartX) / this.zoom}px`;
+            } else {
+                this._selectionBox.style.left = `${localX / this.zoom}px`;
+                this._selectionBox.style.width = `${(this._selectionStartX - localX) / this.zoom}px`;
+            }
+
+            if (localY > this._selectionStartY) {                
+                this._selectionBox.style.top = `${this._selectionStartY / this.zoom}px`;
+                this._selectionBox.style.height = `${(localY - this._selectionStartY) / this.zoom}px`;
+            } else {
+                this._selectionBox.style.top = `${localY / this.zoom}px`;
+                this._selectionBox.style.height = `${(this._selectionStartY - localY) / this.zoom}px`;
+            }
+            
+            this.props.globalState.onSelectionBoxMoved.notifyObservers(this._selectionBox.getBoundingClientRect());
+
+            return;
+        }
+
+        
+        // Zoom with mouse + alt
+        if (this._altKeyIsPressed && evt.buttons === 1) {
+            if (this._oldY < 0) {
+                this._oldY = evt.pageY;
+            }
+
+            let zoomDelta = (evt.pageY - this._oldY) / 10;
+            if (Math.abs(zoomDelta) > 5) {
+                const oldZoom = this.zoom;
+                this.zoom = Math.max(Math.min(this.MaxZoom, this.zoom + zoomDelta / 100), this.MinZoom);
+
+                const boundingRect = evt.currentTarget.getBoundingClientRect();
+                const clientWidth = boundingRect.width;
+                const widthDiff = clientWidth * this.zoom - clientWidth * oldZoom;
+                const clientX = evt.clientX - boundingRect.left;
+        
+                const xFactor = (clientX - this.x) / oldZoom / clientWidth;
+        
+                this.x = this.x - widthDiff * xFactor;
+
+                this._oldY = evt.pageY;      
+            }
+            return;
+        }   
+
+        // Move canvas and/or guiNodes
+        if (this._mouseStartPointX != null && this._mouseStartPointY != null) {
+
+            var x = this._mouseStartPointX;
+            var y = this._mouseStartPointY;
+            let selected = false;
+            this.selectedGuiNodes.forEach(element => {
+                selected = element._onMove(new Vector2(evt.clientX, evt.clientY), 
+                new Vector2( x, y)) || selected;
+            });
+
+            if(!selected) {
+                this._rootContainer.style.cursor = "move";
+                this.x += evt.clientX - this._mouseStartPointX;
+                this.y += evt.clientY - this._mouseStartPointY;
+            }
+            this._mouseStartPointX = evt.clientX;
+            this._mouseStartPointY = evt.clientY;
+        }
+    }
+
+    onDown(evt: React.PointerEvent<HTMLElement>) {
+        this._rootContainer.setPointerCapture(evt.pointerId);
+
+        //TODO: Inplement group selection
+        // Selection?
+        /*if (evt.currentTarget === this._hostCanvas && evt.ctrlKey) {
+            this._selectionBox = this.props.globalState.hostDocument.createElement("div");
+            this._selectionBox.classList.add("selection-box");
+            this._selectionContainer.appendChild(this._selectionBox);
+
+            const rootRect = this.canvasContainer.getBoundingClientRect();      
+            this._selectionStartX = (evt.pageX - rootRect.left);
+            this._selectionStartY = (evt.pageY - rootRect.top);
+            this._selectionBox.style.left = `${this._selectionStartX / this.zoom}px`;
+            this._selectionBox.style.top = `${this._selectionStartY / this.zoom}px`;
+            this._selectionBox.style.width = "0px";
+            this._selectionBox.style.height = "0px";
+            return;
+        }*/
+        console.log('workbench click');
+        if(!this.isOverGUINode) {
+            console.log('unclicked');
+            this.props.globalState.onSelectionChangedObservable.notifyObservers(null);
+        }
+        
+        this._mouseStartPointX = evt.clientX;
+        this._mouseStartPointY = evt.clientY;   
+             
+    }
+
+    public isUp : boolean = true;
+    onUp(evt: React.PointerEvent) {
+        this._mouseStartPointX = null;
+        this._mouseStartPointY = null;
+        this._rootContainer.releasePointerCapture(evt.pointerId);   
+        this._oldY = -1; 
+
+        if (this._selectionBox) {
+           this._selectionBox.parentElement!.removeChild(this._selectionBox);
+           this._selectionBox = null;
+        }
+
+        if (this._frameCandidate) {            
+
+
+            this._frameCandidate.parentElement!.removeChild(this._frameCandidate);
+            this._frameCandidate = null;
+
+        }
+        this.isUp = true;
+        
+    }
+
+    onWheel(evt: React.WheelEvent) {
+        let delta = evt.deltaY < 0 ? 0.1 : -0.1;
+
+        let oldZoom = this.zoom;
+        this.zoom = Math.min(Math.max(this.MinZoom, this.zoom + delta * this.zoom), this.MaxZoom);
+
+        const boundingRect = evt.currentTarget.getBoundingClientRect();
+        const clientWidth = boundingRect.width;
+        const clientHeight = boundingRect.height;
+        const widthDiff = clientWidth * this.zoom - clientWidth * oldZoom;
+        const heightDiff = clientHeight * this.zoom - clientHeight * oldZoom;
+        const clientX = evt.clientX - boundingRect.left;
+        const clientY = evt.clientY - boundingRect.top;
+
+        const xFactor = (clientX - this.x) / oldZoom / clientWidth;
+        const yFactor = (clientY - this.y) / oldZoom / clientHeight;
+
+        this.x = this.x - widthDiff * xFactor;
+        this.y = this.y - heightDiff * yFactor;
+
+        evt.stopPropagation();
+    }
+
+    zoomToFit() {
+        // Get negative offset
+        let minX = 0;
+        let minY = 0;
+        this._guiNodes.forEach(node => {
+
+            if (node.x < minX) {
+                minX = node.x;
+            }
+            if (node.y < minY) {
+                minY = node.y;
+            }
+        });
+        // Restore to 0
+
+        this._guiNodes.forEach(node => {
+            node.x += -minX;
+            node.y += -minY;            
+            node.cleanAccumulation();
+        });
+
+        // Get correct zoom
+        const xFactor = this._rootContainer.clientWidth / this._rootContainer.scrollWidth;
+        const yFactor = this._rootContainer.clientHeight / this._rootContainer.scrollHeight;
+        const zoomFactor = xFactor < yFactor ? xFactor : yFactor;
+        
+
+        this.zoom = zoomFactor;
+        this.x = 0;
+        this.y = 0;
+    }
+
+
+    public createGUICanvas()
+    {
+        // Get the canvas element from the DOM.
+        const canvas = document.getElementById("workbench-canvas") as HTMLCanvasElement;
+
+        // Associate a Babylon Engine to it.
+        const engine = new Engine(canvas);
+        
+        // Create our first scene.
+        var scene = new Scene(engine);
+        scene.clearColor = new Color4(0.2, 0.2, 0.3, 0.1);
+
+        // This creates and positions a free camera (non-mesh)
+        var camera = new FreeCamera("camera1", new Vector3(0, 5, -10), scene);
+
+        // This targets the camera to scene origin
+        camera.setTarget(Vector3.Zero());
+        
+        // This attaches the camera to the canvas
+        //camera.attachControl(true);
+        
+        // GUI
+        this.globalState.guiTexture = AdvancedDynamicTexture.CreateFullscreenUI("UI");
+        scene.getEngine().onCanvasPointerOutObservable.clear();
+        // Watch for browser/canvas resize events
+        window.addEventListener("resize", function () {
+        engine.resize();
+        });
+
+        engine.runRenderLoop(() => {this.updateGUIs(); scene.render()});
+    }
+    
+    updateGUIs()
+    {
+        this._guiNodes.forEach(element => {
+            element.updateVisual();
+            
+        });
+    }
+ 
+    render() {
+ 
+        return <canvas id="workbench-canvas" 
+        onWheel={evt => this.onWheel(evt)}
+        onPointerMove={evt => this.onMove(evt)}
+        onPointerDown={evt =>  this.onDown(evt)}   
+        onPointerUp={evt =>  this.onUp(evt)} 
+        >   
+        <div id="workbench-container">
+            <div id="workbench-canvas-container">  
+            </div>     
+            <div id="frame-container">                        
+            </div>
+            <svg id="workbench-svg-container">
+            </svg>                    
+            <div id="selection-container">                        
+            </div>
+        </div>
+        </canvas>
+    }
+}