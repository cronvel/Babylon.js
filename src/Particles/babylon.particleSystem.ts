--- conflicted
+++ resolved
@@ -330,17 +330,6 @@
                             });
                         }
 
-                        if (this._isAnimationSheetEnabled) {
-                            particle.updateCellIndex();
-                        }
-
-<<<<<<< HEAD
-                        // Update the position of the attached sub-emitters to match their attached particle
-                        if(particle._attachedSubEmitters && particle._attachedSubEmitters.length > 0){
-                            particle._attachedSubEmitters.forEach((subEmitter)=>{
-                                ParticleSystem._InheritParticleInfoToSubEmitter(subEmitter, particle);
-                            });
-=======
                         // Remap data
                         if (this._useRampGradients) {
                             if (this._colorRemapGradients && this._colorRemapGradients.length > 0) {                  
@@ -362,7 +351,16 @@
                                     particle.remapData.w = max - min;
                                 });
                             }
->>>>>>> c6e064f4
+
+                        if (this._isAnimationSheetEnabled) {
+                            particle.updateCellIndex();
+                        }
+
+                        // Update the position of the attached sub-emitters to match their attached particle
+                        if(particle._attachedSubEmitters && particle._attachedSubEmitters.length > 0){
+                            particle._attachedSubEmitters.forEach((subEmitter)=>{
+                                ParticleSystem._InheritParticleInfoToSubEmitter(subEmitter, particle);
+                            });
                         }
                     }
                 }
@@ -1372,15 +1370,13 @@
                     particle._initialEndSpriteCellID = this.endSpriteCellID;
                 }
 
-<<<<<<< HEAD
                 // Inherited Velocity
                 particle.direction.addInPlace(this._inheritedVelocityOffset);
-=======
+                
                 // Remap
                 if (this._useRampGradients) {
                     particle.remapData = new Vector4(0, 1, 0, 1);
                 }
->>>>>>> c6e064f4
             }
         }
 
@@ -2348,4 +2344,4 @@
             return particleSystem;
         }
     }
-}
+}