import { Nullable } from "../../types";
import { serialize } from "../../Misc/decorators";
import { EventState, Observer } from "../../Misc/observable";
import { Tools } from "../../Misc/tools";
import { Camera } from "../../Cameras/camera";
import { ICameraInput } from "../../Cameras/cameraInputsManager";
import { PointerInfo, PointerEventTypes, PointerTouch } from "../../Events/pointerEvents";
import { IPointerEvent } from "../../Events/deviceInputEvents";

/**
 * Base class for Camera Pointer Inputs.
 * See FollowCameraPointersInput in src/Cameras/Inputs/followCameraPointersInput.ts
 * for example usage.
 */
export abstract class BaseCameraPointersInput implements ICameraInput<Camera> {
    /**
     * Defines the camera the input is attached to.
     */
    public abstract camera: Camera;

    /**
     * Whether keyboard modifier keys are pressed at time of last mouse event.
     */
    protected _altKey: boolean;
    protected _ctrlKey: boolean;
    protected _metaKey: boolean;
    protected _shiftKey: boolean;

    /**
     * Which mouse buttons were pressed at time of last mouse event.
     * https://developer.mozilla.org/en-US/docs/Web/API/MouseEvent/buttons
     */
    protected _buttonsPressed: number;

    private _currentActiveButton: number = -1;

    /**
     * Defines the buttons associated with the input to handle camera move.
     */
    @serialize()
    public buttons = [0, 1, 2];

    /**
     * Attach the input controls to a specific dom element to get the input from.
     * @param element Defines the element the controls should be listened from
     * @param noPreventDefault Defines whether event caught by the controls should call preventdefault() (https://developer.mozilla.org/en-US/docs/Web/API/Event/preventDefault)
     */
    public attachControl(noPreventDefault?: boolean): void {
        noPreventDefault = Tools.BackCompatCameraNoPreventDefault(arguments);
        var engine = this.camera.getEngine();
        const element = engine.getInputElement();
        var previousPinchSquaredDistance = 0;
        var previousMultiTouchPanPosition: Nullable<PointerTouch> = null;

        this.pointA = null;
        this.pointB = null;

        this._altKey = false;
        this._ctrlKey = false;
        this._metaKey = false;
        this._shiftKey = false;
        this._buttonsPressed = 0;

        this._pointerInput = (p, s) => {
            var evt = <IPointerEvent>p.event;
            let isTouch = evt.pointerType === "touch";

            if (engine.isInVRExclusivePointerMode) {
                return;
            }

            if (p.type !== PointerEventTypes.POINTERMOVE &&
                this.buttons.indexOf(evt.button) === -1) {
                return;
            }

            let srcElement = <HTMLElement>(evt.srcElement || evt.target);

            this._altKey = evt.altKey;
            this._ctrlKey = evt.ctrlKey;
            this._metaKey = evt.metaKey;
            this._shiftKey = evt.shiftKey;
            this._buttonsPressed = evt.buttons;

            if (engine.isPointerLock) {
                const offsetX = evt.movementX ||
                    evt.mozMovementX ||
                    evt.webkitMovementX ||
                    evt.msMovementX ||
                    0;
                const offsetY = evt.movementY ||
                    evt.mozMovementY ||
                    evt.webkitMovementY ||
                    evt.msMovementY ||
                    0;

                this.onTouch(null, offsetX, offsetY);
                this.pointA = null;
                this.pointB = null;
<<<<<<< HEAD
            } else if (p.type === PointerEventTypes.POINTERDOWN) {
=======
            } else if (p.type === PointerEventTypes.POINTERDOWN && srcElement && (this._currentActiveButton === -1 || isTouch)) {
>>>>>>> 05714335
                try {
                    srcElement?.setPointerCapture(evt.pointerId);
                } catch (e) {
                    //Nothing to do with the error. Execution will continue.
                }

                if (this.pointA === null) {
                    this.pointA = {
                        x: evt.clientX,
                        y: evt.clientY,
                        pointerId: evt.pointerId,
                        type: evt.pointerType
                    };
                } else if (this.pointB === null) {
                    this.pointB = {
                        x: evt.clientX,
                        y: evt.clientY,
                        pointerId: evt.pointerId,
                        type: evt.pointerType
                    };
                }

                if (this._currentActiveButton === -1 && !isTouch) {
                    this._currentActiveButton = evt.button;
                }
                this.onButtonDown(evt);

                if (!noPreventDefault) {
                    evt.preventDefault();
                    element && element.focus();
                }
            } else if (p.type === PointerEventTypes.POINTERDOUBLETAP) {
                this.onDoubleTap(evt.pointerType);
<<<<<<< HEAD
            } else if (p.type === PointerEventTypes.POINTERUP || (p.type === PointerEventTypes.POINTERMOVE && p.event.button === this._currentActiveButton && this._currentActiveButton !== -1 && !ignoreContext)) {
                try {
                    srcElement?.releasePointerCapture(evt.pointerId);
=======
            } else if (srcElement && p.type === PointerEventTypes.POINTERUP && (this._currentActiveButton === evt.button || isTouch)) {
                try {
                    if (evt.buttons === 0) {
                        srcElement.releasePointerCapture(evt.pointerId);
                    }
>>>>>>> 05714335
                } catch (e) {
                    //Nothing to do with the error.
                }

                if (!isTouch) {
                    this.pointB = null; // Mouse and pen are mono pointer
                }

                //would be better to use pointers.remove(evt.pointerId) for multitouch gestures,
                //but emptying completely pointers collection is required to fix a bug on iPhone :
                //when changing orientation while pinching camera,
                //one pointer stay pressed forever if we don't release all pointers
                //will be ok to put back pointers.remove(evt.pointerId); when iPhone bug corrected
                if (engine._badOS) {
                    this.pointA = this.pointB = null;
                } else {
                    //only remove the impacted pointer in case of multitouch allowing on most
                    //platforms switching from rotate to zoom and pan seamlessly.
                    if (this.pointB && this.pointA && this.pointA.pointerId == evt.pointerId) {
                        this.pointA = this.pointB;
                        this.pointB = null;
                    } else if (this.pointA && this.pointB &&
                        this.pointB.pointerId == evt.pointerId) {
                        this.pointB = null;
                    } else {
                        this.pointA = this.pointB = null;
                    }
                }

                if (previousPinchSquaredDistance !== 0 || previousMultiTouchPanPosition) {
                    // Previous pinch data is populated but a button has been lifted
                    // so pinch has ended.
                    this.onMultiTouch(
                        this.pointA,
                        this.pointB,
                        previousPinchSquaredDistance,
                        0,  // pinchSquaredDistance
                        previousMultiTouchPanPosition,
                        null  // multiTouchPanPosition
                    );
                    previousPinchSquaredDistance = 0;
                    previousMultiTouchPanPosition = null;
                }

                this._currentActiveButton = -1;
                this.onButtonUp(evt);

                if (!noPreventDefault) {
                    evt.preventDefault();
                }
            } else if (p.type === PointerEventTypes.POINTERMOVE) {
                if (!noPreventDefault) {
                    evt.preventDefault();
                }

                // One button down
                if (this.pointA && this.pointB === null) {
                    const offsetX = evt.clientX - this.pointA.x;
                    const offsetY = evt.clientY - this.pointA.y;
                    this.onTouch(this.pointA, offsetX, offsetY);

                    this.pointA.x = evt.clientX;
                    this.pointA.y = evt.clientY;
                }
                // Two buttons down: pinch
                else if (this.pointA && this.pointB) {
                    var ed = (this.pointA.pointerId === evt.pointerId) ?
                        this.pointA : this.pointB;
                    ed.x = evt.clientX;
                    ed.y = evt.clientY;
                    var distX = this.pointA.x - this.pointB.x;
                    var distY = this.pointA.y - this.pointB.y;
                    var pinchSquaredDistance = (distX * distX) + (distY * distY);
                    var multiTouchPanPosition = {
                        x: (this.pointA.x + this.pointB.x) / 2,
                        y: (this.pointA.y + this.pointB.y) / 2,
                        pointerId: evt.pointerId,
                        type: p.type
                    };

                    this.onMultiTouch(
                        this.pointA,
                        this.pointB,
                        previousPinchSquaredDistance,
                        pinchSquaredDistance,
                        previousMultiTouchPanPosition,
                        multiTouchPanPosition);

                    previousMultiTouchPanPosition = multiTouchPanPosition;
                    previousPinchSquaredDistance = pinchSquaredDistance;
                }
            }
        };

        this._observer = this.camera.getScene().onPointerObservable.add(
            this._pointerInput,
            PointerEventTypes.POINTERDOWN | PointerEventTypes.POINTERUP |
            PointerEventTypes.POINTERMOVE | PointerEventTypes.POINTERDOUBLETAP);

        this._onLostFocus = () => {
            this.pointA = this.pointB = null;
            previousPinchSquaredDistance = 0;
            previousMultiTouchPanPosition = null;
            this.onLostFocus();
        };

        element && element.addEventListener("contextmenu",
            <EventListener>this.onContextMenu.bind(this), false);

        let hostWindow = this.camera.getScene().getEngine().getHostWindow();

        if (hostWindow) {
            Tools.RegisterTopRootEvents(hostWindow, [
                { name: "blur", handler: this._onLostFocus }
            ]);
        }
    }

    /**
     * Detach the current controls from the specified dom element.
     */
    public detachControl(): void;

    /**
     * Detach the current controls from the specified dom element.
     * @param ignored defines an ignored parameter kept for backward compatibility. If you want to define the source input element, you can set engine.inputElement before calling camera.attachControl
     */
    public detachControl(ignored?: any): void {
        if (this._onLostFocus) {
            let hostWindow = this.camera.getScene().getEngine().getHostWindow();
            if (hostWindow) {
                Tools.UnregisterTopRootEvents(hostWindow, [
                    { name: "blur", handler: this._onLostFocus }
                ]);
            }
        }

        if (this._observer) {
            this.camera.getScene().onPointerObservable.remove(this._observer);
            this._observer = null;

            if (this.onContextMenu) {
                const inputElement = this.camera.getScene().getEngine().getInputElement();
                inputElement && inputElement.removeEventListener("contextmenu", <EventListener>this.onContextMenu);
            }

            this._onLostFocus = null;
        }

        this._altKey = false;
        this._ctrlKey = false;
        this._metaKey = false;
        this._shiftKey = false;
        this._buttonsPressed = 0;
    }

    /**
     * Gets the class name of the current input.
     * @returns the class name
     */
    public getClassName(): string {
        return "BaseCameraPointersInput";
    }

    /**
     * Get the friendly name associated with the input class.
     * @returns the input friendly name
     */
    public getSimpleName(): string {
        return "pointers";
    }

    /**
     * Called on pointer POINTERDOUBLETAP event.
     * Override this method to provide functionality on POINTERDOUBLETAP event.
     */
    protected onDoubleTap(type: string) {
    }

    /**
     * Called on pointer POINTERMOVE event if only a single touch is active.
     * Override this method to provide functionality.
     */
    protected onTouch(point: Nullable<PointerTouch>,
        offsetX: number,
        offsetY: number): void {
    }

    /**
     * Called on pointer POINTERMOVE event if multiple touches are active.
     * Override this method to provide functionality.
     */
    protected onMultiTouch(pointA: Nullable<PointerTouch>,
        pointB: Nullable<PointerTouch>,
        previousPinchSquaredDistance: number,
        pinchSquaredDistance: number,
        previousMultiTouchPanPosition: Nullable<PointerTouch>,
        multiTouchPanPosition: Nullable<PointerTouch>): void {
    }

    /**
     * Called on JS contextmenu event.
     * Override this method to provide functionality.
     */
    protected onContextMenu(evt: PointerEvent): void {
        evt.preventDefault();
    }

    /**
     * Called each time a new POINTERDOWN event occurs. Ie, for each button
     * press.
     * Override this method to provide functionality.
     */
    protected onButtonDown(evt: IPointerEvent): void {
    }

    /**
     * Called each time a new POINTERUP event occurs. Ie, for each button
     * release.
     * Override this method to provide functionality.
     */
    protected onButtonUp(evt: IPointerEvent): void {
    }

    /**
     * Called when window becomes inactive.
     * Override this method to provide functionality.
     */
    protected onLostFocus(): void {
    }

    private _pointerInput: (p: PointerInfo, s: EventState) => void;
    private _observer: Nullable<Observer<PointerInfo>>;
    private _onLostFocus: Nullable<(e: FocusEvent) => any>;
    private pointA: Nullable<PointerTouch>;
    private pointB: Nullable<PointerTouch>;
}<|MERGE_RESOLUTION|>--- conflicted
+++ resolved
@@ -97,11 +97,7 @@
                 this.onTouch(null, offsetX, offsetY);
                 this.pointA = null;
                 this.pointB = null;
-<<<<<<< HEAD
-            } else if (p.type === PointerEventTypes.POINTERDOWN) {
-=======
-            } else if (p.type === PointerEventTypes.POINTERDOWN && srcElement && (this._currentActiveButton === -1 || isTouch)) {
->>>>>>> 05714335
+            } else if (p.type === PointerEventTypes.POINTERDOWN && (this._currentActiveButton === -1 || isTouch)) {
                 try {
                     srcElement?.setPointerCapture(evt.pointerId);
                 } catch (e) {
@@ -135,17 +131,9 @@
                 }
             } else if (p.type === PointerEventTypes.POINTERDOUBLETAP) {
                 this.onDoubleTap(evt.pointerType);
-<<<<<<< HEAD
-            } else if (p.type === PointerEventTypes.POINTERUP || (p.type === PointerEventTypes.POINTERMOVE && p.event.button === this._currentActiveButton && this._currentActiveButton !== -1 && !ignoreContext)) {
+            } else if (p.type === PointerEventTypes.POINTERUP && (this._currentActiveButton === evt.button || isTouch)) {
                 try {
                     srcElement?.releasePointerCapture(evt.pointerId);
-=======
-            } else if (srcElement && p.type === PointerEventTypes.POINTERUP && (this._currentActiveButton === evt.button || isTouch)) {
-                try {
-                    if (evt.buttons === 0) {
-                        srcElement.releasePointerCapture(evt.pointerId);
-                    }
->>>>>>> 05714335
                 } catch (e) {
                     //Nothing to do with the error.
                 }
