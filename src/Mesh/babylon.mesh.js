<<<<<<< HEAD
var __extends = (this && this.__extends) || function (d, b) {
    for (var p in b) if (b.hasOwnProperty(p)) d[p] = b[p];
    function __() { this.constructor = d; }
    d.prototype = b === null ? Object.create(b) : (__.prototype = b.prototype, new __());
};
var BABYLON;
(function (BABYLON) {
    var _InstancesBatch = (function () {
        function _InstancesBatch() {
            this.mustReturn = false;
            this.visibleInstances = new Array();
            this.renderSelf = new Array();
        }
        return _InstancesBatch;
    }());
    BABYLON._InstancesBatch = _InstancesBatch;
    var Mesh = (function (_super) {
        __extends(Mesh, _super);
        /**
         * @constructor
         * @param {string} name - The value used by scene.getMeshByName() to do a lookup.
         * @param {Scene} scene - The scene to add this mesh to.
         * @param {Node} parent - The parent of this mesh, if it has one
         * @param {Mesh} source - An optional Mesh from which geometry is shared, cloned.
         * @param {boolean} doNotCloneChildren - When cloning, skip cloning child meshes of source, default False.
         *                  When false, achieved by calling a clone(), also passing False.
         *                  This will make creation of children, recursive.
         */
        function Mesh(name, scene, parent, source, doNotCloneChildren) {
            if (parent === void 0) { parent = null; }
            _super.call(this, name, scene);
            // Members
            this.delayLoadState = BABYLON.Engine.DELAYLOADSTATE_NONE;
            this.instances = new Array();
            this._LODLevels = new Array();
            this._onBeforeRenderCallbacks = new Array();
            this._onAfterRenderCallbacks = new Array();
            this._visibleInstances = {};
            this._renderIdForInstances = new Array();
            this._batchCache = new _InstancesBatch();
            this._instancesBufferSize = 32 * 16 * 4; // let's start with a maximum of 32 instances
            this._sideOrientation = Mesh._DEFAULTSIDE;
            this._areNormalsFrozen = false; // Will be used by ribbons mainly
            if (source) {
                // Geometry
                if (source._geometry) {
                    source._geometry.applyToMesh(this);
                }
                // Deep copy
                BABYLON.Tools.DeepCopy(source, this, ["name", "material", "skeleton", "instances"], ["_poseMatrix"]);
                // Pivot                
                this.setPivotMatrix(source.getPivotMatrix());
                this.id = name + "." + source.id;
                // Material
                this.material = source.material;
                var index;
                if (!doNotCloneChildren) {
                    // Children
                    for (index = 0; index < scene.meshes.length; index++) {
                        var mesh = scene.meshes[index];
                        if (mesh.parent === source) {
                            // doNotCloneChildren is always going to be False
                            var newChild = mesh.clone(name + "." + mesh.name, this, doNotCloneChildren);
                        }
                    }
                }
                // Particles
                for (index = 0; index < scene.particleSystems.length; index++) {
                    var system = scene.particleSystems[index];
                    if (system.emitter === source) {
                        system.clone(system.name, this);
                    }
                }
                this.computeWorldMatrix(true);
            }
            // Parent
            if (parent !== null) {
                this.parent = parent;
            }
        }
        Object.defineProperty(Mesh, "FRONTSIDE", {
            get: function () {
                return Mesh._FRONTSIDE;
            },
            enumerable: true,
            configurable: true
        });
        Object.defineProperty(Mesh, "BACKSIDE", {
            get: function () {
                return Mesh._BACKSIDE;
            },
            enumerable: true,
            configurable: true
        });
        Object.defineProperty(Mesh, "DOUBLESIDE", {
            get: function () {
                return Mesh._DOUBLESIDE;
            },
            enumerable: true,
            configurable: true
        });
        Object.defineProperty(Mesh, "DEFAULTSIDE", {
            get: function () {
                return Mesh._DEFAULTSIDE;
            },
            enumerable: true,
            configurable: true
        });
        Object.defineProperty(Mesh, "NO_CAP", {
            get: function () {
                return Mesh._NO_CAP;
            },
            enumerable: true,
            configurable: true
        });
        Object.defineProperty(Mesh, "CAP_START", {
            get: function () {
                return Mesh._CAP_START;
            },
            enumerable: true,
            configurable: true
        });
        Object.defineProperty(Mesh, "CAP_END", {
            get: function () {
                return Mesh._CAP_END;
            },
            enumerable: true,
            configurable: true
        });
        Object.defineProperty(Mesh, "CAP_ALL", {
            get: function () {
                return Mesh._CAP_ALL;
            },
            enumerable: true,
            configurable: true
        });
        Object.defineProperty(Mesh.prototype, "hasLODLevels", {
            // Methods
            get: function () {
                return this._LODLevels.length > 0;
            },
            enumerable: true,
            configurable: true
        });
        Mesh.prototype._sortLODLevels = function () {
            this._LODLevels.sort(function (a, b) {
                if (a.distance < b.distance) {
                    return 1;
                }
                if (a.distance > b.distance) {
                    return -1;
                }
                return 0;
            });
        };
        /**
         * Add a mesh as LOD level triggered at the given distance.
         * @param {number} distance - the distance from the center of the object to show this level
         * @param {Mesh} mesh - the mesh to be added as LOD level
         * @return {Mesh} this mesh (for chaining)
         */
        Mesh.prototype.addLODLevel = function (distance, mesh) {
            if (mesh && mesh._masterMesh) {
                BABYLON.Tools.Warn("You cannot use a mesh as LOD level twice");
                return this;
            }
            var level = new BABYLON.Internals.MeshLODLevel(distance, mesh);
            this._LODLevels.push(level);
            if (mesh) {
                mesh._masterMesh = this;
            }
            this._sortLODLevels();
            return this;
        };
        Mesh.prototype.getLODLevelAtDistance = function (distance) {
            for (var index = 0; index < this._LODLevels.length; index++) {
                var level = this._LODLevels[index];
                if (level.distance === distance) {
                    return level.mesh;
                }
            }
            return null;
        };
        /**
         * Remove a mesh from the LOD array
         * @param {Mesh} mesh - the mesh to be removed.
         * @return {Mesh} this mesh (for chaining)
         */
        Mesh.prototype.removeLODLevel = function (mesh) {
            for (var index = 0; index < this._LODLevels.length; index++) {
                if (this._LODLevels[index].mesh === mesh) {
                    this._LODLevels.splice(index, 1);
                    if (mesh) {
                        mesh._masterMesh = null;
                    }
                }
            }
            this._sortLODLevels();
            return this;
        };
        Mesh.prototype.getLOD = function (camera, boundingSphere) {
            if (!this._LODLevels || this._LODLevels.length === 0) {
                return this;
            }
            var distanceToCamera = (boundingSphere ? boundingSphere : this.getBoundingInfo().boundingSphere).centerWorld.subtract(camera.position).length();
            if (this._LODLevels[this._LODLevels.length - 1].distance > distanceToCamera) {
                if (this.onLODLevelSelection) {
                    this.onLODLevelSelection(distanceToCamera, this, this._LODLevels[this._LODLevels.length - 1].mesh);
                }
                return this;
            }
            for (var index = 0; index < this._LODLevels.length; index++) {
                var level = this._LODLevels[index];
                if (level.distance < distanceToCamera) {
                    if (level.mesh) {
                        level.mesh._preActivate();
                        level.mesh._updateSubMeshesBoundingInfo(this.worldMatrixFromCache);
                    }
                    if (this.onLODLevelSelection) {
                        this.onLODLevelSelection(distanceToCamera, this, level.mesh);
                    }
                    return level.mesh;
                }
            }
            if (this.onLODLevelSelection) {
                this.onLODLevelSelection(distanceToCamera, this, this);
            }
            return this;
        };
        Object.defineProperty(Mesh.prototype, "geometry", {
            get: function () {
                return this._geometry;
            },
            enumerable: true,
            configurable: true
        });
        Mesh.prototype.getTotalVertices = function () {
            if (!this._geometry) {
                return 0;
            }
            return this._geometry.getTotalVertices();
        };
        Mesh.prototype.getVerticesData = function (kind, copyWhenShared) {
            if (!this._geometry) {
                return null;
            }
            return this._geometry.getVerticesData(kind, copyWhenShared);
        };
        Mesh.prototype.getVertexBuffer = function (kind) {
            if (!this._geometry) {
                return undefined;
            }
            return this._geometry.getVertexBuffer(kind);
        };
        Mesh.prototype.isVerticesDataPresent = function (kind) {
            if (!this._geometry) {
                if (this._delayInfo) {
                    return this._delayInfo.indexOf(kind) !== -1;
                }
                return false;
            }
            return this._geometry.isVerticesDataPresent(kind);
        };
        Mesh.prototype.getVerticesDataKinds = function () {
            if (!this._geometry) {
                var result = [];
                if (this._delayInfo) {
                    for (var kind in this._delayInfo) {
                        result.push(kind);
                    }
                }
                return result;
            }
            return this._geometry.getVerticesDataKinds();
        };
        Mesh.prototype.getTotalIndices = function () {
            if (!this._geometry) {
                return 0;
            }
            return this._geometry.getTotalIndices();
        };
        Mesh.prototype.getIndices = function (copyWhenShared) {
            if (!this._geometry) {
                return [];
            }
            return this._geometry.getIndices(copyWhenShared);
        };
        Object.defineProperty(Mesh.prototype, "isBlocked", {
            get: function () {
                return this._masterMesh !== null && this._masterMesh !== undefined;
            },
            enumerable: true,
            configurable: true
        });
        Mesh.prototype.isReady = function () {
            if (this.delayLoadState === BABYLON.Engine.DELAYLOADSTATE_LOADING) {
                return false;
            }
            return _super.prototype.isReady.call(this);
        };
        Mesh.prototype.isDisposed = function () {
            return this._isDisposed;
        };
        Object.defineProperty(Mesh.prototype, "sideOrientation", {
            get: function () {
                return this._sideOrientation;
            },
            set: function (sideO) {
                this._sideOrientation = sideO;
            },
            enumerable: true,
            configurable: true
        });
        Object.defineProperty(Mesh.prototype, "areNormalsFrozen", {
            get: function () {
                return this._areNormalsFrozen;
            },
            enumerable: true,
            configurable: true
        });
        /**  This function affects parametric shapes on update only : ribbons, tubes, etc. It has no effect at all on other shapes */
        Mesh.prototype.freezeNormals = function () {
            this._areNormalsFrozen = true;
        };
        /**  This function affects parametric shapes on update only : ribbons, tubes, etc. It has no effect at all on other shapes */
        Mesh.prototype.unfreezeNormals = function () {
            this._areNormalsFrozen = false;
        };
        // Methods
        Mesh.prototype._preActivate = function () {
            var sceneRenderId = this.getScene().getRenderId();
            if (this._preActivateId === sceneRenderId) {
                return;
            }
            this._preActivateId = sceneRenderId;
            this._visibleInstances = null;
        };
        Mesh.prototype._registerInstanceForRenderId = function (instance, renderId) {
            if (!this._visibleInstances) {
                this._visibleInstances = {};
                this._visibleInstances.defaultRenderId = renderId;
                this._visibleInstances.selfDefaultRenderId = this._renderId;
            }
            if (!this._visibleInstances[renderId]) {
                this._visibleInstances[renderId] = new Array();
            }
            this._visibleInstances[renderId].push(instance);
        };
        Mesh.prototype.refreshBoundingInfo = function () {
            if (this._boundingInfo.isLocked) {
                return;
            }
            var data = this.getVerticesData(BABYLON.VertexBuffer.PositionKind);
            if (data) {
                var extend = BABYLON.Tools.ExtractMinAndMax(data, 0, this.getTotalVertices());
                this._boundingInfo = new BABYLON.BoundingInfo(extend.minimum, extend.maximum);
            }
            if (this.subMeshes) {
                for (var index = 0; index < this.subMeshes.length; index++) {
                    this.subMeshes[index].refreshBoundingInfo();
                }
            }
            this._updateBoundingInfo();
        };
        Mesh.prototype._createGlobalSubMesh = function () {
            var totalVertices = this.getTotalVertices();
            if (!totalVertices || !this.getIndices()) {
                return null;
            }
            this.releaseSubMeshes();
            return new BABYLON.SubMesh(0, 0, totalVertices, 0, this.getTotalIndices(), this);
        };
        Mesh.prototype.subdivide = function (count) {
            if (count < 1) {
                return;
            }
            var totalIndices = this.getTotalIndices();
            var subdivisionSize = (totalIndices / count) | 0;
            var offset = 0;
            // Ensure that subdivisionSize is a multiple of 3
            while (subdivisionSize % 3 !== 0) {
                subdivisionSize++;
            }
            this.releaseSubMeshes();
            for (var index = 0; index < count; index++) {
                if (offset >= totalIndices) {
                    break;
                }
                BABYLON.SubMesh.CreateFromIndices(0, offset, Math.min(subdivisionSize, totalIndices - offset), this);
                offset += subdivisionSize;
            }
            this.synchronizeInstances();
        };
        Mesh.prototype.setVerticesData = function (kind, data, updatable, stride) {
            if (!this._geometry) {
                var vertexData = new BABYLON.VertexData();
                vertexData.set(data, kind);
                var scene = this.getScene();
                new BABYLON.Geometry(BABYLON.Geometry.RandomId(), scene, vertexData, updatable, this);
            }
            else {
                this._geometry.setVerticesData(kind, data, updatable, stride);
            }
        };
        Mesh.prototype.updateVerticesData = function (kind, data, updateExtends, makeItUnique) {
            if (!this._geometry) {
                return;
            }
            if (!makeItUnique) {
                this._geometry.updateVerticesData(kind, data, updateExtends);
            }
            else {
                this.makeGeometryUnique();
                this.updateVerticesData(kind, data, updateExtends, false);
            }
        };
        Mesh.prototype.updateVerticesDataDirectly = function (kind, data, offset, makeItUnique) {
            BABYLON.Tools.Warn("Mesh.updateVerticesDataDirectly deprecated since 2.3.");
            if (!this._geometry) {
                return;
            }
            if (!makeItUnique) {
                this._geometry.updateVerticesDataDirectly(kind, data, offset);
            }
            else {
                this.makeGeometryUnique();
                this.updateVerticesDataDirectly(kind, data, offset, false);
            }
        };
        // Mesh positions update function :
        // updates the mesh positions according to the positionFunction returned values.
        // The positionFunction argument must be a javascript function accepting the mesh "positions" array as parameter.
        // This dedicated positionFunction computes new mesh positions according to the given mesh type.
        Mesh.prototype.updateMeshPositions = function (positionFunction, computeNormals) {
            if (computeNormals === void 0) { computeNormals = true; }
            var positions = this.getVerticesData(BABYLON.VertexBuffer.PositionKind);
            positionFunction(positions);
            this.updateVerticesData(BABYLON.VertexBuffer.PositionKind, positions, false, false);
            if (computeNormals) {
                var indices = this.getIndices();
                var normals = this.getVerticesData(BABYLON.VertexBuffer.NormalKind);
                BABYLON.VertexData.ComputeNormals(positions, indices, normals);
                this.updateVerticesData(BABYLON.VertexBuffer.NormalKind, normals, false, false);
            }
        };
        Mesh.prototype.makeGeometryUnique = function () {
            if (!this._geometry) {
                return;
            }
            var geometry = this._geometry.copy(BABYLON.Geometry.RandomId());
            geometry.applyToMesh(this);
        };
        Mesh.prototype.setIndices = function (indices, totalVertices) {
            if (!this._geometry) {
                var vertexData = new BABYLON.VertexData();
                vertexData.indices = indices;
                var scene = this.getScene();
                new BABYLON.Geometry(BABYLON.Geometry.RandomId(), scene, vertexData, false, this);
            }
            else {
                this._geometry.setIndices(indices, totalVertices);
            }
        };
        Mesh.prototype._bind = function (subMesh, effect, fillMode) {
            var engine = this.getScene().getEngine();
            // Wireframe
            var indexToBind;
            if (this._unIndexed) {
                indexToBind = null;
            }
            else {
                switch (fillMode) {
                    case BABYLON.Material.PointFillMode:
                        indexToBind = null;
                        break;
                    case BABYLON.Material.WireFrameFillMode:
                        indexToBind = subMesh.getLinesIndexBuffer(this.getIndices(), engine);
                        break;
                    default:
                    case BABYLON.Material.TriangleFillMode:
                        indexToBind = this._unIndexed ? null : this._geometry.getIndexBuffer();
                        break;
                }
            }
            // VBOs
            engine.bindMultiBuffers(this._geometry.getVertexBuffers(), indexToBind, effect);
        };
        Mesh.prototype._draw = function (subMesh, fillMode, instancesCount) {
            if (!this._geometry || !this._geometry.getVertexBuffers() || !this._geometry.getIndexBuffer()) {
                return;
            }
            if (this.onBeforeDraw) {
                this.onBeforeDraw();
            }
            var engine = this.getScene().getEngine();
            // Draw order
            switch (fillMode) {
                case BABYLON.Material.PointFillMode:
                    engine.drawPointClouds(subMesh.verticesStart, subMesh.verticesCount, instancesCount);
                    break;
                case BABYLON.Material.WireFrameFillMode:
                    if (this._unIndexed) {
                        engine.drawUnIndexed(false, subMesh.verticesStart, subMesh.verticesCount, instancesCount);
                    }
                    else {
                        engine.draw(false, 0, subMesh.linesIndexCount, instancesCount);
                    }
                    break;
                default:
                    if (this._unIndexed) {
                        engine.drawUnIndexed(true, subMesh.verticesStart, subMesh.verticesCount, instancesCount);
                    }
                    else {
                        engine.draw(true, subMesh.indexStart, subMesh.indexCount, instancesCount);
                    }
            }
        };
        Mesh.prototype.registerBeforeRender = function (func) {
            this._onBeforeRenderCallbacks.push(func);
        };
        Mesh.prototype.unregisterBeforeRender = function (func) {
            var index = this._onBeforeRenderCallbacks.indexOf(func);
            if (index > -1) {
                this._onBeforeRenderCallbacks.splice(index, 1);
            }
        };
        Mesh.prototype.registerAfterRender = function (func) {
            this._onAfterRenderCallbacks.push(func);
        };
        Mesh.prototype.unregisterAfterRender = function (func) {
            var index = this._onAfterRenderCallbacks.indexOf(func);
            if (index > -1) {
                this._onAfterRenderCallbacks.splice(index, 1);
            }
        };
        Mesh.prototype._getInstancesRenderList = function (subMeshId) {
            var scene = this.getScene();
            this._batchCache.mustReturn = false;
            this._batchCache.renderSelf[subMeshId] = this.isEnabled() && this.isVisible;
            this._batchCache.visibleInstances[subMeshId] = null;
            if (this._visibleInstances) {
                var currentRenderId = scene.getRenderId();
                this._batchCache.visibleInstances[subMeshId] = this._visibleInstances[currentRenderId];
                var selfRenderId = this._renderId;
                if (!this._batchCache.visibleInstances[subMeshId] && this._visibleInstances.defaultRenderId) {
                    this._batchCache.visibleInstances[subMeshId] = this._visibleInstances[this._visibleInstances.defaultRenderId];
                    currentRenderId = Math.max(this._visibleInstances.defaultRenderId, currentRenderId);
                    selfRenderId = Math.max(this._visibleInstances.selfDefaultRenderId, currentRenderId);
                }
                if (this._batchCache.visibleInstances[subMeshId] && this._batchCache.visibleInstances[subMeshId].length) {
                    if (this._renderIdForInstances[subMeshId] === currentRenderId) {
                        this._batchCache.mustReturn = true;
                        return this._batchCache;
                    }
                    if (currentRenderId !== selfRenderId) {
                        this._batchCache.renderSelf[subMeshId] = false;
                    }
                }
                this._renderIdForInstances[subMeshId] = currentRenderId;
            }
            return this._batchCache;
        };
        Mesh.prototype._renderWithInstances = function (subMesh, fillMode, batch, effect, engine) {
            var visibleInstances = batch.visibleInstances[subMesh._id];
            var matricesCount = visibleInstances.length + 1;
            var bufferSize = matricesCount * 16 * 4;
            while (this._instancesBufferSize < bufferSize) {
                this._instancesBufferSize *= 2;
            }
            if (!this._worldMatricesInstancesBuffer || this._worldMatricesInstancesBuffer.capacity < this._instancesBufferSize) {
                if (this._worldMatricesInstancesBuffer) {
                    engine.deleteInstancesBuffer(this._worldMatricesInstancesBuffer);
                }
                this._worldMatricesInstancesBuffer = engine.createInstancesBuffer(this._instancesBufferSize);
                this._worldMatricesInstancesArray = new Float32Array(this._instancesBufferSize / 4);
            }
            var offset = 0;
            var instancesCount = 0;
            var world = this.getWorldMatrix();
            if (batch.renderSelf[subMesh._id]) {
                world.copyToArray(this._worldMatricesInstancesArray, offset);
                offset += 16;
                instancesCount++;
            }
            if (visibleInstances) {
                for (var instanceIndex = 0; instanceIndex < visibleInstances.length; instanceIndex++) {
                    var instance = visibleInstances[instanceIndex];
                    instance.getWorldMatrix().copyToArray(this._worldMatricesInstancesArray, offset);
                    offset += 16;
                    instancesCount++;
                }
            }
            var offsetLocation0 = effect.getAttributeLocationByName("world0");
            var offsetLocation1 = effect.getAttributeLocationByName("world1");
            var offsetLocation2 = effect.getAttributeLocationByName("world2");
            var offsetLocation3 = effect.getAttributeLocationByName("world3");
            var offsetLocations = [offsetLocation0, offsetLocation1, offsetLocation2, offsetLocation3];
            engine.updateAndBindInstancesBuffer(this._worldMatricesInstancesBuffer, this._worldMatricesInstancesArray, offsetLocations);
            this._draw(subMesh, fillMode, instancesCount);
            engine.unBindInstancesBuffer(this._worldMatricesInstancesBuffer, offsetLocations);
        };
        Mesh.prototype._processRendering = function (subMesh, effect, fillMode, batch, hardwareInstancedRendering, onBeforeDraw) {
            var scene = this.getScene();
            var engine = scene.getEngine();
            if (hardwareInstancedRendering) {
                this._renderWithInstances(subMesh, fillMode, batch, effect, engine);
            }
            else {
                if (batch.renderSelf[subMesh._id]) {
                    // Draw
                    if (onBeforeDraw) {
                        onBeforeDraw(false, this.getWorldMatrix());
                    }
                    this._draw(subMesh, fillMode);
                }
                if (batch.visibleInstances[subMesh._id]) {
                    for (var instanceIndex = 0; instanceIndex < batch.visibleInstances[subMesh._id].length; instanceIndex++) {
                        var instance = batch.visibleInstances[subMesh._id][instanceIndex];
                        // World
                        var world = instance.getWorldMatrix();
                        if (onBeforeDraw) {
                            onBeforeDraw(true, world);
                        }
                        // Draw
                        this._draw(subMesh, fillMode);
                    }
                }
            }
        };
        Mesh.prototype.render = function (subMesh, enableAlphaMode) {
            var scene = this.getScene();
            // Managing instances
            var batch = this._getInstancesRenderList(subMesh._id);
            if (batch.mustReturn) {
                return;
            }
            // Checking geometry state
            if (!this._geometry || !this._geometry.getVertexBuffers() || !this._geometry.getIndexBuffer()) {
                return;
            }
            var callbackIndex;
            for (callbackIndex = 0; callbackIndex < this._onBeforeRenderCallbacks.length; callbackIndex++) {
                this._onBeforeRenderCallbacks[callbackIndex](this);
            }
            var engine = scene.getEngine();
            var hardwareInstancedRendering = (engine.getCaps().instancedArrays !== null) && (batch.visibleInstances[subMesh._id] !== null) && (batch.visibleInstances[subMesh._id] !== undefined);
            // Material
            var effectiveMaterial = subMesh.getMaterial();
            if (!effectiveMaterial || !effectiveMaterial.isReady(this, hardwareInstancedRendering)) {
                return;
            }
            // Outline - step 1
            var savedDepthWrite = engine.getDepthWrite();
            if (this.renderOutline) {
                engine.setDepthWrite(false);
                scene.getOutlineRenderer().render(subMesh, batch);
                engine.setDepthWrite(savedDepthWrite);
            }
            effectiveMaterial._preBind();
            var effect = effectiveMaterial.getEffect();
            // Bind
            var fillMode = scene.forcePointsCloud ? BABYLON.Material.PointFillMode : (scene.forceWireframe ? BABYLON.Material.WireFrameFillMode : effectiveMaterial.fillMode);
            this._bind(subMesh, effect, fillMode);
            var world = this.getWorldMatrix();
            effectiveMaterial.bind(world, this);
            // Alpha mode
            if (enableAlphaMode) {
                engine.setAlphaMode(effectiveMaterial.alphaMode);
            }
            // Draw
            this._processRendering(subMesh, effect, fillMode, batch, hardwareInstancedRendering, function (isInstance, world) {
                if (isInstance) {
                    effectiveMaterial.bindOnlyWorldMatrix(world);
                }
            });
            // Unbind
            effectiveMaterial.unbind();
            // Outline - step 2
            if (this.renderOutline && savedDepthWrite) {
                engine.setDepthWrite(true);
                engine.setColorWrite(false);
                scene.getOutlineRenderer().render(subMesh, batch);
                engine.setColorWrite(true);
            }
            // Overlay
            if (this.renderOverlay) {
                var currentMode = engine.getAlphaMode();
                engine.setAlphaMode(BABYLON.Engine.ALPHA_COMBINE);
                scene.getOutlineRenderer().render(subMesh, batch, true);
                engine.setAlphaMode(currentMode);
            }
            for (callbackIndex = 0; callbackIndex < this._onAfterRenderCallbacks.length; callbackIndex++) {
                this._onAfterRenderCallbacks[callbackIndex](this);
            }
        };
        Mesh.prototype.getEmittedParticleSystems = function () {
            var results = new Array();
            for (var index = 0; index < this.getScene().particleSystems.length; index++) {
                var particleSystem = this.getScene().particleSystems[index];
                if (particleSystem.emitter === this) {
                    results.push(particleSystem);
                }
            }
            return results;
        };
        Mesh.prototype.getHierarchyEmittedParticleSystems = function () {
            var results = new Array();
            var descendants = this.getDescendants();
            descendants.push(this);
            for (var index = 0; index < this.getScene().particleSystems.length; index++) {
                var particleSystem = this.getScene().particleSystems[index];
                if (descendants.indexOf(particleSystem.emitter) !== -1) {
                    results.push(particleSystem);
                }
            }
            return results;
        };
        Mesh.prototype._checkDelayState = function () {
            var _this = this;
            var that = this;
            var scene = this.getScene();
            if (this._geometry) {
                this._geometry.load(scene);
            }
            else if (that.delayLoadState === BABYLON.Engine.DELAYLOADSTATE_NOTLOADED) {
                that.delayLoadState = BABYLON.Engine.DELAYLOADSTATE_LOADING;
                scene._addPendingData(that);
                var getBinaryData = (this.delayLoadingFile.indexOf(".babylonbinarymeshdata") !== -1);
                BABYLON.Tools.LoadFile(this.delayLoadingFile, function (data) {
                    if (data instanceof ArrayBuffer) {
                        _this._delayLoadingFunction(data, _this);
                    }
                    else {
                        _this._delayLoadingFunction(JSON.parse(data), _this);
                    }
                    _this.delayLoadState = BABYLON.Engine.DELAYLOADSTATE_LOADED;
                    scene._removePendingData(_this);
                }, function () { }, scene.database, getBinaryData);
            }
        };
        Mesh.prototype.isInFrustum = function (frustumPlanes) {
            if (this.delayLoadState === BABYLON.Engine.DELAYLOADSTATE_LOADING) {
                return false;
            }
            if (!_super.prototype.isInFrustum.call(this, frustumPlanes)) {
                return false;
            }
            this._checkDelayState();
            return true;
        };
        Mesh.prototype.setMaterialByID = function (id) {
            var materials = this.getScene().materials;
            var index;
            for (index = 0; index < materials.length; index++) {
                if (materials[index].id === id) {
                    this.material = materials[index];
                    return;
                }
            }
            // Multi
            var multiMaterials = this.getScene().multiMaterials;
            for (index = 0; index < multiMaterials.length; index++) {
                if (multiMaterials[index].id === id) {
                    this.material = multiMaterials[index];
                    return;
                }
            }
        };
        Mesh.prototype.getAnimatables = function () {
            var results = [];
            if (this.material) {
                results.push(this.material);
            }
            if (this.skeleton) {
                results.push(this.skeleton);
            }
            return results;
        };
        // Geometry
        Mesh.prototype.bakeTransformIntoVertices = function (transform) {
            // Position
            if (!this.isVerticesDataPresent(BABYLON.VertexBuffer.PositionKind)) {
                return;
            }
            this._resetPointsArrayCache();
            var data = this.getVerticesData(BABYLON.VertexBuffer.PositionKind);
            var temp = [];
            var index;
            for (index = 0; index < data.length; index += 3) {
                BABYLON.Vector3.TransformCoordinates(BABYLON.Vector3.FromArray(data, index), transform).toArray(temp, index);
            }
            this.setVerticesData(BABYLON.VertexBuffer.PositionKind, temp, this.getVertexBuffer(BABYLON.VertexBuffer.PositionKind).isUpdatable());
            // Normals
            if (!this.isVerticesDataPresent(BABYLON.VertexBuffer.NormalKind)) {
                return;
            }
            data = this.getVerticesData(BABYLON.VertexBuffer.NormalKind);
            temp = [];
            for (index = 0; index < data.length; index += 3) {
                BABYLON.Vector3.TransformNormal(BABYLON.Vector3.FromArray(data, index), transform).normalize().toArray(temp, index);
            }
            this.setVerticesData(BABYLON.VertexBuffer.NormalKind, temp, this.getVertexBuffer(BABYLON.VertexBuffer.NormalKind).isUpdatable());
            // flip faces?
            if (transform.m[0] * transform.m[5] * transform.m[10] < 0) {
                this.flipFaces();
            }
        };
        // Will apply current transform to mesh and reset world matrix
        Mesh.prototype.bakeCurrentTransformIntoVertices = function () {
            this.bakeTransformIntoVertices(this.computeWorldMatrix(true));
            this.scaling.copyFromFloats(1, 1, 1);
            this.position.copyFromFloats(0, 0, 0);
            this.rotation.copyFromFloats(0, 0, 0);
            //only if quaternion is already set
            if (this.rotationQuaternion) {
                this.rotationQuaternion = BABYLON.Quaternion.Identity();
            }
            this._worldMatrix = BABYLON.Matrix.Identity();
        };
        // Cache
        Mesh.prototype._resetPointsArrayCache = function () {
            this._positions = null;
        };
        Mesh.prototype._generatePointsArray = function () {
            if (this._positions)
                return true;
            this._positions = [];
            var data = this.getVerticesData(BABYLON.VertexBuffer.PositionKind);
            if (!data) {
                return false;
            }
            for (var index = 0; index < data.length; index += 3) {
                this._positions.push(BABYLON.Vector3.FromArray(data, index));
            }
            return true;
        };
        // Clone
        Mesh.prototype.clone = function (name, newParent, doNotCloneChildren) {
            return new Mesh(name, this.getScene(), newParent, this, doNotCloneChildren);
        };
        // Dispose
        Mesh.prototype.dispose = function (doNotRecurse) {
            if (this._geometry) {
                this._geometry.releaseForMesh(this, true);
            }
            // Instances
            if (this._worldMatricesInstancesBuffer) {
                this.getEngine().deleteInstancesBuffer(this._worldMatricesInstancesBuffer);
                this._worldMatricesInstancesBuffer = null;
            }
            while (this.instances.length) {
                this.instances[0].dispose();
            }
            _super.prototype.dispose.call(this, doNotRecurse);
        };
        // Geometric tools
        Mesh.prototype.applyDisplacementMap = function (url, minHeight, maxHeight, onSuccess) {
            var _this = this;
            var scene = this.getScene();
            var onload = function (img) {
                // Getting height map data
                var canvas = document.createElement("canvas");
                var context = canvas.getContext("2d");
                var heightMapWidth = img.width;
                var heightMapHeight = img.height;
                canvas.width = heightMapWidth;
                canvas.height = heightMapHeight;
                context.drawImage(img, 0, 0);
                // Create VertexData from map data
                //Cast is due to wrong definition in lib.d.ts from ts 1.3 - https://github.com/Microsoft/TypeScript/issues/949
                var buffer = context.getImageData(0, 0, heightMapWidth, heightMapHeight).data;
                _this.applyDisplacementMapFromBuffer(buffer, heightMapWidth, heightMapHeight, minHeight, maxHeight);
                //execute success callback, if set
                if (onSuccess) {
                    onSuccess(_this);
                }
            };
            BABYLON.Tools.LoadImage(url, onload, function () { }, scene.database);
        };
        Mesh.prototype.applyDisplacementMapFromBuffer = function (buffer, heightMapWidth, heightMapHeight, minHeight, maxHeight) {
            if (!this.isVerticesDataPresent(BABYLON.VertexBuffer.PositionKind)
                || !this.isVerticesDataPresent(BABYLON.VertexBuffer.NormalKind)
                || !this.isVerticesDataPresent(BABYLON.VertexBuffer.UVKind)) {
                BABYLON.Tools.Warn("Cannot call applyDisplacementMap: Given mesh is not complete. Position, Normal or UV are missing");
                return;
            }
            var positions = this.getVerticesData(BABYLON.VertexBuffer.PositionKind);
            var normals = this.getVerticesData(BABYLON.VertexBuffer.NormalKind);
            var uvs = this.getVerticesData(BABYLON.VertexBuffer.UVKind);
            var position = BABYLON.Vector3.Zero();
            var normal = BABYLON.Vector3.Zero();
            var uv = BABYLON.Vector2.Zero();
            for (var index = 0; index < positions.length; index += 3) {
                BABYLON.Vector3.FromArrayToRef(positions, index, position);
                BABYLON.Vector3.FromArrayToRef(normals, index, normal);
                BABYLON.Vector2.FromArrayToRef(uvs, (index / 3) * 2, uv);
                // Compute height
                var u = ((Math.abs(uv.x) * heightMapWidth) % heightMapWidth) | 0;
                var v = ((Math.abs(uv.y) * heightMapHeight) % heightMapHeight) | 0;
                var pos = (u + v * heightMapWidth) * 4;
                var r = buffer[pos] / 255.0;
                var g = buffer[pos + 1] / 255.0;
                var b = buffer[pos + 2] / 255.0;
                var gradient = r * 0.3 + g * 0.59 + b * 0.11;
                normal.normalize();
                normal.scaleInPlace(minHeight + (maxHeight - minHeight) * gradient);
                position = position.add(normal);
                position.toArray(positions, index);
            }
            BABYLON.VertexData.ComputeNormals(positions, this.getIndices(), normals);
            this.updateVerticesData(BABYLON.VertexBuffer.PositionKind, positions);
            this.updateVerticesData(BABYLON.VertexBuffer.NormalKind, normals);
        };
        Mesh.prototype.convertToFlatShadedMesh = function () {
            /// <summary>Update normals and vertices to get a flat shading rendering.</summary>
            /// <summary>Warning: This may imply adding vertices to the mesh in order to get exactly 3 vertices per face</summary>
            var kinds = this.getVerticesDataKinds();
            var vbs = [];
            var data = [];
            var newdata = [];
            var updatableNormals = false;
            var kindIndex;
            var kind;
            for (kindIndex = 0; kindIndex < kinds.length; kindIndex++) {
                kind = kinds[kindIndex];
                var vertexBuffer = this.getVertexBuffer(kind);
                if (kind === BABYLON.VertexBuffer.NormalKind) {
                    updatableNormals = vertexBuffer.isUpdatable();
                    kinds.splice(kindIndex, 1);
                    kindIndex--;
                    continue;
                }
                vbs[kind] = vertexBuffer;
                data[kind] = vbs[kind].getData();
                newdata[kind] = [];
            }
            // Save previous submeshes
            var previousSubmeshes = this.subMeshes.slice(0);
            var indices = this.getIndices();
            var totalIndices = this.getTotalIndices();
            // Generating unique vertices per face
            var index;
            for (index = 0; index < totalIndices; index++) {
                var vertexIndex = indices[index];
                for (kindIndex = 0; kindIndex < kinds.length; kindIndex++) {
                    kind = kinds[kindIndex];
                    var stride = vbs[kind].getStrideSize();
                    for (var offset = 0; offset < stride; offset++) {
                        newdata[kind].push(data[kind][vertexIndex * stride + offset]);
                    }
                }
            }
            // Updating faces & normal
            var normals = [];
            var positions = newdata[BABYLON.VertexBuffer.PositionKind];
            for (index = 0; index < totalIndices; index += 3) {
                indices[index] = index;
                indices[index + 1] = index + 1;
                indices[index + 2] = index + 2;
                var p1 = BABYLON.Vector3.FromArray(positions, index * 3);
                var p2 = BABYLON.Vector3.FromArray(positions, (index + 1) * 3);
                var p3 = BABYLON.Vector3.FromArray(positions, (index + 2) * 3);
                var p1p2 = p1.subtract(p2);
                var p3p2 = p3.subtract(p2);
                var normal = BABYLON.Vector3.Normalize(BABYLON.Vector3.Cross(p1p2, p3p2));
                // Store same normals for every vertex
                for (var localIndex = 0; localIndex < 3; localIndex++) {
                    normals.push(normal.x);
                    normals.push(normal.y);
                    normals.push(normal.z);
                }
            }
            this.setIndices(indices);
            this.setVerticesData(BABYLON.VertexBuffer.NormalKind, normals, updatableNormals);
            // Updating vertex buffers
            for (kindIndex = 0; kindIndex < kinds.length; kindIndex++) {
                kind = kinds[kindIndex];
                this.setVerticesData(kind, newdata[kind], vbs[kind].isUpdatable());
            }
            // Updating submeshes
            this.releaseSubMeshes();
            for (var submeshIndex = 0; submeshIndex < previousSubmeshes.length; submeshIndex++) {
                var previousOne = previousSubmeshes[submeshIndex];
                var subMesh = new BABYLON.SubMesh(previousOne.materialIndex, previousOne.indexStart, previousOne.indexCount, previousOne.indexStart, previousOne.indexCount, this);
            }
            this.synchronizeInstances();
        };
        Mesh.prototype.convertToUnIndexedMesh = function () {
            /// <summary>Remove indices by unfolding faces into buffers</summary>
            /// <summary>Warning: This implies adding vertices to the mesh in order to get exactly 3 vertices per face</summary>
            var kinds = this.getVerticesDataKinds();
            var vbs = [];
            var data = [];
            var newdata = [];
            var updatableNormals = false;
            var kindIndex;
            var kind;
            for (kindIndex = 0; kindIndex < kinds.length; kindIndex++) {
                kind = kinds[kindIndex];
                var vertexBuffer = this.getVertexBuffer(kind);
                vbs[kind] = vertexBuffer;
                data[kind] = vbs[kind].getData();
                newdata[kind] = [];
            }
            // Save previous submeshes
            var previousSubmeshes = this.subMeshes.slice(0);
            var indices = this.getIndices();
            var totalIndices = this.getTotalIndices();
            // Generating unique vertices per face
            var index;
            for (index = 0; index < totalIndices; index++) {
                var vertexIndex = indices[index];
                for (kindIndex = 0; kindIndex < kinds.length; kindIndex++) {
                    kind = kinds[kindIndex];
                    var stride = vbs[kind].getStrideSize();
                    for (var offset = 0; offset < stride; offset++) {
                        newdata[kind].push(data[kind][vertexIndex * stride + offset]);
                    }
                }
            }
            // Updating indices
            for (index = 0; index < totalIndices; index += 3) {
                indices[index] = index;
                indices[index + 1] = index + 1;
                indices[index + 2] = index + 2;
            }
            this.setIndices(indices);
            // Updating vertex buffers
            for (kindIndex = 0; kindIndex < kinds.length; kindIndex++) {
                kind = kinds[kindIndex];
                this.setVerticesData(kind, newdata[kind], vbs[kind].isUpdatable());
            }
            // Updating submeshes
            this.releaseSubMeshes();
            for (var submeshIndex = 0; submeshIndex < previousSubmeshes.length; submeshIndex++) {
                var previousOne = previousSubmeshes[submeshIndex];
                var subMesh = new BABYLON.SubMesh(previousOne.materialIndex, previousOne.indexStart, previousOne.indexCount, previousOne.indexStart, previousOne.indexCount, this);
            }
            this._unIndexed = true;
            this.synchronizeInstances();
        };
        // will inverse faces orientations, and invert normals too if specified
        Mesh.prototype.flipFaces = function (flipNormals) {
            if (flipNormals === void 0) { flipNormals = false; }
            var vertex_data = BABYLON.VertexData.ExtractFromMesh(this);
            var i;
            if (flipNormals && this.isVerticesDataPresent(BABYLON.VertexBuffer.NormalKind)) {
                for (i = 0; i < vertex_data.normals.length; i++) {
                    vertex_data.normals[i] *= -1;
                }
            }
            var temp;
            for (i = 0; i < vertex_data.indices.length; i += 3) {
                // reassign indices
                temp = vertex_data.indices[i + 1];
                vertex_data.indices[i + 1] = vertex_data.indices[i + 2];
                vertex_data.indices[i + 2] = temp;
            }
            vertex_data.applyToMesh(this);
        };
        // Instances
        Mesh.prototype.createInstance = function (name) {
            return new BABYLON.InstancedMesh(name, this);
        };
        Mesh.prototype.synchronizeInstances = function () {
            for (var instanceIndex = 0; instanceIndex < this.instances.length; instanceIndex++) {
                var instance = this.instances[instanceIndex];
                instance._syncSubMeshes();
            }
        };
        /**
         * Simplify the mesh according to the given array of settings.
         * Function will return immediately and will simplify async.
         * @param settings a collection of simplification settings.
         * @param parallelProcessing should all levels calculate parallel or one after the other.
         * @param type the type of simplification to run.
         * @param successCallback optional success callback to be called after the simplification finished processing all settings.
         */
        Mesh.prototype.simplify = function (settings, parallelProcessing, simplificationType, successCallback) {
            if (parallelProcessing === void 0) { parallelProcessing = true; }
            if (simplificationType === void 0) { simplificationType = BABYLON.SimplificationType.QUADRATIC; }
            this.getScene().simplificationQueue.addTask({
                settings: settings,
                parallelProcessing: parallelProcessing,
                mesh: this,
                simplificationType: simplificationType,
                successCallback: successCallback
            });
        };
        /**
         * Optimization of the mesh's indices, in case a mesh has duplicated vertices.
         * The function will only reorder the indices and will not remove unused vertices to avoid problems with submeshes.
         * This should be used together with the simplification to avoid disappearing triangles.
         * @param successCallback an optional success callback to be called after the optimization finished.
         */
        Mesh.prototype.optimizeIndices = function (successCallback) {
            var _this = this;
            var indices = this.getIndices();
            var positions = this.getVerticesData(BABYLON.VertexBuffer.PositionKind);
            var vectorPositions = [];
            for (var pos = 0; pos < positions.length; pos = pos + 3) {
                vectorPositions.push(BABYLON.Vector3.FromArray(positions, pos));
            }
            var dupes = [];
            BABYLON.AsyncLoop.SyncAsyncForLoop(vectorPositions.length, 40, function (iteration) {
                var realPos = vectorPositions.length - 1 - iteration;
                var testedPosition = vectorPositions[realPos];
                for (var j = 0; j < realPos; ++j) {
                    var againstPosition = vectorPositions[j];
                    if (testedPosition.equals(againstPosition)) {
                        dupes[realPos] = j;
                        break;
                    }
                }
            }, function () {
                for (var i = 0; i < indices.length; ++i) {
                    indices[i] = dupes[indices[i]] || indices[i];
                }
                //indices are now reordered
                var originalSubMeshes = _this.subMeshes.slice(0);
                _this.setIndices(indices);
                _this.subMeshes = originalSubMeshes;
                if (successCallback) {
                    successCallback(_this);
                }
            });
        };
        // Statics
        Mesh.Parse = function (parsedMesh, scene, rootUrl) {
            var mesh = new Mesh(parsedMesh.name, scene);
            mesh.id = parsedMesh.id;
            BABYLON.Tags.AddTagsTo(mesh, parsedMesh.tags);
            mesh.position = BABYLON.Vector3.FromArray(parsedMesh.position);
            if (parsedMesh.rotationQuaternion) {
                mesh.rotationQuaternion = BABYLON.Quaternion.FromArray(parsedMesh.rotationQuaternion);
            }
            else if (parsedMesh.rotation) {
                mesh.rotation = BABYLON.Vector3.FromArray(parsedMesh.rotation);
            }
            mesh.scaling = BABYLON.Vector3.FromArray(parsedMesh.scaling);
            if (parsedMesh.localMatrix) {
                mesh.setPivotMatrix(BABYLON.Matrix.FromArray(parsedMesh.localMatrix));
            }
            else if (parsedMesh.pivotMatrix) {
                mesh.setPivotMatrix(BABYLON.Matrix.FromArray(parsedMesh.pivotMatrix));
            }
            mesh.setEnabled(parsedMesh.isEnabled);
            mesh.isVisible = parsedMesh.isVisible;
            mesh.infiniteDistance = parsedMesh.infiniteDistance;
            mesh.showBoundingBox = parsedMesh.showBoundingBox;
            mesh.showSubMeshesBoundingBox = parsedMesh.showSubMeshesBoundingBox;
            if (parsedMesh.applyFog !== undefined) {
                mesh.applyFog = parsedMesh.applyFog;
            }
            if (parsedMesh.pickable !== undefined) {
                mesh.isPickable = parsedMesh.pickable;
            }
            if (parsedMesh.alphaIndex !== undefined) {
                mesh.alphaIndex = parsedMesh.alphaIndex;
            }
            mesh.receiveShadows = parsedMesh.receiveShadows;
            mesh.billboardMode = parsedMesh.billboardMode;
            if (parsedMesh.visibility !== undefined) {
                mesh.visibility = parsedMesh.visibility;
            }
            mesh.checkCollisions = parsedMesh.checkCollisions;
            mesh._shouldGenerateFlatShading = parsedMesh.useFlatShading;
            // freezeWorldMatrix
            if (parsedMesh.freezeWorldMatrix) {
                mesh._waitingFreezeWorldMatrix = parsedMesh.freezeWorldMatrix;
            }
            // Parent
            if (parsedMesh.parentId) {
                mesh._waitingParentId = parsedMesh.parentId;
            }
            // Actions
            if (parsedMesh.actions !== undefined) {
                mesh._waitingActions = parsedMesh.actions;
            }
            // Geometry
            mesh.hasVertexAlpha = parsedMesh.hasVertexAlpha;
            if (parsedMesh.delayLoadingFile) {
                mesh.delayLoadState = BABYLON.Engine.DELAYLOADSTATE_NOTLOADED;
                mesh.delayLoadingFile = rootUrl + parsedMesh.delayLoadingFile;
                mesh._boundingInfo = new BABYLON.BoundingInfo(BABYLON.Vector3.FromArray(parsedMesh.boundingBoxMinimum), BABYLON.Vector3.FromArray(parsedMesh.boundingBoxMaximum));
                if (parsedMesh._binaryInfo) {
                    mesh._binaryInfo = parsedMesh._binaryInfo;
                }
                mesh._delayInfo = [];
                if (parsedMesh.hasUVs) {
                    mesh._delayInfo.push(BABYLON.VertexBuffer.UVKind);
                }
                if (parsedMesh.hasUVs2) {
                    mesh._delayInfo.push(BABYLON.VertexBuffer.UV2Kind);
                }
                if (parsedMesh.hasUVs3) {
                    mesh._delayInfo.push(BABYLON.VertexBuffer.UV3Kind);
                }
                if (parsedMesh.hasUVs4) {
                    mesh._delayInfo.push(BABYLON.VertexBuffer.UV4Kind);
                }
                if (parsedMesh.hasUVs5) {
                    mesh._delayInfo.push(BABYLON.VertexBuffer.UV5Kind);
                }
                if (parsedMesh.hasUVs6) {
                    mesh._delayInfo.push(BABYLON.VertexBuffer.UV6Kind);
                }
                if (parsedMesh.hasColors) {
                    mesh._delayInfo.push(BABYLON.VertexBuffer.ColorKind);
                }
                if (parsedMesh.hasMatricesIndices) {
                    mesh._delayInfo.push(BABYLON.VertexBuffer.MatricesIndicesKind);
                }
                if (parsedMesh.hasMatricesWeights) {
                    mesh._delayInfo.push(BABYLON.VertexBuffer.MatricesWeightsKind);
                }
                mesh._delayLoadingFunction = BABYLON.Geometry.ImportGeometry;
                if (BABYLON.SceneLoader.ForceFullSceneLoadingForIncremental) {
                    mesh._checkDelayState();
                }
            }
            else {
                BABYLON.Geometry.ImportGeometry(parsedMesh, mesh);
            }
            // Material
            if (parsedMesh.materialId) {
                mesh.setMaterialByID(parsedMesh.materialId);
            }
            else {
                mesh.material = null;
            }
            // Skeleton
            if (parsedMesh.skeletonId > -1) {
                mesh.skeleton = scene.getLastSkeletonByID(parsedMesh.skeletonId);
                if (parsedMesh.numBoneInfluencers) {
                    mesh.numBoneInfluencers = parsedMesh.numBoneInfluencers;
                }
            }
            // Animations
            if (parsedMesh.animations) {
                for (var animationIndex = 0; animationIndex < parsedMesh.animations.length; animationIndex++) {
                    var parsedAnimation = parsedMesh.animations[animationIndex];
                    mesh.animations.push(BABYLON.Animation.Parse(parsedAnimation));
                }
                BABYLON.Node.ParseAnimationRanges(mesh, parsedMesh, scene);
            }
            if (parsedMesh.autoAnimate) {
                scene.beginAnimation(mesh, parsedMesh.autoAnimateFrom, parsedMesh.autoAnimateTo, parsedMesh.autoAnimateLoop, parsedMesh.autoAnimateSpeed || 1.0);
            }
            // Layer Mask
            if (parsedMesh.layerMask && (!isNaN(parsedMesh.layerMask))) {
                mesh.layerMask = Math.abs(parseInt(parsedMesh.layerMask));
            }
            else {
                mesh.layerMask = 0x0FFFFFFF;
            }
            // Instances
            if (parsedMesh.instances) {
                for (var index = 0; index < parsedMesh.instances.length; index++) {
                    var parsedInstance = parsedMesh.instances[index];
                    var instance = mesh.createInstance(parsedInstance.name);
                    BABYLON.Tags.AddTagsTo(instance, parsedInstance.tags);
                    instance.position = BABYLON.Vector3.FromArray(parsedInstance.position);
                    if (parsedInstance.rotationQuaternion) {
                        instance.rotationQuaternion = BABYLON.Quaternion.FromArray(parsedInstance.rotationQuaternion);
                    }
                    else if (parsedInstance.rotation) {
                        instance.rotation = BABYLON.Vector3.FromArray(parsedInstance.rotation);
                    }
                    instance.scaling = BABYLON.Vector3.FromArray(parsedInstance.scaling);
                    instance.checkCollisions = mesh.checkCollisions;
                    if (parsedMesh.animations) {
                        for (animationIndex = 0; animationIndex < parsedMesh.animations.length; animationIndex++) {
                            parsedAnimation = parsedMesh.animations[animationIndex];
                            instance.animations.push(BABYLON.Animation.Parse(parsedAnimation));
                        }
                        BABYLON.Node.ParseAnimationRanges(instance, parsedMesh, scene);
                    }
                }
            }
            return mesh;
        };
        Mesh.CreateRibbon = function (name, pathArray, closeArray, closePath, offset, scene, updatable, sideOrientation, instance) {
            return BABYLON.MeshBuilder.CreateRibbon(name, {
                pathArray: pathArray,
                closeArray: closeArray,
                closePath: closePath,
                offset: offset,
                updatable: updatable,
                sideOrientation: sideOrientation,
                instance: instance
            }, scene);
        };
        Mesh.CreateDisc = function (name, radius, tessellation, scene, updatable, sideOrientation) {
            var options = {
                radius: radius,
                tessellation: tessellation,
                sideOrientation: sideOrientation,
                updatable: updatable
            };
            return BABYLON.MeshBuilder.CreateDisc(name, options, scene);
        };
        Mesh.CreateBox = function (name, size, scene, updatable, sideOrientation) {
            var options = {
                size: size,
                sideOrientation: sideOrientation,
                updatable: updatable
            };
            return BABYLON.MeshBuilder.CreateBox(name, options, scene);
        };
        Mesh.CreateSphere = function (name, segments, diameter, scene, updatable, sideOrientation) {
            var options = {
                segments: segments,
                diameterX: diameter,
                diameterY: diameter,
                diameterZ: diameter,
                sideOrientation: sideOrientation,
                updatable: updatable
            };
            return BABYLON.MeshBuilder.CreateSphere(name, options, scene);
        };
        // Cylinder and cone
        Mesh.CreateCylinder = function (name, height, diameterTop, diameterBottom, tessellation, subdivisions, scene, updatable, sideOrientation) {
            if (scene === undefined || !(scene instanceof BABYLON.Scene)) {
                if (scene !== undefined) {
                    sideOrientation = updatable || Mesh.DEFAULTSIDE;
                    updatable = scene;
                }
                scene = subdivisions;
                subdivisions = 1;
            }
            var options = {
                height: height,
                diameterTop: diameterTop,
                diameterBottom: diameterBottom,
                tessellation: tessellation,
                subdivisions: subdivisions,
                sideOrientation: sideOrientation,
                updatable: updatable
            };
            return BABYLON.MeshBuilder.CreateCylinder(name, options, scene);
        };
        // Torus  (Code from SharpDX.org)
        Mesh.CreateTorus = function (name, diameter, thickness, tessellation, scene, updatable, sideOrientation) {
            var options = {
                diameter: diameter,
                thickness: thickness,
                tessellation: tessellation,
                sideOrientation: sideOrientation,
                updatable: updatable
            };
            return BABYLON.MeshBuilder.CreateTorus(name, options, scene);
        };
        Mesh.CreateTorusKnot = function (name, radius, tube, radialSegments, tubularSegments, p, q, scene, updatable, sideOrientation) {
            var options = {
                radius: radius,
                tube: tube,
                radialSegments: radialSegments,
                tubularSegments: tubularSegments,
                p: p,
                q: q,
                sideOrientation: sideOrientation,
                updatable: updatable
            };
            return BABYLON.MeshBuilder.CreateTorusKnot(name, options, scene);
        };
        // Lines
        Mesh.CreateLines = function (name, points, scene, updatable, instance) {
            var options = {
                points: points,
                updatable: updatable,
                instance: instance
            };
            return BABYLON.MeshBuilder.CreateLines(name, options, scene);
        };
        // Dashed Lines
        Mesh.CreateDashedLines = function (name, points, dashSize, gapSize, dashNb, scene, updatable, instance) {
            var options = {
                points: points,
                dashSize: dashSize,
                gapSize: gapSize,
                dashNb: dashNb,
                updatable: updatable
            };
            return BABYLON.MeshBuilder.CreateDashedLines(name, options, scene);
        };
        // Extrusion
        Mesh.ExtrudeShape = function (name, shape, path, scale, rotation, cap, scene, updatable, sideOrientation, instance) {
            var options = {
                shape: shape,
                path: path,
                scale: scale,
                rotation: rotation,
                cap: (cap === 0) ? 0 : cap || Mesh.NO_CAP,
                sideOrientation: sideOrientation,
                instance: instance,
                updatable: updatable
            };
            return BABYLON.MeshBuilder.ExtrudeShape(name, options, scene);
        };
        Mesh.ExtrudeShapeCustom = function (name, shape, path, scaleFunction, rotationFunction, ribbonCloseArray, ribbonClosePath, cap, scene, updatable, sideOrientation, instance) {
            var options = {
                shape: shape,
                path: path,
                scaleFunction: scaleFunction,
                rotationFunction: rotationFunction,
                ribbonCloseArray: ribbonCloseArray,
                ribbonClosePath: ribbonClosePath,
                cap: (cap === 0) ? 0 : cap || Mesh.NO_CAP,
                sideOrientation: sideOrientation,
                instance: instance,
                updatable: updatable
            };
            return BABYLON.MeshBuilder.ExtrudeShapeCustom(name, options, scene);
        };
        // Lathe
        Mesh.CreateLathe = function (name, shape, radius, tessellation, scene, updatable, sideOrientation) {
            var options = {
                shape: shape,
                radius: radius,
                tessellation: tessellation,
                sideOrientation: sideOrientation,
                updatable: updatable
            };
            return BABYLON.MeshBuilder.CreateLathe(name, options, scene);
        };
        // Plane & ground
        Mesh.CreatePlane = function (name, size, scene, updatable, sideOrientation) {
            var options = {
                size: size,
                width: size,
                height: size,
                sideOrientation: sideOrientation,
                updatable: updatable
            };
            return BABYLON.MeshBuilder.CreatePlane(name, options, scene);
        };
        Mesh.CreateGround = function (name, width, height, subdivisions, scene, updatable) {
            var options = {
                width: width,
                height: height,
                subdivisions: subdivisions,
                updatable: updatable
            };
            return BABYLON.MeshBuilder.CreateGround(name, options, scene);
        };
        Mesh.CreateTiledGround = function (name, xmin, zmin, xmax, zmax, subdivisions, precision, scene, updatable) {
            var options = {
                xmin: xmin,
                zmin: zmin,
                xmax: xmax,
                zmax: zmax,
                subdivisions: subdivisions,
                precision: precision,
                updatable: updatable
            };
            return BABYLON.MeshBuilder.CreateTiledGround(name, options, scene);
        };
        Mesh.CreateGroundFromHeightMap = function (name, url, width, height, subdivisions, minHeight, maxHeight, scene, updatable, onReady) {
            var options = {
                width: width,
                height: height,
                subdivisions: subdivisions,
                minHeight: minHeight,
                maxHeight: maxHeight,
                updatable: updatable,
                onReady: onReady
            };
            return BABYLON.MeshBuilder.CreateGroundFromHeightMap(name, url, options, scene);
        };
        Mesh.CreateTube = function (name, path, radius, tessellation, radiusFunction, cap, scene, updatable, sideOrientation, instance) {
            var options = {
                path: path,
                radius: radius,
                tessellation: tessellation,
                radiusFunction: radiusFunction,
                arc: 1,
                cap: cap,
                updatable: updatable,
                sideOrientation: sideOrientation,
                instance: instance
            };
            return BABYLON.MeshBuilder.CreateTube(name, options, scene);
        };
        Mesh.CreatePolyhedron = function (name, options, scene) {
            return BABYLON.MeshBuilder.CreatePolyhedron(name, options, scene);
        };
        Mesh.CreateIcoSphere = function (name, options, scene) {
            return BABYLON.MeshBuilder.CreateIcoSphere(name, options, scene);
        };
        // Decals
        Mesh.CreateDecal = function (name, sourceMesh, position, normal, size, angle) {
            var options = {
                position: position,
                normal: normal,
                size: size,
                angle: angle
            };
            return BABYLON.MeshBuilder.CreateDecal(name, sourceMesh, options);
        };
        // Skeletons
        /**
         * @returns original positions used for CPU skinning.  Useful for integrating Morphing with skeletons in same mesh.
         */
        Mesh.prototype.setPositionsForCPUSkinning = function () {
            var source;
            if (!this._sourcePositions) {
                source = this.getVerticesData(BABYLON.VertexBuffer.PositionKind);
                this._sourcePositions = new Float32Array(source);
                if (!this.getVertexBuffer(BABYLON.VertexBuffer.PositionKind).isUpdatable()) {
                    this.setVerticesData(BABYLON.VertexBuffer.PositionKind, source, true);
                }
            }
            return this._sourcePositions;
        };
        /**
         * @returns original normals used for CPU skinning.  Useful for integrating Morphing with skeletons in same mesh.
         */
        Mesh.prototype.setNormalsForCPUSkinning = function () {
            var source;
            if (!this._sourceNormals) {
                source = this.getVerticesData(BABYLON.VertexBuffer.NormalKind);
                this._sourceNormals = new Float32Array(source);
                if (!this.getVertexBuffer(BABYLON.VertexBuffer.NormalKind).isUpdatable()) {
                    this.setVerticesData(BABYLON.VertexBuffer.NormalKind, source, true);
                }
            }
            return this._sourceNormals;
        };
        /**
         * Update the vertex buffers by applying transformation from the bones
         * @param {skeleton} skeleton to apply
         */
        Mesh.prototype.applySkeleton = function (skeleton) {
            if (!this.geometry) {
                return;
            }
            if (this.geometry._softwareSkinningRenderId == this.getScene().getRenderId()) {
                return;
            }
            this.geometry._softwareSkinningRenderId = this.getScene().getRenderId();
            if (!this.isVerticesDataPresent(BABYLON.VertexBuffer.PositionKind)) {
                return this;
            }
            if (!this.isVerticesDataPresent(BABYLON.VertexBuffer.NormalKind)) {
                return this;
            }
            if (!this.isVerticesDataPresent(BABYLON.VertexBuffer.MatricesIndicesKind)) {
                return this;
            }
            if (!this.isVerticesDataPresent(BABYLON.VertexBuffer.MatricesWeightsKind)) {
                return this;
            }
            if (!this._sourcePositions) {
                this.setPositionsForCPUSkinning();
            }
            if (!this._sourceNormals) {
                this.setNormalsForCPUSkinning();
            }
            // positionsData checks for not being Float32Array will only pass at most once
            var positionsData = this.getVerticesData(BABYLON.VertexBuffer.PositionKind);
            if (!(positionsData instanceof Float32Array)) {
                positionsData = new Float32Array(positionsData);
            }
            // normalsData checks for not being Float32Array will only pass at most once
            var normalsData = this.getVerticesData(BABYLON.VertexBuffer.NormalKind);
            if (!(normalsData instanceof Float32Array)) {
                normalsData = new Float32Array(normalsData);
            }
            var matricesIndicesData = this.getVerticesData(BABYLON.VertexBuffer.MatricesIndicesKind);
            var matricesWeightsData = this.getVerticesData(BABYLON.VertexBuffer.MatricesWeightsKind);
            var needExtras = this.numBoneInfluencers > 4;
            var matricesIndicesExtraData = needExtras ? this.getVerticesData(BABYLON.VertexBuffer.MatricesIndicesExtraKind) : null;
            var matricesWeightsExtraData = needExtras ? this.getVerticesData(BABYLON.VertexBuffer.MatricesWeightsExtraKind) : null;
            var skeletonMatrices = skeleton.getTransformMatrices(this);
            var tempVector3 = BABYLON.Vector3.Zero();
            var finalMatrix = new BABYLON.Matrix();
            var tempMatrix = new BABYLON.Matrix();
            var matWeightIdx = 0;
            var inf;
            for (var index = 0; index < positionsData.length; index += 3, matWeightIdx += 4) {
                var weight;
                for (inf = 0; inf < 4; inf++) {
                    weight = matricesWeightsData[matWeightIdx + inf];
                    if (weight > 0) {
                        BABYLON.Matrix.FromFloat32ArrayToRefScaled(skeletonMatrices, matricesIndicesData[matWeightIdx + inf] * 16, weight, tempMatrix);
                        finalMatrix.addToSelf(tempMatrix);
                    }
                    else
                        break;
                }
                if (needExtras) {
                    for (inf = 0; inf < 4; inf++) {
                        weight = matricesWeightsExtraData[matWeightIdx + inf];
                        if (weight > 0) {
                            BABYLON.Matrix.FromFloat32ArrayToRefScaled(skeletonMatrices, matricesIndicesExtraData[matWeightIdx + inf] * 16, weight, tempMatrix);
                            finalMatrix.addToSelf(tempMatrix);
                        }
                        else
                            break;
                    }
                }
                BABYLON.Vector3.TransformCoordinatesFromFloatsToRef(this._sourcePositions[index], this._sourcePositions[index + 1], this._sourcePositions[index + 2], finalMatrix, tempVector3);
                tempVector3.toArray(positionsData, index);
                BABYLON.Vector3.TransformNormalFromFloatsToRef(this._sourceNormals[index], this._sourceNormals[index + 1], this._sourceNormals[index + 2], finalMatrix, tempVector3);
                tempVector3.toArray(normalsData, index);
                finalMatrix.reset();
            }
            this.updateVerticesData(BABYLON.VertexBuffer.PositionKind, positionsData);
            this.updateVerticesData(BABYLON.VertexBuffer.NormalKind, normalsData);
            return this;
        };
        // Tools
        Mesh.MinMax = function (meshes) {
            var minVector = null;
            var maxVector = null;
            for (var i in meshes) {
                var mesh = meshes[i];
                var boundingBox = mesh.getBoundingInfo().boundingBox;
                if (!minVector) {
                    minVector = boundingBox.minimumWorld;
                    maxVector = boundingBox.maximumWorld;
                    continue;
                }
                minVector.MinimizeInPlace(boundingBox.minimumWorld);
                maxVector.MaximizeInPlace(boundingBox.maximumWorld);
            }
            return {
                min: minVector,
                max: maxVector
            };
        };
        Mesh.Center = function (meshesOrMinMaxVector) {
            var minMaxVector = meshesOrMinMaxVector.min !== undefined ? meshesOrMinMaxVector : Mesh.MinMax(meshesOrMinMaxVector);
            return BABYLON.Vector3.Center(minMaxVector.min, minMaxVector.max);
        };
        /**
         * Merge the array of meshes into a single mesh for performance reasons.
         * @param {Array<Mesh>} meshes - The vertices source.  They should all be of the same material.  Entries can empty
         * @param {boolean} disposeSource - When true (default), dispose of the vertices from the source meshes
         * @param {boolean} allow32BitsIndices - When the sum of the vertices > 64k, this must be set to true.
         * @param {Mesh} meshSubclass - When set, vertices inserted into this Mesh.  Meshes can then be merged into a Mesh sub-class.
         */
        Mesh.MergeMeshes = function (meshes, disposeSource, allow32BitsIndices, meshSubclass) {
            if (disposeSource === void 0) { disposeSource = true; }
            var index;
            if (!allow32BitsIndices) {
                var totalVertices = 0;
                // Counting vertices
                for (index = 0; index < meshes.length; index++) {
                    if (meshes[index]) {
                        totalVertices += meshes[index].getTotalVertices();
                        if (totalVertices > 65536) {
                            BABYLON.Tools.Warn("Cannot merge meshes because resulting mesh will have more than 65536 vertices. Please use allow32BitsIndices = true to use 32 bits indices");
                            return null;
                        }
                    }
                }
            }
            // Merge
            var vertexData;
            var otherVertexData;
            var source;
            for (index = 0; index < meshes.length; index++) {
                if (meshes[index]) {
                    meshes[index].computeWorldMatrix(true);
                    otherVertexData = BABYLON.VertexData.ExtractFromMesh(meshes[index], true);
                    otherVertexData.transform(meshes[index].getWorldMatrix());
                    if (vertexData) {
                        vertexData.merge(otherVertexData);
                    }
                    else {
                        vertexData = otherVertexData;
                        source = meshes[index];
                    }
                }
            }
            if (!meshSubclass) {
                meshSubclass = new Mesh(source.name + "_merged", source.getScene());
            }
            vertexData.applyToMesh(meshSubclass);
            // Setting properties
            meshSubclass.material = source.material;
            meshSubclass.checkCollisions = source.checkCollisions;
            // Cleaning
            if (disposeSource) {
                for (index = 0; index < meshes.length; index++) {
                    if (meshes[index]) {
                        meshes[index].dispose();
                    }
                }
            }
            return meshSubclass;
        };
        // Consts
        Mesh._FRONTSIDE = 0;
        Mesh._BACKSIDE = 1;
        Mesh._DOUBLESIDE = 2;
        Mesh._DEFAULTSIDE = 0;
        Mesh._NO_CAP = 0;
        Mesh._CAP_START = 1;
        Mesh._CAP_END = 2;
        Mesh._CAP_ALL = 3;
        return Mesh;
    }(BABYLON.AbstractMesh));
    BABYLON.Mesh = Mesh;
})(BABYLON || (BABYLON = {}));
=======
var __extends = (this && this.__extends) || function (d, b) {
    for (var p in b) if (b.hasOwnProperty(p)) d[p] = b[p];
    function __() { this.constructor = d; }
    d.prototype = b === null ? Object.create(b) : (__.prototype = b.prototype, new __());
};
var BABYLON;
(function (BABYLON) {
    var _InstancesBatch = (function () {
        function _InstancesBatch() {
            this.mustReturn = false;
            this.visibleInstances = new Array();
            this.renderSelf = new Array();
        }
        return _InstancesBatch;
    })();
    BABYLON._InstancesBatch = _InstancesBatch;
    var Mesh = (function (_super) {
        __extends(Mesh, _super);
        /**
         * @constructor
         * @param {string} name - The value used by scene.getMeshByName() to do a lookup.
         * @param {Scene} scene - The scene to add this mesh to.
         * @param {Node} parent - The parent of this mesh, if it has one
         * @param {Mesh} source - An optional Mesh from which geometry is shared, cloned.
         * @param {boolean} doNotCloneChildren - When cloning, skip cloning child meshes of source, default False.
         *                  When false, achieved by calling a clone(), also passing False.
         *                  This will make creation of children, recursive.
         */
        function Mesh(name, scene, parent, source, doNotCloneChildren) {
            if (parent === void 0) { parent = null; }
            _super.call(this, name, scene);
            // Members
            this.delayLoadState = BABYLON.Engine.DELAYLOADSTATE_NONE;
            this.instances = new Array();
            this._LODLevels = new Array();
            this._onBeforeRenderCallbacks = new Array();
            this._onAfterRenderCallbacks = new Array();
            this._visibleInstances = {};
            this._renderIdForInstances = new Array();
            this._batchCache = new _InstancesBatch();
            this._instancesBufferSize = 32 * 16 * 4; // let's start with a maximum of 32 instances
            this._sideOrientation = Mesh._DEFAULTSIDE;
            this._areNormalsFrozen = false; // Will be used by ribbons mainly
            if (source) {
                // Geometry
                if (source._geometry) {
                    source._geometry.applyToMesh(this);
                }
                // Deep copy
                BABYLON.Tools.DeepCopy(source, this, ["name", "material", "skeleton", "instances"], ["_poseMatrix"]);
                // Pivot                
                this.setPivotMatrix(source.getPivotMatrix());
                this.id = name + "." + source.id;
                // Material
                this.material = source.material;
                var index;
                if (!doNotCloneChildren) {
                    // Children
                    for (index = 0; index < scene.meshes.length; index++) {
                        var mesh = scene.meshes[index];
                        if (mesh.parent === source) {
                            // doNotCloneChildren is always going to be False
                            var newChild = mesh.clone(name + "." + mesh.name, this, doNotCloneChildren);
                        }
                    }
                }
                // Particles
                for (index = 0; index < scene.particleSystems.length; index++) {
                    var system = scene.particleSystems[index];
                    if (system.emitter === source) {
                        system.clone(system.name, this);
                    }
                }
                this.computeWorldMatrix(true);
            }
            // Parent
            if (parent !== null) {
                this.parent = parent;
            }
        }
        Object.defineProperty(Mesh, "FRONTSIDE", {
            get: function () {
                return Mesh._FRONTSIDE;
            },
            enumerable: true,
            configurable: true
        });
        Object.defineProperty(Mesh, "BACKSIDE", {
            get: function () {
                return Mesh._BACKSIDE;
            },
            enumerable: true,
            configurable: true
        });
        Object.defineProperty(Mesh, "DOUBLESIDE", {
            get: function () {
                return Mesh._DOUBLESIDE;
            },
            enumerable: true,
            configurable: true
        });
        Object.defineProperty(Mesh, "DEFAULTSIDE", {
            get: function () {
                return Mesh._DEFAULTSIDE;
            },
            enumerable: true,
            configurable: true
        });
        Object.defineProperty(Mesh, "NO_CAP", {
            get: function () {
                return Mesh._NO_CAP;
            },
            enumerable: true,
            configurable: true
        });
        Object.defineProperty(Mesh, "CAP_START", {
            get: function () {
                return Mesh._CAP_START;
            },
            enumerable: true,
            configurable: true
        });
        Object.defineProperty(Mesh, "CAP_END", {
            get: function () {
                return Mesh._CAP_END;
            },
            enumerable: true,
            configurable: true
        });
        Object.defineProperty(Mesh, "CAP_ALL", {
            get: function () {
                return Mesh._CAP_ALL;
            },
            enumerable: true,
            configurable: true
        });
        // Methods
        /**
         * @param {boolean} fullDetails - support for multiple levels of logging within scene loading
         */
        Mesh.prototype.toString = function (fullDetails) {
            var ret = _super.prototype.toString.call(this, fullDetails);
            ret += ", n vertices: " + this.getTotalVertices();
            ret += ", parent: " + (this._waitingParentId ? this._waitingParentId : (this.parent ? this.parent.name : "NONE"));
            if (this.animations) {
                for (var i = 0; i < this.animations.length; i++) {
                    ret += ", animation[0]: " + this.animations[i].toString(fullDetails);
                }
            }
            if (fullDetails) {
                ret += ", flat shading: " + (this._geometry ? (this.getVerticesData(BABYLON.VertexBuffer.PositionKind).length / 3 === this.getIndices().length ? "YES" : "NO") : "UNKNOWN");
            }
            return ret;
        };
        Object.defineProperty(Mesh.prototype, "hasLODLevels", {
            get: function () {
                return this._LODLevels.length > 0;
            },
            enumerable: true,
            configurable: true
        });
        Mesh.prototype._sortLODLevels = function () {
            this._LODLevels.sort(function (a, b) {
                if (a.distance < b.distance) {
                    return 1;
                }
                if (a.distance > b.distance) {
                    return -1;
                }
                return 0;
            });
        };
        /**
         * Add a mesh as LOD level triggered at the given distance.
         * @param {number} distance - the distance from the center of the object to show this level
         * @param {Mesh} mesh - the mesh to be added as LOD level
         * @return {Mesh} this mesh (for chaining)
         */
        Mesh.prototype.addLODLevel = function (distance, mesh) {
            if (mesh && mesh._masterMesh) {
                BABYLON.Tools.Warn("You cannot use a mesh as LOD level twice");
                return this;
            }
            var level = new BABYLON.Internals.MeshLODLevel(distance, mesh);
            this._LODLevels.push(level);
            if (mesh) {
                mesh._masterMesh = this;
            }
            this._sortLODLevels();
            return this;
        };
        Mesh.prototype.getLODLevelAtDistance = function (distance) {
            for (var index = 0; index < this._LODLevels.length; index++) {
                var level = this._LODLevels[index];
                if (level.distance === distance) {
                    return level.mesh;
                }
            }
            return null;
        };
        /**
         * Remove a mesh from the LOD array
         * @param {Mesh} mesh - the mesh to be removed.
         * @return {Mesh} this mesh (for chaining)
         */
        Mesh.prototype.removeLODLevel = function (mesh) {
            for (var index = 0; index < this._LODLevels.length; index++) {
                if (this._LODLevels[index].mesh === mesh) {
                    this._LODLevels.splice(index, 1);
                    if (mesh) {
                        mesh._masterMesh = null;
                    }
                }
            }
            this._sortLODLevels();
            return this;
        };
        Mesh.prototype.getLOD = function (camera, boundingSphere) {
            if (!this._LODLevels || this._LODLevels.length === 0) {
                return this;
            }
            var distanceToCamera = (boundingSphere ? boundingSphere : this.getBoundingInfo().boundingSphere).centerWorld.subtract(camera.position).length();
            if (this._LODLevels[this._LODLevels.length - 1].distance > distanceToCamera) {
                if (this.onLODLevelSelection) {
                    this.onLODLevelSelection(distanceToCamera, this, this._LODLevels[this._LODLevels.length - 1].mesh);
                }
                return this;
            }
            for (var index = 0; index < this._LODLevels.length; index++) {
                var level = this._LODLevels[index];
                if (level.distance < distanceToCamera) {
                    if (level.mesh) {
                        level.mesh._preActivate();
                        level.mesh._updateSubMeshesBoundingInfo(this.worldMatrixFromCache);
                    }
                    if (this.onLODLevelSelection) {
                        this.onLODLevelSelection(distanceToCamera, this, level.mesh);
                    }
                    return level.mesh;
                }
            }
            if (this.onLODLevelSelection) {
                this.onLODLevelSelection(distanceToCamera, this, this);
            }
            return this;
        };
        Object.defineProperty(Mesh.prototype, "geometry", {
            get: function () {
                return this._geometry;
            },
            enumerable: true,
            configurable: true
        });
        Mesh.prototype.getTotalVertices = function () {
            if (!this._geometry) {
                return 0;
            }
            return this._geometry.getTotalVertices();
        };
        Mesh.prototype.getVerticesData = function (kind, copyWhenShared) {
            if (!this._geometry) {
                return null;
            }
            return this._geometry.getVerticesData(kind, copyWhenShared);
        };
        Mesh.prototype.getVertexBuffer = function (kind) {
            if (!this._geometry) {
                return undefined;
            }
            return this._geometry.getVertexBuffer(kind);
        };
        Mesh.prototype.isVerticesDataPresent = function (kind) {
            if (!this._geometry) {
                if (this._delayInfo) {
                    return this._delayInfo.indexOf(kind) !== -1;
                }
                return false;
            }
            return this._geometry.isVerticesDataPresent(kind);
        };
        Mesh.prototype.getVerticesDataKinds = function () {
            if (!this._geometry) {
                var result = [];
                if (this._delayInfo) {
                    for (var kind in this._delayInfo) {
                        result.push(kind);
                    }
                }
                return result;
            }
            return this._geometry.getVerticesDataKinds();
        };
        Mesh.prototype.getTotalIndices = function () {
            if (!this._geometry) {
                return 0;
            }
            return this._geometry.getTotalIndices();
        };
        Mesh.prototype.getIndices = function (copyWhenShared) {
            if (!this._geometry) {
                return [];
            }
            return this._geometry.getIndices(copyWhenShared);
        };
        Object.defineProperty(Mesh.prototype, "isBlocked", {
            get: function () {
                return this._masterMesh !== null && this._masterMesh !== undefined;
            },
            enumerable: true,
            configurable: true
        });
        Mesh.prototype.isReady = function () {
            if (this.delayLoadState === BABYLON.Engine.DELAYLOADSTATE_LOADING) {
                return false;
            }
            return _super.prototype.isReady.call(this);
        };
        Mesh.prototype.isDisposed = function () {
            return this._isDisposed;
        };
        Object.defineProperty(Mesh.prototype, "sideOrientation", {
            get: function () {
                return this._sideOrientation;
            },
            set: function (sideO) {
                this._sideOrientation = sideO;
            },
            enumerable: true,
            configurable: true
        });
        Object.defineProperty(Mesh.prototype, "areNormalsFrozen", {
            get: function () {
                return this._areNormalsFrozen;
            },
            enumerable: true,
            configurable: true
        });
        /**  This function affects parametric shapes on update only : ribbons, tubes, etc. It has no effect at all on other shapes */
        Mesh.prototype.freezeNormals = function () {
            this._areNormalsFrozen = true;
        };
        /**  This function affects parametric shapes on update only : ribbons, tubes, etc. It has no effect at all on other shapes */
        Mesh.prototype.unfreezeNormals = function () {
            this._areNormalsFrozen = false;
        };
        // Methods
        Mesh.prototype._preActivate = function () {
            var sceneRenderId = this.getScene().getRenderId();
            if (this._preActivateId === sceneRenderId) {
                return;
            }
            this._preActivateId = sceneRenderId;
            this._visibleInstances = null;
        };
        Mesh.prototype._registerInstanceForRenderId = function (instance, renderId) {
            if (!this._visibleInstances) {
                this._visibleInstances = {};
                this._visibleInstances.defaultRenderId = renderId;
                this._visibleInstances.selfDefaultRenderId = this._renderId;
            }
            if (!this._visibleInstances[renderId]) {
                this._visibleInstances[renderId] = new Array();
            }
            this._visibleInstances[renderId].push(instance);
        };
        Mesh.prototype.refreshBoundingInfo = function () {
            if (this._boundingInfo.isLocked) {
                return;
            }
            var data = this.getVerticesData(BABYLON.VertexBuffer.PositionKind);
            if (data) {
                var extend = BABYLON.Tools.ExtractMinAndMax(data, 0, this.getTotalVertices());
                this._boundingInfo = new BABYLON.BoundingInfo(extend.minimum, extend.maximum);
            }
            if (this.subMeshes) {
                for (var index = 0; index < this.subMeshes.length; index++) {
                    this.subMeshes[index].refreshBoundingInfo();
                }
            }
            this._updateBoundingInfo();
        };
        Mesh.prototype._createGlobalSubMesh = function () {
            var totalVertices = this.getTotalVertices();
            if (!totalVertices || !this.getIndices()) {
                return null;
            }
            this.releaseSubMeshes();
            return new BABYLON.SubMesh(0, 0, totalVertices, 0, this.getTotalIndices(), this);
        };
        Mesh.prototype.subdivide = function (count) {
            if (count < 1) {
                return;
            }
            var totalIndices = this.getTotalIndices();
            var subdivisionSize = (totalIndices / count) | 0;
            var offset = 0;
            // Ensure that subdivisionSize is a multiple of 3
            while (subdivisionSize % 3 !== 0) {
                subdivisionSize++;
            }
            this.releaseSubMeshes();
            for (var index = 0; index < count; index++) {
                if (offset >= totalIndices) {
                    break;
                }
                BABYLON.SubMesh.CreateFromIndices(0, offset, Math.min(subdivisionSize, totalIndices - offset), this);
                offset += subdivisionSize;
            }
            this.synchronizeInstances();
        };
        Mesh.prototype.setVerticesData = function (kind, data, updatable, stride) {
            if (!this._geometry) {
                var vertexData = new BABYLON.VertexData();
                vertexData.set(data, kind);
                var scene = this.getScene();
                new BABYLON.Geometry(BABYLON.Geometry.RandomId(), scene, vertexData, updatable, this);
            }
            else {
                this._geometry.setVerticesData(kind, data, updatable, stride);
            }
        };
        Mesh.prototype.updateVerticesData = function (kind, data, updateExtends, makeItUnique) {
            if (!this._geometry) {
                return;
            }
            if (!makeItUnique) {
                this._geometry.updateVerticesData(kind, data, updateExtends);
            }
            else {
                this.makeGeometryUnique();
                this.updateVerticesData(kind, data, updateExtends, false);
            }
        };
        Mesh.prototype.updateVerticesDataDirectly = function (kind, data, offset, makeItUnique) {
            BABYLON.Tools.Warn("Mesh.updateVerticesDataDirectly deprecated since 2.3.");
            if (!this._geometry) {
                return;
            }
            if (!makeItUnique) {
                this._geometry.updateVerticesDataDirectly(kind, data, offset);
            }
            else {
                this.makeGeometryUnique();
                this.updateVerticesDataDirectly(kind, data, offset, false);
            }
        };
        // Mesh positions update function :
        // updates the mesh positions according to the positionFunction returned values.
        // The positionFunction argument must be a javascript function accepting the mesh "positions" array as parameter.
        // This dedicated positionFunction computes new mesh positions according to the given mesh type.
        Mesh.prototype.updateMeshPositions = function (positionFunction, computeNormals) {
            if (computeNormals === void 0) { computeNormals = true; }
            var positions = this.getVerticesData(BABYLON.VertexBuffer.PositionKind);
            positionFunction(positions);
            this.updateVerticesData(BABYLON.VertexBuffer.PositionKind, positions, false, false);
            if (computeNormals) {
                var indices = this.getIndices();
                var normals = this.getVerticesData(BABYLON.VertexBuffer.NormalKind);
                BABYLON.VertexData.ComputeNormals(positions, indices, normals);
                this.updateVerticesData(BABYLON.VertexBuffer.NormalKind, normals, false, false);
            }
        };
        Mesh.prototype.makeGeometryUnique = function () {
            if (!this._geometry) {
                return;
            }
            var geometry = this._geometry.copy(BABYLON.Geometry.RandomId());
            geometry.applyToMesh(this);
        };
        Mesh.prototype.setIndices = function (indices, totalVertices) {
            if (!this._geometry) {
                var vertexData = new BABYLON.VertexData();
                vertexData.indices = indices;
                var scene = this.getScene();
                new BABYLON.Geometry(BABYLON.Geometry.RandomId(), scene, vertexData, false, this);
            }
            else {
                this._geometry.setIndices(indices, totalVertices);
            }
        };
        Mesh.prototype._bind = function (subMesh, effect, fillMode) {
            var engine = this.getScene().getEngine();
            // Wireframe
            var indexToBind;
            if (this._unIndexed) {
                indexToBind = null;
            }
            else {
                switch (fillMode) {
                    case BABYLON.Material.PointFillMode:
                        indexToBind = null;
                        break;
                    case BABYLON.Material.WireFrameFillMode:
                        indexToBind = subMesh.getLinesIndexBuffer(this.getIndices(), engine);
                        break;
                    default:
                    case BABYLON.Material.TriangleFillMode:
                        indexToBind = this._unIndexed ? null : this._geometry.getIndexBuffer();
                        break;
                }
            }
            // VBOs
            engine.bindMultiBuffers(this._geometry.getVertexBuffers(), indexToBind, effect);
        };
        Mesh.prototype._draw = function (subMesh, fillMode, instancesCount) {
            if (!this._geometry || !this._geometry.getVertexBuffers() || !this._geometry.getIndexBuffer()) {
                return;
            }
            if (this.onBeforeDraw) {
                this.onBeforeDraw();
            }
            var engine = this.getScene().getEngine();
            // Draw order
            switch (fillMode) {
                case BABYLON.Material.PointFillMode:
                    engine.drawPointClouds(subMesh.verticesStart, subMesh.verticesCount, instancesCount);
                    break;
                case BABYLON.Material.WireFrameFillMode:
                    if (this._unIndexed) {
                        engine.drawUnIndexed(false, subMesh.verticesStart, subMesh.verticesCount, instancesCount);
                    }
                    else {
                        engine.draw(false, 0, subMesh.linesIndexCount, instancesCount);
                    }
                    break;
                default:
                    if (this._unIndexed) {
                        engine.drawUnIndexed(true, subMesh.verticesStart, subMesh.verticesCount, instancesCount);
                    }
                    else {
                        engine.draw(true, subMesh.indexStart, subMesh.indexCount, instancesCount);
                    }
            }
        };
        Mesh.prototype.registerBeforeRender = function (func) {
            this._onBeforeRenderCallbacks.push(func);
        };
        Mesh.prototype.unregisterBeforeRender = function (func) {
            var index = this._onBeforeRenderCallbacks.indexOf(func);
            if (index > -1) {
                this._onBeforeRenderCallbacks.splice(index, 1);
            }
        };
        Mesh.prototype.registerAfterRender = function (func) {
            this._onAfterRenderCallbacks.push(func);
        };
        Mesh.prototype.unregisterAfterRender = function (func) {
            var index = this._onAfterRenderCallbacks.indexOf(func);
            if (index > -1) {
                this._onAfterRenderCallbacks.splice(index, 1);
            }
        };
        Mesh.prototype._getInstancesRenderList = function (subMeshId) {
            var scene = this.getScene();
            this._batchCache.mustReturn = false;
            this._batchCache.renderSelf[subMeshId] = this.isEnabled() && this.isVisible;
            this._batchCache.visibleInstances[subMeshId] = null;
            if (this._visibleInstances) {
                var currentRenderId = scene.getRenderId();
                this._batchCache.visibleInstances[subMeshId] = this._visibleInstances[currentRenderId];
                var selfRenderId = this._renderId;
                if (!this._batchCache.visibleInstances[subMeshId] && this._visibleInstances.defaultRenderId) {
                    this._batchCache.visibleInstances[subMeshId] = this._visibleInstances[this._visibleInstances.defaultRenderId];
                    currentRenderId = Math.max(this._visibleInstances.defaultRenderId, currentRenderId);
                    selfRenderId = Math.max(this._visibleInstances.selfDefaultRenderId, currentRenderId);
                }
                if (this._batchCache.visibleInstances[subMeshId] && this._batchCache.visibleInstances[subMeshId].length) {
                    if (this._renderIdForInstances[subMeshId] === currentRenderId) {
                        this._batchCache.mustReturn = true;
                        return this._batchCache;
                    }
                    if (currentRenderId !== selfRenderId) {
                        this._batchCache.renderSelf[subMeshId] = false;
                    }
                }
                this._renderIdForInstances[subMeshId] = currentRenderId;
            }
            return this._batchCache;
        };
        Mesh.prototype._renderWithInstances = function (subMesh, fillMode, batch, effect, engine) {
            var visibleInstances = batch.visibleInstances[subMesh._id];
            var matricesCount = visibleInstances.length + 1;
            var bufferSize = matricesCount * 16 * 4;
            while (this._instancesBufferSize < bufferSize) {
                this._instancesBufferSize *= 2;
            }
            if (!this._worldMatricesInstancesBuffer || this._worldMatricesInstancesBuffer.capacity < this._instancesBufferSize) {
                if (this._worldMatricesInstancesBuffer) {
                    engine.deleteInstancesBuffer(this._worldMatricesInstancesBuffer);
                }
                this._worldMatricesInstancesBuffer = engine.createInstancesBuffer(this._instancesBufferSize);
                this._worldMatricesInstancesArray = new Float32Array(this._instancesBufferSize / 4);
            }
            var offset = 0;
            var instancesCount = 0;
            var world = this.getWorldMatrix();
            if (batch.renderSelf[subMesh._id]) {
                world.copyToArray(this._worldMatricesInstancesArray, offset);
                offset += 16;
                instancesCount++;
            }
            if (visibleInstances) {
                for (var instanceIndex = 0; instanceIndex < visibleInstances.length; instanceIndex++) {
                    var instance = visibleInstances[instanceIndex];
                    instance.getWorldMatrix().copyToArray(this._worldMatricesInstancesArray, offset);
                    offset += 16;
                    instancesCount++;
                }
            }
            var offsetLocation0 = effect.getAttributeLocationByName("world0");
            var offsetLocation1 = effect.getAttributeLocationByName("world1");
            var offsetLocation2 = effect.getAttributeLocationByName("world2");
            var offsetLocation3 = effect.getAttributeLocationByName("world3");
            var offsetLocations = [offsetLocation0, offsetLocation1, offsetLocation2, offsetLocation3];
            engine.updateAndBindInstancesBuffer(this._worldMatricesInstancesBuffer, this._worldMatricesInstancesArray, offsetLocations);
            this._draw(subMesh, fillMode, instancesCount);
            engine.unBindInstancesBuffer(this._worldMatricesInstancesBuffer, offsetLocations);
        };
        Mesh.prototype._processRendering = function (subMesh, effect, fillMode, batch, hardwareInstancedRendering, onBeforeDraw) {
            var scene = this.getScene();
            var engine = scene.getEngine();
            if (hardwareInstancedRendering) {
                this._renderWithInstances(subMesh, fillMode, batch, effect, engine);
            }
            else {
                if (batch.renderSelf[subMesh._id]) {
                    // Draw
                    if (onBeforeDraw) {
                        onBeforeDraw(false, this.getWorldMatrix());
                    }
                    this._draw(subMesh, fillMode);
                }
                if (batch.visibleInstances[subMesh._id]) {
                    for (var instanceIndex = 0; instanceIndex < batch.visibleInstances[subMesh._id].length; instanceIndex++) {
                        var instance = batch.visibleInstances[subMesh._id][instanceIndex];
                        // World
                        var world = instance.getWorldMatrix();
                        if (onBeforeDraw) {
                            onBeforeDraw(true, world);
                        }
                        // Draw
                        this._draw(subMesh, fillMode);
                    }
                }
            }
        };
        Mesh.prototype.render = function (subMesh, enableAlphaMode) {
            var scene = this.getScene();
            // Managing instances
            var batch = this._getInstancesRenderList(subMesh._id);
            if (batch.mustReturn) {
                return;
            }
            // Checking geometry state
            if (!this._geometry || !this._geometry.getVertexBuffers() || !this._geometry.getIndexBuffer()) {
                return;
            }
            var callbackIndex;
            for (callbackIndex = 0; callbackIndex < this._onBeforeRenderCallbacks.length; callbackIndex++) {
                this._onBeforeRenderCallbacks[callbackIndex](this);
            }
            var engine = scene.getEngine();
            var hardwareInstancedRendering = (engine.getCaps().instancedArrays !== null) && (batch.visibleInstances[subMesh._id] !== null) && (batch.visibleInstances[subMesh._id] !== undefined);
            // Material
            var effectiveMaterial = subMesh.getMaterial();
            if (!effectiveMaterial || !effectiveMaterial.isReady(this, hardwareInstancedRendering)) {
                return;
            }
            // Outline - step 1
            var savedDepthWrite = engine.getDepthWrite();
            if (this.renderOutline) {
                engine.setDepthWrite(false);
                scene.getOutlineRenderer().render(subMesh, batch);
                engine.setDepthWrite(savedDepthWrite);
            }
            effectiveMaterial._preBind();
            var effect = effectiveMaterial.getEffect();
            // Bind
            var fillMode = scene.forcePointsCloud ? BABYLON.Material.PointFillMode : (scene.forceWireframe ? BABYLON.Material.WireFrameFillMode : effectiveMaterial.fillMode);
            this._bind(subMesh, effect, fillMode);
            var world = this.getWorldMatrix();
            effectiveMaterial.bind(world, this);
            // Alpha mode
            if (enableAlphaMode) {
                engine.setAlphaMode(effectiveMaterial.alphaMode);
            }
            // Draw
            this._processRendering(subMesh, effect, fillMode, batch, hardwareInstancedRendering, function (isInstance, world) {
                if (isInstance) {
                    effectiveMaterial.bindOnlyWorldMatrix(world);
                }
            });
            // Unbind
            effectiveMaterial.unbind();
            // Outline - step 2
            if (this.renderOutline && savedDepthWrite) {
                engine.setDepthWrite(true);
                engine.setColorWrite(false);
                scene.getOutlineRenderer().render(subMesh, batch);
                engine.setColorWrite(true);
            }
            // Overlay
            if (this.renderOverlay) {
                var currentMode = engine.getAlphaMode();
                engine.setAlphaMode(BABYLON.Engine.ALPHA_COMBINE);
                scene.getOutlineRenderer().render(subMesh, batch, true);
                engine.setAlphaMode(currentMode);
            }
            for (callbackIndex = 0; callbackIndex < this._onAfterRenderCallbacks.length; callbackIndex++) {
                this._onAfterRenderCallbacks[callbackIndex](this);
            }
        };
        Mesh.prototype.getEmittedParticleSystems = function () {
            var results = new Array();
            for (var index = 0; index < this.getScene().particleSystems.length; index++) {
                var particleSystem = this.getScene().particleSystems[index];
                if (particleSystem.emitter === this) {
                    results.push(particleSystem);
                }
            }
            return results;
        };
        Mesh.prototype.getHierarchyEmittedParticleSystems = function () {
            var results = new Array();
            var descendants = this.getDescendants();
            descendants.push(this);
            for (var index = 0; index < this.getScene().particleSystems.length; index++) {
                var particleSystem = this.getScene().particleSystems[index];
                if (descendants.indexOf(particleSystem.emitter) !== -1) {
                    results.push(particleSystem);
                }
            }
            return results;
        };
        Mesh.prototype._checkDelayState = function () {
            var _this = this;
            var that = this;
            var scene = this.getScene();
            if (this._geometry) {
                this._geometry.load(scene);
            }
            else if (that.delayLoadState === BABYLON.Engine.DELAYLOADSTATE_NOTLOADED) {
                that.delayLoadState = BABYLON.Engine.DELAYLOADSTATE_LOADING;
                scene._addPendingData(that);
                var getBinaryData = (this.delayLoadingFile.indexOf(".babylonbinarymeshdata") !== -1);
                BABYLON.Tools.LoadFile(this.delayLoadingFile, function (data) {
                    if (data instanceof ArrayBuffer) {
                        _this._delayLoadingFunction(data, _this);
                    }
                    else {
                        _this._delayLoadingFunction(JSON.parse(data), _this);
                    }
                    _this.delayLoadState = BABYLON.Engine.DELAYLOADSTATE_LOADED;
                    scene._removePendingData(_this);
                }, function () { }, scene.database, getBinaryData);
            }
        };
        Mesh.prototype.isInFrustum = function (frustumPlanes) {
            if (this.delayLoadState === BABYLON.Engine.DELAYLOADSTATE_LOADING) {
                return false;
            }
            if (!_super.prototype.isInFrustum.call(this, frustumPlanes)) {
                return false;
            }
            this._checkDelayState();
            return true;
        };
        Mesh.prototype.setMaterialByID = function (id) {
            var materials = this.getScene().materials;
            var index;
            for (index = 0; index < materials.length; index++) {
                if (materials[index].id === id) {
                    this.material = materials[index];
                    return;
                }
            }
            // Multi
            var multiMaterials = this.getScene().multiMaterials;
            for (index = 0; index < multiMaterials.length; index++) {
                if (multiMaterials[index].id === id) {
                    this.material = multiMaterials[index];
                    return;
                }
            }
        };
        Mesh.prototype.getAnimatables = function () {
            var results = [];
            if (this.material) {
                results.push(this.material);
            }
            if (this.skeleton) {
                results.push(this.skeleton);
            }
            return results;
        };
        // Geometry
        Mesh.prototype.bakeTransformIntoVertices = function (transform) {
            // Position
            if (!this.isVerticesDataPresent(BABYLON.VertexBuffer.PositionKind)) {
                return;
            }
            this._resetPointsArrayCache();
            var data = this.getVerticesData(BABYLON.VertexBuffer.PositionKind);
            var temp = [];
            var index;
            for (index = 0; index < data.length; index += 3) {
                BABYLON.Vector3.TransformCoordinates(BABYLON.Vector3.FromArray(data, index), transform).toArray(temp, index);
            }
            this.setVerticesData(BABYLON.VertexBuffer.PositionKind, temp, this.getVertexBuffer(BABYLON.VertexBuffer.PositionKind).isUpdatable());
            // Normals
            if (!this.isVerticesDataPresent(BABYLON.VertexBuffer.NormalKind)) {
                return;
            }
            data = this.getVerticesData(BABYLON.VertexBuffer.NormalKind);
            temp = [];
            for (index = 0; index < data.length; index += 3) {
                BABYLON.Vector3.TransformNormal(BABYLON.Vector3.FromArray(data, index), transform).normalize().toArray(temp, index);
            }
            this.setVerticesData(BABYLON.VertexBuffer.NormalKind, temp, this.getVertexBuffer(BABYLON.VertexBuffer.NormalKind).isUpdatable());
            // flip faces?
            if (transform.m[0] * transform.m[5] * transform.m[10] < 0) {
                this.flipFaces();
            }
        };
        // Will apply current transform to mesh and reset world matrix
        Mesh.prototype.bakeCurrentTransformIntoVertices = function () {
            this.bakeTransformIntoVertices(this.computeWorldMatrix(true));
            this.scaling.copyFromFloats(1, 1, 1);
            this.position.copyFromFloats(0, 0, 0);
            this.rotation.copyFromFloats(0, 0, 0);
            //only if quaternion is already set
            if (this.rotationQuaternion) {
                this.rotationQuaternion = BABYLON.Quaternion.Identity();
            }
            this._worldMatrix = BABYLON.Matrix.Identity();
        };
        // Cache
        Mesh.prototype._resetPointsArrayCache = function () {
            this._positions = null;
        };
        Mesh.prototype._generatePointsArray = function () {
            if (this._positions)
                return true;
            this._positions = [];
            var data = this.getVerticesData(BABYLON.VertexBuffer.PositionKind);
            if (!data) {
                return false;
            }
            for (var index = 0; index < data.length; index += 3) {
                this._positions.push(BABYLON.Vector3.FromArray(data, index));
            }
            return true;
        };
        // Clone
        Mesh.prototype.clone = function (name, newParent, doNotCloneChildren) {
            return new Mesh(name, this.getScene(), newParent, this, doNotCloneChildren);
        };
        // Dispose
        Mesh.prototype.dispose = function (doNotRecurse) {
            if (this._geometry) {
                this._geometry.releaseForMesh(this, true);
            }
            // Instances
            if (this._worldMatricesInstancesBuffer) {
                this.getEngine().deleteInstancesBuffer(this._worldMatricesInstancesBuffer);
                this._worldMatricesInstancesBuffer = null;
            }
            while (this.instances.length) {
                this.instances[0].dispose();
            }
            _super.prototype.dispose.call(this, doNotRecurse);
        };
        // Geometric tools
        Mesh.prototype.applyDisplacementMap = function (url, minHeight, maxHeight, onSuccess) {
            var _this = this;
            var scene = this.getScene();
            var onload = function (img) {
                // Getting height map data
                var canvas = document.createElement("canvas");
                var context = canvas.getContext("2d");
                var heightMapWidth = img.width;
                var heightMapHeight = img.height;
                canvas.width = heightMapWidth;
                canvas.height = heightMapHeight;
                context.drawImage(img, 0, 0);
                // Create VertexData from map data
                //Cast is due to wrong definition in lib.d.ts from ts 1.3 - https://github.com/Microsoft/TypeScript/issues/949
                var buffer = context.getImageData(0, 0, heightMapWidth, heightMapHeight).data;
                _this.applyDisplacementMapFromBuffer(buffer, heightMapWidth, heightMapHeight, minHeight, maxHeight);
                //execute success callback, if set
                if (onSuccess) {
                    onSuccess(_this);
                }
            };
            BABYLON.Tools.LoadImage(url, onload, function () { }, scene.database);
        };
        Mesh.prototype.applyDisplacementMapFromBuffer = function (buffer, heightMapWidth, heightMapHeight, minHeight, maxHeight) {
            if (!this.isVerticesDataPresent(BABYLON.VertexBuffer.PositionKind)
                || !this.isVerticesDataPresent(BABYLON.VertexBuffer.NormalKind)
                || !this.isVerticesDataPresent(BABYLON.VertexBuffer.UVKind)) {
                BABYLON.Tools.Warn("Cannot call applyDisplacementMap: Given mesh is not complete. Position, Normal or UV are missing");
                return;
            }
            var positions = this.getVerticesData(BABYLON.VertexBuffer.PositionKind);
            var normals = this.getVerticesData(BABYLON.VertexBuffer.NormalKind);
            var uvs = this.getVerticesData(BABYLON.VertexBuffer.UVKind);
            var position = BABYLON.Vector3.Zero();
            var normal = BABYLON.Vector3.Zero();
            var uv = BABYLON.Vector2.Zero();
            for (var index = 0; index < positions.length; index += 3) {
                BABYLON.Vector3.FromArrayToRef(positions, index, position);
                BABYLON.Vector3.FromArrayToRef(normals, index, normal);
                BABYLON.Vector2.FromArrayToRef(uvs, (index / 3) * 2, uv);
                // Compute height
                var u = ((Math.abs(uv.x) * heightMapWidth) % heightMapWidth) | 0;
                var v = ((Math.abs(uv.y) * heightMapHeight) % heightMapHeight) | 0;
                var pos = (u + v * heightMapWidth) * 4;
                var r = buffer[pos] / 255.0;
                var g = buffer[pos + 1] / 255.0;
                var b = buffer[pos + 2] / 255.0;
                var gradient = r * 0.3 + g * 0.59 + b * 0.11;
                normal.normalize();
                normal.scaleInPlace(minHeight + (maxHeight - minHeight) * gradient);
                position = position.add(normal);
                position.toArray(positions, index);
            }
            BABYLON.VertexData.ComputeNormals(positions, this.getIndices(), normals);
            this.updateVerticesData(BABYLON.VertexBuffer.PositionKind, positions);
            this.updateVerticesData(BABYLON.VertexBuffer.NormalKind, normals);
        };
        Mesh.prototype.convertToFlatShadedMesh = function () {
            /// <summary>Update normals and vertices to get a flat shading rendering.</summary>
            /// <summary>Warning: This may imply adding vertices to the mesh in order to get exactly 3 vertices per face</summary>
            var kinds = this.getVerticesDataKinds();
            var vbs = [];
            var data = [];
            var newdata = [];
            var updatableNormals = false;
            var kindIndex;
            var kind;
            for (kindIndex = 0; kindIndex < kinds.length; kindIndex++) {
                kind = kinds[kindIndex];
                var vertexBuffer = this.getVertexBuffer(kind);
                if (kind === BABYLON.VertexBuffer.NormalKind) {
                    updatableNormals = vertexBuffer.isUpdatable();
                    kinds.splice(kindIndex, 1);
                    kindIndex--;
                    continue;
                }
                vbs[kind] = vertexBuffer;
                data[kind] = vbs[kind].getData();
                newdata[kind] = [];
            }
            // Save previous submeshes
            var previousSubmeshes = this.subMeshes.slice(0);
            var indices = this.getIndices();
            var totalIndices = this.getTotalIndices();
            // Generating unique vertices per face
            var index;
            for (index = 0; index < totalIndices; index++) {
                var vertexIndex = indices[index];
                for (kindIndex = 0; kindIndex < kinds.length; kindIndex++) {
                    kind = kinds[kindIndex];
                    var stride = vbs[kind].getStrideSize();
                    for (var offset = 0; offset < stride; offset++) {
                        newdata[kind].push(data[kind][vertexIndex * stride + offset]);
                    }
                }
            }
            // Updating faces & normal
            var normals = [];
            var positions = newdata[BABYLON.VertexBuffer.PositionKind];
            for (index = 0; index < totalIndices; index += 3) {
                indices[index] = index;
                indices[index + 1] = index + 1;
                indices[index + 2] = index + 2;
                var p1 = BABYLON.Vector3.FromArray(positions, index * 3);
                var p2 = BABYLON.Vector3.FromArray(positions, (index + 1) * 3);
                var p3 = BABYLON.Vector3.FromArray(positions, (index + 2) * 3);
                var p1p2 = p1.subtract(p2);
                var p3p2 = p3.subtract(p2);
                var normal = BABYLON.Vector3.Normalize(BABYLON.Vector3.Cross(p1p2, p3p2));
                // Store same normals for every vertex
                for (var localIndex = 0; localIndex < 3; localIndex++) {
                    normals.push(normal.x);
                    normals.push(normal.y);
                    normals.push(normal.z);
                }
            }
            this.setIndices(indices);
            this.setVerticesData(BABYLON.VertexBuffer.NormalKind, normals, updatableNormals);
            // Updating vertex buffers
            for (kindIndex = 0; kindIndex < kinds.length; kindIndex++) {
                kind = kinds[kindIndex];
                this.setVerticesData(kind, newdata[kind], vbs[kind].isUpdatable());
            }
            // Updating submeshes
            this.releaseSubMeshes();
            for (var submeshIndex = 0; submeshIndex < previousSubmeshes.length; submeshIndex++) {
                var previousOne = previousSubmeshes[submeshIndex];
                var subMesh = new BABYLON.SubMesh(previousOne.materialIndex, previousOne.indexStart, previousOne.indexCount, previousOne.indexStart, previousOne.indexCount, this);
            }
            this.synchronizeInstances();
        };
        Mesh.prototype.convertToUnIndexedMesh = function () {
            /// <summary>Remove indices by unfolding faces into buffers</summary>
            /// <summary>Warning: This implies adding vertices to the mesh in order to get exactly 3 vertices per face</summary>
            var kinds = this.getVerticesDataKinds();
            var vbs = [];
            var data = [];
            var newdata = [];
            var updatableNormals = false;
            var kindIndex;
            var kind;
            for (kindIndex = 0; kindIndex < kinds.length; kindIndex++) {
                kind = kinds[kindIndex];
                var vertexBuffer = this.getVertexBuffer(kind);
                vbs[kind] = vertexBuffer;
                data[kind] = vbs[kind].getData();
                newdata[kind] = [];
            }
            // Save previous submeshes
            var previousSubmeshes = this.subMeshes.slice(0);
            var indices = this.getIndices();
            var totalIndices = this.getTotalIndices();
            // Generating unique vertices per face
            var index;
            for (index = 0; index < totalIndices; index++) {
                var vertexIndex = indices[index];
                for (kindIndex = 0; kindIndex < kinds.length; kindIndex++) {
                    kind = kinds[kindIndex];
                    var stride = vbs[kind].getStrideSize();
                    for (var offset = 0; offset < stride; offset++) {
                        newdata[kind].push(data[kind][vertexIndex * stride + offset]);
                    }
                }
            }
            // Updating indices
            for (index = 0; index < totalIndices; index += 3) {
                indices[index] = index;
                indices[index + 1] = index + 1;
                indices[index + 2] = index + 2;
            }
            this.setIndices(indices);
            // Updating vertex buffers
            for (kindIndex = 0; kindIndex < kinds.length; kindIndex++) {
                kind = kinds[kindIndex];
                this.setVerticesData(kind, newdata[kind], vbs[kind].isUpdatable());
            }
            // Updating submeshes
            this.releaseSubMeshes();
            for (var submeshIndex = 0; submeshIndex < previousSubmeshes.length; submeshIndex++) {
                var previousOne = previousSubmeshes[submeshIndex];
                var subMesh = new BABYLON.SubMesh(previousOne.materialIndex, previousOne.indexStart, previousOne.indexCount, previousOne.indexStart, previousOne.indexCount, this);
            }
            this._unIndexed = true;
            this.synchronizeInstances();
        };
        // will inverse faces orientations, and invert normals too if specified
        Mesh.prototype.flipFaces = function (flipNormals) {
            if (flipNormals === void 0) { flipNormals = false; }
            var vertex_data = BABYLON.VertexData.ExtractFromMesh(this);
            var i;
            if (flipNormals && this.isVerticesDataPresent(BABYLON.VertexBuffer.NormalKind)) {
                for (i = 0; i < vertex_data.normals.length; i++) {
                    vertex_data.normals[i] *= -1;
                }
            }
            var temp;
            for (i = 0; i < vertex_data.indices.length; i += 3) {
                // reassign indices
                temp = vertex_data.indices[i + 1];
                vertex_data.indices[i + 1] = vertex_data.indices[i + 2];
                vertex_data.indices[i + 2] = temp;
            }
            vertex_data.applyToMesh(this);
        };
        // Instances
        Mesh.prototype.createInstance = function (name) {
            return new BABYLON.InstancedMesh(name, this);
        };
        Mesh.prototype.synchronizeInstances = function () {
            for (var instanceIndex = 0; instanceIndex < this.instances.length; instanceIndex++) {
                var instance = this.instances[instanceIndex];
                instance._syncSubMeshes();
            }
        };
        /**
         * Simplify the mesh according to the given array of settings.
         * Function will return immediately and will simplify async.
         * @param settings a collection of simplification settings.
         * @param parallelProcessing should all levels calculate parallel or one after the other.
         * @param type the type of simplification to run.
         * @param successCallback optional success callback to be called after the simplification finished processing all settings.
         */
        Mesh.prototype.simplify = function (settings, parallelProcessing, simplificationType, successCallback) {
            if (parallelProcessing === void 0) { parallelProcessing = true; }
            if (simplificationType === void 0) { simplificationType = BABYLON.SimplificationType.QUADRATIC; }
            this.getScene().simplificationQueue.addTask({
                settings: settings,
                parallelProcessing: parallelProcessing,
                mesh: this,
                simplificationType: simplificationType,
                successCallback: successCallback
            });
        };
        /**
         * Optimization of the mesh's indices, in case a mesh has duplicated vertices.
         * The function will only reorder the indices and will not remove unused vertices to avoid problems with submeshes.
         * This should be used together with the simplification to avoid disappearing triangles.
         * @param successCallback an optional success callback to be called after the optimization finished.
         */
        Mesh.prototype.optimizeIndices = function (successCallback) {
            var _this = this;
            var indices = this.getIndices();
            var positions = this.getVerticesData(BABYLON.VertexBuffer.PositionKind);
            var vectorPositions = [];
            for (var pos = 0; pos < positions.length; pos = pos + 3) {
                vectorPositions.push(BABYLON.Vector3.FromArray(positions, pos));
            }
            var dupes = [];
            BABYLON.AsyncLoop.SyncAsyncForLoop(vectorPositions.length, 40, function (iteration) {
                var realPos = vectorPositions.length - 1 - iteration;
                var testedPosition = vectorPositions[realPos];
                for (var j = 0; j < realPos; ++j) {
                    var againstPosition = vectorPositions[j];
                    if (testedPosition.equals(againstPosition)) {
                        dupes[realPos] = j;
                        break;
                    }
                }
            }, function () {
                for (var i = 0; i < indices.length; ++i) {
                    indices[i] = dupes[indices[i]] || indices[i];
                }
                //indices are now reordered
                var originalSubMeshes = _this.subMeshes.slice(0);
                _this.setIndices(indices);
                _this.subMeshes = originalSubMeshes;
                if (successCallback) {
                    successCallback(_this);
                }
            });
        };
        // Statics
        Mesh.Parse = function (parsedMesh, scene, rootUrl) {
            var mesh = new Mesh(parsedMesh.name, scene);
            mesh.id = parsedMesh.id;
            BABYLON.Tags.AddTagsTo(mesh, parsedMesh.tags);
            mesh.position = BABYLON.Vector3.FromArray(parsedMesh.position);
            if (parsedMesh.rotationQuaternion) {
                mesh.rotationQuaternion = BABYLON.Quaternion.FromArray(parsedMesh.rotationQuaternion);
            }
            else if (parsedMesh.rotation) {
                mesh.rotation = BABYLON.Vector3.FromArray(parsedMesh.rotation);
            }
            mesh.scaling = BABYLON.Vector3.FromArray(parsedMesh.scaling);
            if (parsedMesh.localMatrix) {
                mesh.setPivotMatrix(BABYLON.Matrix.FromArray(parsedMesh.localMatrix));
            }
            else if (parsedMesh.pivotMatrix) {
                mesh.setPivotMatrix(BABYLON.Matrix.FromArray(parsedMesh.pivotMatrix));
            }
            mesh.setEnabled(parsedMesh.isEnabled);
            mesh.isVisible = parsedMesh.isVisible;
            mesh.infiniteDistance = parsedMesh.infiniteDistance;
            mesh.showBoundingBox = parsedMesh.showBoundingBox;
            mesh.showSubMeshesBoundingBox = parsedMesh.showSubMeshesBoundingBox;
            if (parsedMesh.applyFog !== undefined) {
                mesh.applyFog = parsedMesh.applyFog;
            }
            if (parsedMesh.pickable !== undefined) {
                mesh.isPickable = parsedMesh.pickable;
            }
            if (parsedMesh.alphaIndex !== undefined) {
                mesh.alphaIndex = parsedMesh.alphaIndex;
            }
            mesh.receiveShadows = parsedMesh.receiveShadows;
            mesh.billboardMode = parsedMesh.billboardMode;
            if (parsedMesh.visibility !== undefined) {
                mesh.visibility = parsedMesh.visibility;
            }
            mesh.checkCollisions = parsedMesh.checkCollisions;
            mesh._shouldGenerateFlatShading = parsedMesh.useFlatShading;
            // freezeWorldMatrix
            if (parsedMesh.freezeWorldMatrix) {
                mesh._waitingFreezeWorldMatrix = parsedMesh.freezeWorldMatrix;
            }
            // Parent
            if (parsedMesh.parentId) {
                mesh._waitingParentId = parsedMesh.parentId;
            }
            // Actions
            if (parsedMesh.actions !== undefined) {
                mesh._waitingActions = parsedMesh.actions;
            }
            // Geometry
            mesh.hasVertexAlpha = parsedMesh.hasVertexAlpha;
            if (parsedMesh.delayLoadingFile) {
                mesh.delayLoadState = BABYLON.Engine.DELAYLOADSTATE_NOTLOADED;
                mesh.delayLoadingFile = rootUrl + parsedMesh.delayLoadingFile;
                mesh._boundingInfo = new BABYLON.BoundingInfo(BABYLON.Vector3.FromArray(parsedMesh.boundingBoxMinimum), BABYLON.Vector3.FromArray(parsedMesh.boundingBoxMaximum));
                if (parsedMesh._binaryInfo) {
                    mesh._binaryInfo = parsedMesh._binaryInfo;
                }
                mesh._delayInfo = [];
                if (parsedMesh.hasUVs) {
                    mesh._delayInfo.push(BABYLON.VertexBuffer.UVKind);
                }
                if (parsedMesh.hasUVs2) {
                    mesh._delayInfo.push(BABYLON.VertexBuffer.UV2Kind);
                }
                if (parsedMesh.hasUVs3) {
                    mesh._delayInfo.push(BABYLON.VertexBuffer.UV3Kind);
                }
                if (parsedMesh.hasUVs4) {
                    mesh._delayInfo.push(BABYLON.VertexBuffer.UV4Kind);
                }
                if (parsedMesh.hasUVs5) {
                    mesh._delayInfo.push(BABYLON.VertexBuffer.UV5Kind);
                }
                if (parsedMesh.hasUVs6) {
                    mesh._delayInfo.push(BABYLON.VertexBuffer.UV6Kind);
                }
                if (parsedMesh.hasColors) {
                    mesh._delayInfo.push(BABYLON.VertexBuffer.ColorKind);
                }
                if (parsedMesh.hasMatricesIndices) {
                    mesh._delayInfo.push(BABYLON.VertexBuffer.MatricesIndicesKind);
                }
                if (parsedMesh.hasMatricesWeights) {
                    mesh._delayInfo.push(BABYLON.VertexBuffer.MatricesWeightsKind);
                }
                mesh._delayLoadingFunction = BABYLON.Geometry.ImportGeometry;
                if (BABYLON.SceneLoader.ForceFullSceneLoadingForIncremental) {
                    mesh._checkDelayState();
                }
            }
            else {
                BABYLON.Geometry.ImportGeometry(parsedMesh, mesh);
            }
            // Material
            if (parsedMesh.materialId) {
                mesh.setMaterialByID(parsedMesh.materialId);
            }
            else {
                mesh.material = null;
            }
            // Skeleton
            if (parsedMesh.skeletonId > -1) {
                mesh.skeleton = scene.getLastSkeletonByID(parsedMesh.skeletonId);
                if (parsedMesh.numBoneInfluencers) {
                    mesh.numBoneInfluencers = parsedMesh.numBoneInfluencers;
                }
            }
            // Animations
            if (parsedMesh.animations) {
                for (var animationIndex = 0; animationIndex < parsedMesh.animations.length; animationIndex++) {
                    var parsedAnimation = parsedMesh.animations[animationIndex];
                    mesh.animations.push(BABYLON.Animation.Parse(parsedAnimation));
                }
                BABYLON.Node.ParseAnimationRanges(mesh, parsedMesh, scene);
            }
            if (parsedMesh.autoAnimate) {
                scene.beginAnimation(mesh, parsedMesh.autoAnimateFrom, parsedMesh.autoAnimateTo, parsedMesh.autoAnimateLoop, parsedMesh.autoAnimateSpeed || 1.0);
            }
            // Layer Mask
            if (parsedMesh.layerMask && (!isNaN(parsedMesh.layerMask))) {
                mesh.layerMask = Math.abs(parseInt(parsedMesh.layerMask));
            }
            else {
                mesh.layerMask = 0x0FFFFFFF;
            }
            // Instances
            if (parsedMesh.instances) {
                for (var index = 0; index < parsedMesh.instances.length; index++) {
                    var parsedInstance = parsedMesh.instances[index];
                    var instance = mesh.createInstance(parsedInstance.name);
                    BABYLON.Tags.AddTagsTo(instance, parsedInstance.tags);
                    instance.position = BABYLON.Vector3.FromArray(parsedInstance.position);
                    if (parsedInstance.rotationQuaternion) {
                        instance.rotationQuaternion = BABYLON.Quaternion.FromArray(parsedInstance.rotationQuaternion);
                    }
                    else if (parsedInstance.rotation) {
                        instance.rotation = BABYLON.Vector3.FromArray(parsedInstance.rotation);
                    }
                    instance.scaling = BABYLON.Vector3.FromArray(parsedInstance.scaling);
                    instance.checkCollisions = mesh.checkCollisions;
                    if (parsedMesh.animations) {
                        for (animationIndex = 0; animationIndex < parsedMesh.animations.length; animationIndex++) {
                            parsedAnimation = parsedMesh.animations[animationIndex];
                            instance.animations.push(BABYLON.Animation.Parse(parsedAnimation));
                        }
                        BABYLON.Node.ParseAnimationRanges(instance, parsedMesh, scene);
                    }
                }
            }
            return mesh;
        };
        Mesh.CreateRibbon = function (name, pathArray, closeArray, closePath, offset, scene, updatable, sideOrientation, instance) {
            return BABYLON.MeshBuilder.CreateRibbon(name, {
                pathArray: pathArray,
                closeArray: closeArray,
                closePath: closePath,
                offset: offset,
                updatable: updatable,
                sideOrientation: sideOrientation,
                instance: instance
            }, scene);
        };
        Mesh.CreateDisc = function (name, radius, tessellation, scene, updatable, sideOrientation) {
            var options = {
                radius: radius,
                tessellation: tessellation,
                sideOrientation: sideOrientation,
                updatable: updatable
            };
            return BABYLON.MeshBuilder.CreateDisc(name, options, scene);
        };
        Mesh.CreateBox = function (name, size, scene, updatable, sideOrientation) {
            var options = {
                size: size,
                sideOrientation: sideOrientation,
                updatable: updatable
            };
            return BABYLON.MeshBuilder.CreateBox(name, options, scene);
        };
        Mesh.CreateSphere = function (name, segments, diameter, scene, updatable, sideOrientation) {
            var options = {
                segments: segments,
                diameterX: diameter,
                diameterY: diameter,
                diameterZ: diameter,
                sideOrientation: sideOrientation,
                updatable: updatable
            };
            return BABYLON.MeshBuilder.CreateSphere(name, options, scene);
        };
        // Cylinder and cone
        Mesh.CreateCylinder = function (name, height, diameterTop, diameterBottom, tessellation, subdivisions, scene, updatable, sideOrientation) {
            if (scene === undefined || !(scene instanceof BABYLON.Scene)) {
                if (scene !== undefined) {
                    sideOrientation = updatable || Mesh.DEFAULTSIDE;
                    updatable = scene;
                }
                scene = subdivisions;
                subdivisions = 1;
            }
            var options = {
                height: height,
                diameterTop: diameterTop,
                diameterBottom: diameterBottom,
                tessellation: tessellation,
                subdivisions: subdivisions,
                sideOrientation: sideOrientation,
                updatable: updatable
            };
            return BABYLON.MeshBuilder.CreateCylinder(name, options, scene);
        };
        // Torus  (Code from SharpDX.org)
        Mesh.CreateTorus = function (name, diameter, thickness, tessellation, scene, updatable, sideOrientation) {
            var options = {
                diameter: diameter,
                thickness: thickness,
                tessellation: tessellation,
                sideOrientation: sideOrientation,
                updatable: updatable
            };
            return BABYLON.MeshBuilder.CreateTorus(name, options, scene);
        };
        Mesh.CreateTorusKnot = function (name, radius, tube, radialSegments, tubularSegments, p, q, scene, updatable, sideOrientation) {
            var options = {
                radius: radius,
                tube: tube,
                radialSegments: radialSegments,
                tubularSegments: tubularSegments,
                p: p,
                q: q,
                sideOrientation: sideOrientation,
                updatable: updatable
            };
            return BABYLON.MeshBuilder.CreateTorusKnot(name, options, scene);
        };
        // Lines
        Mesh.CreateLines = function (name, points, scene, updatable, instance) {
            var options = {
                points: points,
                updatable: updatable,
                instance: instance
            };
            return BABYLON.MeshBuilder.CreateLines(name, options, scene);
        };
        // Dashed Lines
        Mesh.CreateDashedLines = function (name, points, dashSize, gapSize, dashNb, scene, updatable, instance) {
            var options = {
                points: points,
                dashSize: dashSize,
                gapSize: gapSize,
                dashNb: dashNb,
                updatable: updatable
            };
            return BABYLON.MeshBuilder.CreateDashedLines(name, options, scene);
        };
        // Extrusion
        Mesh.ExtrudeShape = function (name, shape, path, scale, rotation, cap, scene, updatable, sideOrientation, instance) {
            var options = {
                shape: shape,
                path: path,
                scale: scale,
                rotation: rotation,
                cap: (cap === 0) ? 0 : cap || Mesh.NO_CAP,
                sideOrientation: sideOrientation,
                instance: instance,
                updatable: updatable
            };
            return BABYLON.MeshBuilder.ExtrudeShape(name, options, scene);
        };
        Mesh.ExtrudeShapeCustom = function (name, shape, path, scaleFunction, rotationFunction, ribbonCloseArray, ribbonClosePath, cap, scene, updatable, sideOrientation, instance) {
            var options = {
                shape: shape,
                path: path,
                scaleFunction: scaleFunction,
                rotationFunction: rotationFunction,
                ribbonCloseArray: ribbonCloseArray,
                ribbonClosePath: ribbonClosePath,
                cap: (cap === 0) ? 0 : cap || Mesh.NO_CAP,
                sideOrientation: sideOrientation,
                instance: instance,
                updatable: updatable
            };
            return BABYLON.MeshBuilder.ExtrudeShapeCustom(name, options, scene);
        };
        // Lathe
        Mesh.CreateLathe = function (name, shape, radius, tessellation, scene, updatable, sideOrientation) {
            var options = {
                shape: shape,
                radius: radius,
                tessellation: tessellation,
                sideOrientation: sideOrientation,
                updatable: updatable
            };
            return BABYLON.MeshBuilder.CreateLathe(name, options, scene);
        };
        // Plane & ground
        Mesh.CreatePlane = function (name, size, scene, updatable, sideOrientation) {
            var options = {
                size: size,
                width: size,
                height: size,
                sideOrientation: sideOrientation,
                updatable: updatable
            };
            return BABYLON.MeshBuilder.CreatePlane(name, options, scene);
        };
        Mesh.CreateGround = function (name, width, height, subdivisions, scene, updatable) {
            var options = {
                width: width,
                height: height,
                subdivisions: subdivisions,
                updatable: updatable
            };
            return BABYLON.MeshBuilder.CreateGround(name, options, scene);
        };
        Mesh.CreateTiledGround = function (name, xmin, zmin, xmax, zmax, subdivisions, precision, scene, updatable) {
            var options = {
                xmin: xmin,
                zmin: zmin,
                xmax: xmax,
                zmax: zmax,
                subdivisions: subdivisions,
                precision: precision,
                updatable: updatable
            };
            return BABYLON.MeshBuilder.CreateTiledGround(name, options, scene);
        };
        Mesh.CreateGroundFromHeightMap = function (name, url, width, height, subdivisions, minHeight, maxHeight, scene, updatable, onReady) {
            var options = {
                width: width,
                height: height,
                subdivisions: subdivisions,
                minHeight: minHeight,
                maxHeight: maxHeight,
                updatable: updatable,
                onReady: onReady
            };
            return BABYLON.MeshBuilder.CreateGroundFromHeightMap(name, url, options, scene);
        };
        Mesh.CreateTube = function (name, path, radius, tessellation, radiusFunction, cap, scene, updatable, sideOrientation, instance) {
            var options = {
                path: path,
                radius: radius,
                tessellation: tessellation,
                radiusFunction: radiusFunction,
                arc: 1,
                cap: cap,
                updatable: updatable,
                sideOrientation: sideOrientation,
                instance: instance
            };
            return BABYLON.MeshBuilder.CreateTube(name, options, scene);
        };
        Mesh.CreatePolyhedron = function (name, options, scene) {
            return BABYLON.MeshBuilder.CreatePolyhedron(name, options, scene);
        };
        Mesh.CreateIcoSphere = function (name, options, scene) {
            return BABYLON.MeshBuilder.CreateIcoSphere(name, options, scene);
        };
        // Decals
        Mesh.CreateDecal = function (name, sourceMesh, position, normal, size, angle) {
            var options = {
                position: position,
                normal: normal,
                size: size,
                angle: angle
            };
            return BABYLON.MeshBuilder.CreateDecal(name, sourceMesh, options);
        };
        // Skeletons
        /**
         * @returns original positions used for CPU skinning.  Useful for integrating Morphing with skeletons in same mesh.
         */
        Mesh.prototype.setPositionsForCPUSkinning = function () {
            var source;
            if (!this._sourcePositions) {
                source = this.getVerticesData(BABYLON.VertexBuffer.PositionKind);
                this._sourcePositions = new Float32Array(source);
                if (!this.getVertexBuffer(BABYLON.VertexBuffer.PositionKind).isUpdatable()) {
                    this.setVerticesData(BABYLON.VertexBuffer.PositionKind, source, true);
                }
            }
            return this._sourcePositions;
        };
        /**
         * @returns original normals used for CPU skinning.  Useful for integrating Morphing with skeletons in same mesh.
         */
        Mesh.prototype.setNormalsForCPUSkinning = function () {
            var source;
            if (!this._sourceNormals) {
                source = this.getVerticesData(BABYLON.VertexBuffer.NormalKind);
                this._sourceNormals = new Float32Array(source);
                if (!this.getVertexBuffer(BABYLON.VertexBuffer.NormalKind).isUpdatable()) {
                    this.setVerticesData(BABYLON.VertexBuffer.NormalKind, source, true);
                }
            }
            return this._sourceNormals;
        };
        /**
         * Update the vertex buffers by applying transformation from the bones
         * @param {skeleton} skeleton to apply
         */
        Mesh.prototype.applySkeleton = function (skeleton) {
            if (!this.geometry) {
                return;
            }
            if (this.geometry._softwareSkinningRenderId == this.getScene().getRenderId()) {
                return;
            }
            this.geometry._softwareSkinningRenderId = this.getScene().getRenderId();
            if (!this.isVerticesDataPresent(BABYLON.VertexBuffer.PositionKind)) {
                return this;
            }
            if (!this.isVerticesDataPresent(BABYLON.VertexBuffer.NormalKind)) {
                return this;
            }
            if (!this.isVerticesDataPresent(BABYLON.VertexBuffer.MatricesIndicesKind)) {
                return this;
            }
            if (!this.isVerticesDataPresent(BABYLON.VertexBuffer.MatricesWeightsKind)) {
                return this;
            }
            if (!this._sourcePositions) {
                this.setPositionsForCPUSkinning();
            }
            if (!this._sourceNormals) {
                this.setNormalsForCPUSkinning();
            }
            // positionsData checks for not being Float32Array will only pass at most once
            var positionsData = this.getVerticesData(BABYLON.VertexBuffer.PositionKind);
            if (!(positionsData instanceof Float32Array)) {
                positionsData = new Float32Array(positionsData);
            }
            // normalsData checks for not being Float32Array will only pass at most once
            var normalsData = this.getVerticesData(BABYLON.VertexBuffer.NormalKind);
            if (!(normalsData instanceof Float32Array)) {
                normalsData = new Float32Array(normalsData);
            }
            var matricesIndicesData = this.getVerticesData(BABYLON.VertexBuffer.MatricesIndicesKind);
            var matricesWeightsData = this.getVerticesData(BABYLON.VertexBuffer.MatricesWeightsKind);
            var needExtras = this.numBoneInfluencers > 4;
            var matricesIndicesExtraData = needExtras ? this.getVerticesData(BABYLON.VertexBuffer.MatricesIndicesExtraKind) : null;
            var matricesWeightsExtraData = needExtras ? this.getVerticesData(BABYLON.VertexBuffer.MatricesWeightsExtraKind) : null;
            var skeletonMatrices = skeleton.getTransformMatrices(this);
            var tempVector3 = BABYLON.Vector3.Zero();
            var finalMatrix = new BABYLON.Matrix();
            var tempMatrix = new BABYLON.Matrix();
            var matWeightIdx = 0;
            var inf;
            for (var index = 0; index < positionsData.length; index += 3, matWeightIdx += 4) {
                var weight;
                for (inf = 0; inf < 4; inf++) {
                    weight = matricesWeightsData[matWeightIdx + inf];
                    if (weight > 0) {
                        BABYLON.Matrix.FromFloat32ArrayToRefScaled(skeletonMatrices, matricesIndicesData[matWeightIdx + inf] * 16, weight, tempMatrix);
                        finalMatrix.addToSelf(tempMatrix);
                    }
                    else
                        break;
                }
                if (needExtras) {
                    for (inf = 0; inf < 4; inf++) {
                        weight = matricesWeightsExtraData[matWeightIdx + inf];
                        if (weight > 0) {
                            BABYLON.Matrix.FromFloat32ArrayToRefScaled(skeletonMatrices, matricesIndicesExtraData[matWeightIdx + inf] * 16, weight, tempMatrix);
                            finalMatrix.addToSelf(tempMatrix);
                        }
                        else
                            break;
                    }
                }
                BABYLON.Vector3.TransformCoordinatesFromFloatsToRef(this._sourcePositions[index], this._sourcePositions[index + 1], this._sourcePositions[index + 2], finalMatrix, tempVector3);
                tempVector3.toArray(positionsData, index);
                BABYLON.Vector3.TransformNormalFromFloatsToRef(this._sourceNormals[index], this._sourceNormals[index + 1], this._sourceNormals[index + 2], finalMatrix, tempVector3);
                tempVector3.toArray(normalsData, index);
                finalMatrix.reset();
            }
            this.updateVerticesData(BABYLON.VertexBuffer.PositionKind, positionsData);
            this.updateVerticesData(BABYLON.VertexBuffer.NormalKind, normalsData);
            return this;
        };
        // Tools
        Mesh.MinMax = function (meshes) {
            var minVector = null;
            var maxVector = null;
            for (var i in meshes) {
                var mesh = meshes[i];
                var boundingBox = mesh.getBoundingInfo().boundingBox;
                if (!minVector) {
                    minVector = boundingBox.minimumWorld;
                    maxVector = boundingBox.maximumWorld;
                    continue;
                }
                minVector.MinimizeInPlace(boundingBox.minimumWorld);
                maxVector.MaximizeInPlace(boundingBox.maximumWorld);
            }
            return {
                min: minVector,
                max: maxVector
            };
        };
        Mesh.Center = function (meshesOrMinMaxVector) {
            var minMaxVector = meshesOrMinMaxVector.min !== undefined ? meshesOrMinMaxVector : Mesh.MinMax(meshesOrMinMaxVector);
            return BABYLON.Vector3.Center(minMaxVector.min, minMaxVector.max);
        };
        /**
         * Merge the array of meshes into a single mesh for performance reasons.
         * @param {Array<Mesh>} meshes - The vertices source.  They should all be of the same material.  Entries can empty
         * @param {boolean} disposeSource - When true (default), dispose of the vertices from the source meshes
         * @param {boolean} allow32BitsIndices - When the sum of the vertices > 64k, this must be set to true.
         * @param {Mesh} meshSubclass - When set, vertices inserted into this Mesh.  Meshes can then be merged into a Mesh sub-class.
         */
        Mesh.MergeMeshes = function (meshes, disposeSource, allow32BitsIndices, meshSubclass) {
            if (disposeSource === void 0) { disposeSource = true; }
            var index;
            if (!allow32BitsIndices) {
                var totalVertices = 0;
                // Counting vertices
                for (index = 0; index < meshes.length; index++) {
                    if (meshes[index]) {
                        totalVertices += meshes[index].getTotalVertices();
                        if (totalVertices > 65536) {
                            BABYLON.Tools.Warn("Cannot merge meshes because resulting mesh will have more than 65536 vertices. Please use allow32BitsIndices = true to use 32 bits indices");
                            return null;
                        }
                    }
                }
            }
            // Merge
            var vertexData;
            var otherVertexData;
            var source;
            for (index = 0; index < meshes.length; index++) {
                if (meshes[index]) {
                    meshes[index].computeWorldMatrix(true);
                    otherVertexData = BABYLON.VertexData.ExtractFromMesh(meshes[index], true);
                    otherVertexData.transform(meshes[index].getWorldMatrix());
                    if (vertexData) {
                        vertexData.merge(otherVertexData);
                    }
                    else {
                        vertexData = otherVertexData;
                        source = meshes[index];
                    }
                }
            }
            if (!meshSubclass) {
                meshSubclass = new Mesh(source.name + "_merged", source.getScene());
            }
            vertexData.applyToMesh(meshSubclass);
            // Setting properties
            meshSubclass.material = source.material;
            meshSubclass.checkCollisions = source.checkCollisions;
            // Cleaning
            if (disposeSource) {
                for (index = 0; index < meshes.length; index++) {
                    if (meshes[index]) {
                        meshes[index].dispose();
                    }
                }
            }
            return meshSubclass;
        };
        // Consts
        Mesh._FRONTSIDE = 0;
        Mesh._BACKSIDE = 1;
        Mesh._DOUBLESIDE = 2;
        Mesh._DEFAULTSIDE = 0;
        Mesh._NO_CAP = 0;
        Mesh._CAP_START = 1;
        Mesh._CAP_END = 2;
        Mesh._CAP_ALL = 3;
        return Mesh;
    })(BABYLON.AbstractMesh);
    BABYLON.Mesh = Mesh;
})(BABYLON || (BABYLON = {}));
>>>>>>> 9203b1a7
<|MERGE_RESOLUTION|>--- conflicted
+++ resolved
@@ -1,1712 +1,3 @@
-<<<<<<< HEAD
-var __extends = (this && this.__extends) || function (d, b) {
-    for (var p in b) if (b.hasOwnProperty(p)) d[p] = b[p];
-    function __() { this.constructor = d; }
-    d.prototype = b === null ? Object.create(b) : (__.prototype = b.prototype, new __());
-};
-var BABYLON;
-(function (BABYLON) {
-    var _InstancesBatch = (function () {
-        function _InstancesBatch() {
-            this.mustReturn = false;
-            this.visibleInstances = new Array();
-            this.renderSelf = new Array();
-        }
-        return _InstancesBatch;
-    }());
-    BABYLON._InstancesBatch = _InstancesBatch;
-    var Mesh = (function (_super) {
-        __extends(Mesh, _super);
-        /**
-         * @constructor
-         * @param {string} name - The value used by scene.getMeshByName() to do a lookup.
-         * @param {Scene} scene - The scene to add this mesh to.
-         * @param {Node} parent - The parent of this mesh, if it has one
-         * @param {Mesh} source - An optional Mesh from which geometry is shared, cloned.
-         * @param {boolean} doNotCloneChildren - When cloning, skip cloning child meshes of source, default False.
-         *                  When false, achieved by calling a clone(), also passing False.
-         *                  This will make creation of children, recursive.
-         */
-        function Mesh(name, scene, parent, source, doNotCloneChildren) {
-            if (parent === void 0) { parent = null; }
-            _super.call(this, name, scene);
-            // Members
-            this.delayLoadState = BABYLON.Engine.DELAYLOADSTATE_NONE;
-            this.instances = new Array();
-            this._LODLevels = new Array();
-            this._onBeforeRenderCallbacks = new Array();
-            this._onAfterRenderCallbacks = new Array();
-            this._visibleInstances = {};
-            this._renderIdForInstances = new Array();
-            this._batchCache = new _InstancesBatch();
-            this._instancesBufferSize = 32 * 16 * 4; // let's start with a maximum of 32 instances
-            this._sideOrientation = Mesh._DEFAULTSIDE;
-            this._areNormalsFrozen = false; // Will be used by ribbons mainly
-            if (source) {
-                // Geometry
-                if (source._geometry) {
-                    source._geometry.applyToMesh(this);
-                }
-                // Deep copy
-                BABYLON.Tools.DeepCopy(source, this, ["name", "material", "skeleton", "instances"], ["_poseMatrix"]);
-                // Pivot                
-                this.setPivotMatrix(source.getPivotMatrix());
-                this.id = name + "." + source.id;
-                // Material
-                this.material = source.material;
-                var index;
-                if (!doNotCloneChildren) {
-                    // Children
-                    for (index = 0; index < scene.meshes.length; index++) {
-                        var mesh = scene.meshes[index];
-                        if (mesh.parent === source) {
-                            // doNotCloneChildren is always going to be False
-                            var newChild = mesh.clone(name + "." + mesh.name, this, doNotCloneChildren);
-                        }
-                    }
-                }
-                // Particles
-                for (index = 0; index < scene.particleSystems.length; index++) {
-                    var system = scene.particleSystems[index];
-                    if (system.emitter === source) {
-                        system.clone(system.name, this);
-                    }
-                }
-                this.computeWorldMatrix(true);
-            }
-            // Parent
-            if (parent !== null) {
-                this.parent = parent;
-            }
-        }
-        Object.defineProperty(Mesh, "FRONTSIDE", {
-            get: function () {
-                return Mesh._FRONTSIDE;
-            },
-            enumerable: true,
-            configurable: true
-        });
-        Object.defineProperty(Mesh, "BACKSIDE", {
-            get: function () {
-                return Mesh._BACKSIDE;
-            },
-            enumerable: true,
-            configurable: true
-        });
-        Object.defineProperty(Mesh, "DOUBLESIDE", {
-            get: function () {
-                return Mesh._DOUBLESIDE;
-            },
-            enumerable: true,
-            configurable: true
-        });
-        Object.defineProperty(Mesh, "DEFAULTSIDE", {
-            get: function () {
-                return Mesh._DEFAULTSIDE;
-            },
-            enumerable: true,
-            configurable: true
-        });
-        Object.defineProperty(Mesh, "NO_CAP", {
-            get: function () {
-                return Mesh._NO_CAP;
-            },
-            enumerable: true,
-            configurable: true
-        });
-        Object.defineProperty(Mesh, "CAP_START", {
-            get: function () {
-                return Mesh._CAP_START;
-            },
-            enumerable: true,
-            configurable: true
-        });
-        Object.defineProperty(Mesh, "CAP_END", {
-            get: function () {
-                return Mesh._CAP_END;
-            },
-            enumerable: true,
-            configurable: true
-        });
-        Object.defineProperty(Mesh, "CAP_ALL", {
-            get: function () {
-                return Mesh._CAP_ALL;
-            },
-            enumerable: true,
-            configurable: true
-        });
-        Object.defineProperty(Mesh.prototype, "hasLODLevels", {
-            // Methods
-            get: function () {
-                return this._LODLevels.length > 0;
-            },
-            enumerable: true,
-            configurable: true
-        });
-        Mesh.prototype._sortLODLevels = function () {
-            this._LODLevels.sort(function (a, b) {
-                if (a.distance < b.distance) {
-                    return 1;
-                }
-                if (a.distance > b.distance) {
-                    return -1;
-                }
-                return 0;
-            });
-        };
-        /**
-         * Add a mesh as LOD level triggered at the given distance.
-         * @param {number} distance - the distance from the center of the object to show this level
-         * @param {Mesh} mesh - the mesh to be added as LOD level
-         * @return {Mesh} this mesh (for chaining)
-         */
-        Mesh.prototype.addLODLevel = function (distance, mesh) {
-            if (mesh && mesh._masterMesh) {
-                BABYLON.Tools.Warn("You cannot use a mesh as LOD level twice");
-                return this;
-            }
-            var level = new BABYLON.Internals.MeshLODLevel(distance, mesh);
-            this._LODLevels.push(level);
-            if (mesh) {
-                mesh._masterMesh = this;
-            }
-            this._sortLODLevels();
-            return this;
-        };
-        Mesh.prototype.getLODLevelAtDistance = function (distance) {
-            for (var index = 0; index < this._LODLevels.length; index++) {
-                var level = this._LODLevels[index];
-                if (level.distance === distance) {
-                    return level.mesh;
-                }
-            }
-            return null;
-        };
-        /**
-         * Remove a mesh from the LOD array
-         * @param {Mesh} mesh - the mesh to be removed.
-         * @return {Mesh} this mesh (for chaining)
-         */
-        Mesh.prototype.removeLODLevel = function (mesh) {
-            for (var index = 0; index < this._LODLevels.length; index++) {
-                if (this._LODLevels[index].mesh === mesh) {
-                    this._LODLevels.splice(index, 1);
-                    if (mesh) {
-                        mesh._masterMesh = null;
-                    }
-                }
-            }
-            this._sortLODLevels();
-            return this;
-        };
-        Mesh.prototype.getLOD = function (camera, boundingSphere) {
-            if (!this._LODLevels || this._LODLevels.length === 0) {
-                return this;
-            }
-            var distanceToCamera = (boundingSphere ? boundingSphere : this.getBoundingInfo().boundingSphere).centerWorld.subtract(camera.position).length();
-            if (this._LODLevels[this._LODLevels.length - 1].distance > distanceToCamera) {
-                if (this.onLODLevelSelection) {
-                    this.onLODLevelSelection(distanceToCamera, this, this._LODLevels[this._LODLevels.length - 1].mesh);
-                }
-                return this;
-            }
-            for (var index = 0; index < this._LODLevels.length; index++) {
-                var level = this._LODLevels[index];
-                if (level.distance < distanceToCamera) {
-                    if (level.mesh) {
-                        level.mesh._preActivate();
-                        level.mesh._updateSubMeshesBoundingInfo(this.worldMatrixFromCache);
-                    }
-                    if (this.onLODLevelSelection) {
-                        this.onLODLevelSelection(distanceToCamera, this, level.mesh);
-                    }
-                    return level.mesh;
-                }
-            }
-            if (this.onLODLevelSelection) {
-                this.onLODLevelSelection(distanceToCamera, this, this);
-            }
-            return this;
-        };
-        Object.defineProperty(Mesh.prototype, "geometry", {
-            get: function () {
-                return this._geometry;
-            },
-            enumerable: true,
-            configurable: true
-        });
-        Mesh.prototype.getTotalVertices = function () {
-            if (!this._geometry) {
-                return 0;
-            }
-            return this._geometry.getTotalVertices();
-        };
-        Mesh.prototype.getVerticesData = function (kind, copyWhenShared) {
-            if (!this._geometry) {
-                return null;
-            }
-            return this._geometry.getVerticesData(kind, copyWhenShared);
-        };
-        Mesh.prototype.getVertexBuffer = function (kind) {
-            if (!this._geometry) {
-                return undefined;
-            }
-            return this._geometry.getVertexBuffer(kind);
-        };
-        Mesh.prototype.isVerticesDataPresent = function (kind) {
-            if (!this._geometry) {
-                if (this._delayInfo) {
-                    return this._delayInfo.indexOf(kind) !== -1;
-                }
-                return false;
-            }
-            return this._geometry.isVerticesDataPresent(kind);
-        };
-        Mesh.prototype.getVerticesDataKinds = function () {
-            if (!this._geometry) {
-                var result = [];
-                if (this._delayInfo) {
-                    for (var kind in this._delayInfo) {
-                        result.push(kind);
-                    }
-                }
-                return result;
-            }
-            return this._geometry.getVerticesDataKinds();
-        };
-        Mesh.prototype.getTotalIndices = function () {
-            if (!this._geometry) {
-                return 0;
-            }
-            return this._geometry.getTotalIndices();
-        };
-        Mesh.prototype.getIndices = function (copyWhenShared) {
-            if (!this._geometry) {
-                return [];
-            }
-            return this._geometry.getIndices(copyWhenShared);
-        };
-        Object.defineProperty(Mesh.prototype, "isBlocked", {
-            get: function () {
-                return this._masterMesh !== null && this._masterMesh !== undefined;
-            },
-            enumerable: true,
-            configurable: true
-        });
-        Mesh.prototype.isReady = function () {
-            if (this.delayLoadState === BABYLON.Engine.DELAYLOADSTATE_LOADING) {
-                return false;
-            }
-            return _super.prototype.isReady.call(this);
-        };
-        Mesh.prototype.isDisposed = function () {
-            return this._isDisposed;
-        };
-        Object.defineProperty(Mesh.prototype, "sideOrientation", {
-            get: function () {
-                return this._sideOrientation;
-            },
-            set: function (sideO) {
-                this._sideOrientation = sideO;
-            },
-            enumerable: true,
-            configurable: true
-        });
-        Object.defineProperty(Mesh.prototype, "areNormalsFrozen", {
-            get: function () {
-                return this._areNormalsFrozen;
-            },
-            enumerable: true,
-            configurable: true
-        });
-        /**  This function affects parametric shapes on update only : ribbons, tubes, etc. It has no effect at all on other shapes */
-        Mesh.prototype.freezeNormals = function () {
-            this._areNormalsFrozen = true;
-        };
-        /**  This function affects parametric shapes on update only : ribbons, tubes, etc. It has no effect at all on other shapes */
-        Mesh.prototype.unfreezeNormals = function () {
-            this._areNormalsFrozen = false;
-        };
-        // Methods
-        Mesh.prototype._preActivate = function () {
-            var sceneRenderId = this.getScene().getRenderId();
-            if (this._preActivateId === sceneRenderId) {
-                return;
-            }
-            this._preActivateId = sceneRenderId;
-            this._visibleInstances = null;
-        };
-        Mesh.prototype._registerInstanceForRenderId = function (instance, renderId) {
-            if (!this._visibleInstances) {
-                this._visibleInstances = {};
-                this._visibleInstances.defaultRenderId = renderId;
-                this._visibleInstances.selfDefaultRenderId = this._renderId;
-            }
-            if (!this._visibleInstances[renderId]) {
-                this._visibleInstances[renderId] = new Array();
-            }
-            this._visibleInstances[renderId].push(instance);
-        };
-        Mesh.prototype.refreshBoundingInfo = function () {
-            if (this._boundingInfo.isLocked) {
-                return;
-            }
-            var data = this.getVerticesData(BABYLON.VertexBuffer.PositionKind);
-            if (data) {
-                var extend = BABYLON.Tools.ExtractMinAndMax(data, 0, this.getTotalVertices());
-                this._boundingInfo = new BABYLON.BoundingInfo(extend.minimum, extend.maximum);
-            }
-            if (this.subMeshes) {
-                for (var index = 0; index < this.subMeshes.length; index++) {
-                    this.subMeshes[index].refreshBoundingInfo();
-                }
-            }
-            this._updateBoundingInfo();
-        };
-        Mesh.prototype._createGlobalSubMesh = function () {
-            var totalVertices = this.getTotalVertices();
-            if (!totalVertices || !this.getIndices()) {
-                return null;
-            }
-            this.releaseSubMeshes();
-            return new BABYLON.SubMesh(0, 0, totalVertices, 0, this.getTotalIndices(), this);
-        };
-        Mesh.prototype.subdivide = function (count) {
-            if (count < 1) {
-                return;
-            }
-            var totalIndices = this.getTotalIndices();
-            var subdivisionSize = (totalIndices / count) | 0;
-            var offset = 0;
-            // Ensure that subdivisionSize is a multiple of 3
-            while (subdivisionSize % 3 !== 0) {
-                subdivisionSize++;
-            }
-            this.releaseSubMeshes();
-            for (var index = 0; index < count; index++) {
-                if (offset >= totalIndices) {
-                    break;
-                }
-                BABYLON.SubMesh.CreateFromIndices(0, offset, Math.min(subdivisionSize, totalIndices - offset), this);
-                offset += subdivisionSize;
-            }
-            this.synchronizeInstances();
-        };
-        Mesh.prototype.setVerticesData = function (kind, data, updatable, stride) {
-            if (!this._geometry) {
-                var vertexData = new BABYLON.VertexData();
-                vertexData.set(data, kind);
-                var scene = this.getScene();
-                new BABYLON.Geometry(BABYLON.Geometry.RandomId(), scene, vertexData, updatable, this);
-            }
-            else {
-                this._geometry.setVerticesData(kind, data, updatable, stride);
-            }
-        };
-        Mesh.prototype.updateVerticesData = function (kind, data, updateExtends, makeItUnique) {
-            if (!this._geometry) {
-                return;
-            }
-            if (!makeItUnique) {
-                this._geometry.updateVerticesData(kind, data, updateExtends);
-            }
-            else {
-                this.makeGeometryUnique();
-                this.updateVerticesData(kind, data, updateExtends, false);
-            }
-        };
-        Mesh.prototype.updateVerticesDataDirectly = function (kind, data, offset, makeItUnique) {
-            BABYLON.Tools.Warn("Mesh.updateVerticesDataDirectly deprecated since 2.3.");
-            if (!this._geometry) {
-                return;
-            }
-            if (!makeItUnique) {
-                this._geometry.updateVerticesDataDirectly(kind, data, offset);
-            }
-            else {
-                this.makeGeometryUnique();
-                this.updateVerticesDataDirectly(kind, data, offset, false);
-            }
-        };
-        // Mesh positions update function :
-        // updates the mesh positions according to the positionFunction returned values.
-        // The positionFunction argument must be a javascript function accepting the mesh "positions" array as parameter.
-        // This dedicated positionFunction computes new mesh positions according to the given mesh type.
-        Mesh.prototype.updateMeshPositions = function (positionFunction, computeNormals) {
-            if (computeNormals === void 0) { computeNormals = true; }
-            var positions = this.getVerticesData(BABYLON.VertexBuffer.PositionKind);
-            positionFunction(positions);
-            this.updateVerticesData(BABYLON.VertexBuffer.PositionKind, positions, false, false);
-            if (computeNormals) {
-                var indices = this.getIndices();
-                var normals = this.getVerticesData(BABYLON.VertexBuffer.NormalKind);
-                BABYLON.VertexData.ComputeNormals(positions, indices, normals);
-                this.updateVerticesData(BABYLON.VertexBuffer.NormalKind, normals, false, false);
-            }
-        };
-        Mesh.prototype.makeGeometryUnique = function () {
-            if (!this._geometry) {
-                return;
-            }
-            var geometry = this._geometry.copy(BABYLON.Geometry.RandomId());
-            geometry.applyToMesh(this);
-        };
-        Mesh.prototype.setIndices = function (indices, totalVertices) {
-            if (!this._geometry) {
-                var vertexData = new BABYLON.VertexData();
-                vertexData.indices = indices;
-                var scene = this.getScene();
-                new BABYLON.Geometry(BABYLON.Geometry.RandomId(), scene, vertexData, false, this);
-            }
-            else {
-                this._geometry.setIndices(indices, totalVertices);
-            }
-        };
-        Mesh.prototype._bind = function (subMesh, effect, fillMode) {
-            var engine = this.getScene().getEngine();
-            // Wireframe
-            var indexToBind;
-            if (this._unIndexed) {
-                indexToBind = null;
-            }
-            else {
-                switch (fillMode) {
-                    case BABYLON.Material.PointFillMode:
-                        indexToBind = null;
-                        break;
-                    case BABYLON.Material.WireFrameFillMode:
-                        indexToBind = subMesh.getLinesIndexBuffer(this.getIndices(), engine);
-                        break;
-                    default:
-                    case BABYLON.Material.TriangleFillMode:
-                        indexToBind = this._unIndexed ? null : this._geometry.getIndexBuffer();
-                        break;
-                }
-            }
-            // VBOs
-            engine.bindMultiBuffers(this._geometry.getVertexBuffers(), indexToBind, effect);
-        };
-        Mesh.prototype._draw = function (subMesh, fillMode, instancesCount) {
-            if (!this._geometry || !this._geometry.getVertexBuffers() || !this._geometry.getIndexBuffer()) {
-                return;
-            }
-            if (this.onBeforeDraw) {
-                this.onBeforeDraw();
-            }
-            var engine = this.getScene().getEngine();
-            // Draw order
-            switch (fillMode) {
-                case BABYLON.Material.PointFillMode:
-                    engine.drawPointClouds(subMesh.verticesStart, subMesh.verticesCount, instancesCount);
-                    break;
-                case BABYLON.Material.WireFrameFillMode:
-                    if (this._unIndexed) {
-                        engine.drawUnIndexed(false, subMesh.verticesStart, subMesh.verticesCount, instancesCount);
-                    }
-                    else {
-                        engine.draw(false, 0, subMesh.linesIndexCount, instancesCount);
-                    }
-                    break;
-                default:
-                    if (this._unIndexed) {
-                        engine.drawUnIndexed(true, subMesh.verticesStart, subMesh.verticesCount, instancesCount);
-                    }
-                    else {
-                        engine.draw(true, subMesh.indexStart, subMesh.indexCount, instancesCount);
-                    }
-            }
-        };
-        Mesh.prototype.registerBeforeRender = function (func) {
-            this._onBeforeRenderCallbacks.push(func);
-        };
-        Mesh.prototype.unregisterBeforeRender = function (func) {
-            var index = this._onBeforeRenderCallbacks.indexOf(func);
-            if (index > -1) {
-                this._onBeforeRenderCallbacks.splice(index, 1);
-            }
-        };
-        Mesh.prototype.registerAfterRender = function (func) {
-            this._onAfterRenderCallbacks.push(func);
-        };
-        Mesh.prototype.unregisterAfterRender = function (func) {
-            var index = this._onAfterRenderCallbacks.indexOf(func);
-            if (index > -1) {
-                this._onAfterRenderCallbacks.splice(index, 1);
-            }
-        };
-        Mesh.prototype._getInstancesRenderList = function (subMeshId) {
-            var scene = this.getScene();
-            this._batchCache.mustReturn = false;
-            this._batchCache.renderSelf[subMeshId] = this.isEnabled() && this.isVisible;
-            this._batchCache.visibleInstances[subMeshId] = null;
-            if (this._visibleInstances) {
-                var currentRenderId = scene.getRenderId();
-                this._batchCache.visibleInstances[subMeshId] = this._visibleInstances[currentRenderId];
-                var selfRenderId = this._renderId;
-                if (!this._batchCache.visibleInstances[subMeshId] && this._visibleInstances.defaultRenderId) {
-                    this._batchCache.visibleInstances[subMeshId] = this._visibleInstances[this._visibleInstances.defaultRenderId];
-                    currentRenderId = Math.max(this._visibleInstances.defaultRenderId, currentRenderId);
-                    selfRenderId = Math.max(this._visibleInstances.selfDefaultRenderId, currentRenderId);
-                }
-                if (this._batchCache.visibleInstances[subMeshId] && this._batchCache.visibleInstances[subMeshId].length) {
-                    if (this._renderIdForInstances[subMeshId] === currentRenderId) {
-                        this._batchCache.mustReturn = true;
-                        return this._batchCache;
-                    }
-                    if (currentRenderId !== selfRenderId) {
-                        this._batchCache.renderSelf[subMeshId] = false;
-                    }
-                }
-                this._renderIdForInstances[subMeshId] = currentRenderId;
-            }
-            return this._batchCache;
-        };
-        Mesh.prototype._renderWithInstances = function (subMesh, fillMode, batch, effect, engine) {
-            var visibleInstances = batch.visibleInstances[subMesh._id];
-            var matricesCount = visibleInstances.length + 1;
-            var bufferSize = matricesCount * 16 * 4;
-            while (this._instancesBufferSize < bufferSize) {
-                this._instancesBufferSize *= 2;
-            }
-            if (!this._worldMatricesInstancesBuffer || this._worldMatricesInstancesBuffer.capacity < this._instancesBufferSize) {
-                if (this._worldMatricesInstancesBuffer) {
-                    engine.deleteInstancesBuffer(this._worldMatricesInstancesBuffer);
-                }
-                this._worldMatricesInstancesBuffer = engine.createInstancesBuffer(this._instancesBufferSize);
-                this._worldMatricesInstancesArray = new Float32Array(this._instancesBufferSize / 4);
-            }
-            var offset = 0;
-            var instancesCount = 0;
-            var world = this.getWorldMatrix();
-            if (batch.renderSelf[subMesh._id]) {
-                world.copyToArray(this._worldMatricesInstancesArray, offset);
-                offset += 16;
-                instancesCount++;
-            }
-            if (visibleInstances) {
-                for (var instanceIndex = 0; instanceIndex < visibleInstances.length; instanceIndex++) {
-                    var instance = visibleInstances[instanceIndex];
-                    instance.getWorldMatrix().copyToArray(this._worldMatricesInstancesArray, offset);
-                    offset += 16;
-                    instancesCount++;
-                }
-            }
-            var offsetLocation0 = effect.getAttributeLocationByName("world0");
-            var offsetLocation1 = effect.getAttributeLocationByName("world1");
-            var offsetLocation2 = effect.getAttributeLocationByName("world2");
-            var offsetLocation3 = effect.getAttributeLocationByName("world3");
-            var offsetLocations = [offsetLocation0, offsetLocation1, offsetLocation2, offsetLocation3];
-            engine.updateAndBindInstancesBuffer(this._worldMatricesInstancesBuffer, this._worldMatricesInstancesArray, offsetLocations);
-            this._draw(subMesh, fillMode, instancesCount);
-            engine.unBindInstancesBuffer(this._worldMatricesInstancesBuffer, offsetLocations);
-        };
-        Mesh.prototype._processRendering = function (subMesh, effect, fillMode, batch, hardwareInstancedRendering, onBeforeDraw) {
-            var scene = this.getScene();
-            var engine = scene.getEngine();
-            if (hardwareInstancedRendering) {
-                this._renderWithInstances(subMesh, fillMode, batch, effect, engine);
-            }
-            else {
-                if (batch.renderSelf[subMesh._id]) {
-                    // Draw
-                    if (onBeforeDraw) {
-                        onBeforeDraw(false, this.getWorldMatrix());
-                    }
-                    this._draw(subMesh, fillMode);
-                }
-                if (batch.visibleInstances[subMesh._id]) {
-                    for (var instanceIndex = 0; instanceIndex < batch.visibleInstances[subMesh._id].length; instanceIndex++) {
-                        var instance = batch.visibleInstances[subMesh._id][instanceIndex];
-                        // World
-                        var world = instance.getWorldMatrix();
-                        if (onBeforeDraw) {
-                            onBeforeDraw(true, world);
-                        }
-                        // Draw
-                        this._draw(subMesh, fillMode);
-                    }
-                }
-            }
-        };
-        Mesh.prototype.render = function (subMesh, enableAlphaMode) {
-            var scene = this.getScene();
-            // Managing instances
-            var batch = this._getInstancesRenderList(subMesh._id);
-            if (batch.mustReturn) {
-                return;
-            }
-            // Checking geometry state
-            if (!this._geometry || !this._geometry.getVertexBuffers() || !this._geometry.getIndexBuffer()) {
-                return;
-            }
-            var callbackIndex;
-            for (callbackIndex = 0; callbackIndex < this._onBeforeRenderCallbacks.length; callbackIndex++) {
-                this._onBeforeRenderCallbacks[callbackIndex](this);
-            }
-            var engine = scene.getEngine();
-            var hardwareInstancedRendering = (engine.getCaps().instancedArrays !== null) && (batch.visibleInstances[subMesh._id] !== null) && (batch.visibleInstances[subMesh._id] !== undefined);
-            // Material
-            var effectiveMaterial = subMesh.getMaterial();
-            if (!effectiveMaterial || !effectiveMaterial.isReady(this, hardwareInstancedRendering)) {
-                return;
-            }
-            // Outline - step 1
-            var savedDepthWrite = engine.getDepthWrite();
-            if (this.renderOutline) {
-                engine.setDepthWrite(false);
-                scene.getOutlineRenderer().render(subMesh, batch);
-                engine.setDepthWrite(savedDepthWrite);
-            }
-            effectiveMaterial._preBind();
-            var effect = effectiveMaterial.getEffect();
-            // Bind
-            var fillMode = scene.forcePointsCloud ? BABYLON.Material.PointFillMode : (scene.forceWireframe ? BABYLON.Material.WireFrameFillMode : effectiveMaterial.fillMode);
-            this._bind(subMesh, effect, fillMode);
-            var world = this.getWorldMatrix();
-            effectiveMaterial.bind(world, this);
-            // Alpha mode
-            if (enableAlphaMode) {
-                engine.setAlphaMode(effectiveMaterial.alphaMode);
-            }
-            // Draw
-            this._processRendering(subMesh, effect, fillMode, batch, hardwareInstancedRendering, function (isInstance, world) {
-                if (isInstance) {
-                    effectiveMaterial.bindOnlyWorldMatrix(world);
-                }
-            });
-            // Unbind
-            effectiveMaterial.unbind();
-            // Outline - step 2
-            if (this.renderOutline && savedDepthWrite) {
-                engine.setDepthWrite(true);
-                engine.setColorWrite(false);
-                scene.getOutlineRenderer().render(subMesh, batch);
-                engine.setColorWrite(true);
-            }
-            // Overlay
-            if (this.renderOverlay) {
-                var currentMode = engine.getAlphaMode();
-                engine.setAlphaMode(BABYLON.Engine.ALPHA_COMBINE);
-                scene.getOutlineRenderer().render(subMesh, batch, true);
-                engine.setAlphaMode(currentMode);
-            }
-            for (callbackIndex = 0; callbackIndex < this._onAfterRenderCallbacks.length; callbackIndex++) {
-                this._onAfterRenderCallbacks[callbackIndex](this);
-            }
-        };
-        Mesh.prototype.getEmittedParticleSystems = function () {
-            var results = new Array();
-            for (var index = 0; index < this.getScene().particleSystems.length; index++) {
-                var particleSystem = this.getScene().particleSystems[index];
-                if (particleSystem.emitter === this) {
-                    results.push(particleSystem);
-                }
-            }
-            return results;
-        };
-        Mesh.prototype.getHierarchyEmittedParticleSystems = function () {
-            var results = new Array();
-            var descendants = this.getDescendants();
-            descendants.push(this);
-            for (var index = 0; index < this.getScene().particleSystems.length; index++) {
-                var particleSystem = this.getScene().particleSystems[index];
-                if (descendants.indexOf(particleSystem.emitter) !== -1) {
-                    results.push(particleSystem);
-                }
-            }
-            return results;
-        };
-        Mesh.prototype._checkDelayState = function () {
-            var _this = this;
-            var that = this;
-            var scene = this.getScene();
-            if (this._geometry) {
-                this._geometry.load(scene);
-            }
-            else if (that.delayLoadState === BABYLON.Engine.DELAYLOADSTATE_NOTLOADED) {
-                that.delayLoadState = BABYLON.Engine.DELAYLOADSTATE_LOADING;
-                scene._addPendingData(that);
-                var getBinaryData = (this.delayLoadingFile.indexOf(".babylonbinarymeshdata") !== -1);
-                BABYLON.Tools.LoadFile(this.delayLoadingFile, function (data) {
-                    if (data instanceof ArrayBuffer) {
-                        _this._delayLoadingFunction(data, _this);
-                    }
-                    else {
-                        _this._delayLoadingFunction(JSON.parse(data), _this);
-                    }
-                    _this.delayLoadState = BABYLON.Engine.DELAYLOADSTATE_LOADED;
-                    scene._removePendingData(_this);
-                }, function () { }, scene.database, getBinaryData);
-            }
-        };
-        Mesh.prototype.isInFrustum = function (frustumPlanes) {
-            if (this.delayLoadState === BABYLON.Engine.DELAYLOADSTATE_LOADING) {
-                return false;
-            }
-            if (!_super.prototype.isInFrustum.call(this, frustumPlanes)) {
-                return false;
-            }
-            this._checkDelayState();
-            return true;
-        };
-        Mesh.prototype.setMaterialByID = function (id) {
-            var materials = this.getScene().materials;
-            var index;
-            for (index = 0; index < materials.length; index++) {
-                if (materials[index].id === id) {
-                    this.material = materials[index];
-                    return;
-                }
-            }
-            // Multi
-            var multiMaterials = this.getScene().multiMaterials;
-            for (index = 0; index < multiMaterials.length; index++) {
-                if (multiMaterials[index].id === id) {
-                    this.material = multiMaterials[index];
-                    return;
-                }
-            }
-        };
-        Mesh.prototype.getAnimatables = function () {
-            var results = [];
-            if (this.material) {
-                results.push(this.material);
-            }
-            if (this.skeleton) {
-                results.push(this.skeleton);
-            }
-            return results;
-        };
-        // Geometry
-        Mesh.prototype.bakeTransformIntoVertices = function (transform) {
-            // Position
-            if (!this.isVerticesDataPresent(BABYLON.VertexBuffer.PositionKind)) {
-                return;
-            }
-            this._resetPointsArrayCache();
-            var data = this.getVerticesData(BABYLON.VertexBuffer.PositionKind);
-            var temp = [];
-            var index;
-            for (index = 0; index < data.length; index += 3) {
-                BABYLON.Vector3.TransformCoordinates(BABYLON.Vector3.FromArray(data, index), transform).toArray(temp, index);
-            }
-            this.setVerticesData(BABYLON.VertexBuffer.PositionKind, temp, this.getVertexBuffer(BABYLON.VertexBuffer.PositionKind).isUpdatable());
-            // Normals
-            if (!this.isVerticesDataPresent(BABYLON.VertexBuffer.NormalKind)) {
-                return;
-            }
-            data = this.getVerticesData(BABYLON.VertexBuffer.NormalKind);
-            temp = [];
-            for (index = 0; index < data.length; index += 3) {
-                BABYLON.Vector3.TransformNormal(BABYLON.Vector3.FromArray(data, index), transform).normalize().toArray(temp, index);
-            }
-            this.setVerticesData(BABYLON.VertexBuffer.NormalKind, temp, this.getVertexBuffer(BABYLON.VertexBuffer.NormalKind).isUpdatable());
-            // flip faces?
-            if (transform.m[0] * transform.m[5] * transform.m[10] < 0) {
-                this.flipFaces();
-            }
-        };
-        // Will apply current transform to mesh and reset world matrix
-        Mesh.prototype.bakeCurrentTransformIntoVertices = function () {
-            this.bakeTransformIntoVertices(this.computeWorldMatrix(true));
-            this.scaling.copyFromFloats(1, 1, 1);
-            this.position.copyFromFloats(0, 0, 0);
-            this.rotation.copyFromFloats(0, 0, 0);
-            //only if quaternion is already set
-            if (this.rotationQuaternion) {
-                this.rotationQuaternion = BABYLON.Quaternion.Identity();
-            }
-            this._worldMatrix = BABYLON.Matrix.Identity();
-        };
-        // Cache
-        Mesh.prototype._resetPointsArrayCache = function () {
-            this._positions = null;
-        };
-        Mesh.prototype._generatePointsArray = function () {
-            if (this._positions)
-                return true;
-            this._positions = [];
-            var data = this.getVerticesData(BABYLON.VertexBuffer.PositionKind);
-            if (!data) {
-                return false;
-            }
-            for (var index = 0; index < data.length; index += 3) {
-                this._positions.push(BABYLON.Vector3.FromArray(data, index));
-            }
-            return true;
-        };
-        // Clone
-        Mesh.prototype.clone = function (name, newParent, doNotCloneChildren) {
-            return new Mesh(name, this.getScene(), newParent, this, doNotCloneChildren);
-        };
-        // Dispose
-        Mesh.prototype.dispose = function (doNotRecurse) {
-            if (this._geometry) {
-                this._geometry.releaseForMesh(this, true);
-            }
-            // Instances
-            if (this._worldMatricesInstancesBuffer) {
-                this.getEngine().deleteInstancesBuffer(this._worldMatricesInstancesBuffer);
-                this._worldMatricesInstancesBuffer = null;
-            }
-            while (this.instances.length) {
-                this.instances[0].dispose();
-            }
-            _super.prototype.dispose.call(this, doNotRecurse);
-        };
-        // Geometric tools
-        Mesh.prototype.applyDisplacementMap = function (url, minHeight, maxHeight, onSuccess) {
-            var _this = this;
-            var scene = this.getScene();
-            var onload = function (img) {
-                // Getting height map data
-                var canvas = document.createElement("canvas");
-                var context = canvas.getContext("2d");
-                var heightMapWidth = img.width;
-                var heightMapHeight = img.height;
-                canvas.width = heightMapWidth;
-                canvas.height = heightMapHeight;
-                context.drawImage(img, 0, 0);
-                // Create VertexData from map data
-                //Cast is due to wrong definition in lib.d.ts from ts 1.3 - https://github.com/Microsoft/TypeScript/issues/949
-                var buffer = context.getImageData(0, 0, heightMapWidth, heightMapHeight).data;
-                _this.applyDisplacementMapFromBuffer(buffer, heightMapWidth, heightMapHeight, minHeight, maxHeight);
-                //execute success callback, if set
-                if (onSuccess) {
-                    onSuccess(_this);
-                }
-            };
-            BABYLON.Tools.LoadImage(url, onload, function () { }, scene.database);
-        };
-        Mesh.prototype.applyDisplacementMapFromBuffer = function (buffer, heightMapWidth, heightMapHeight, minHeight, maxHeight) {
-            if (!this.isVerticesDataPresent(BABYLON.VertexBuffer.PositionKind)
-                || !this.isVerticesDataPresent(BABYLON.VertexBuffer.NormalKind)
-                || !this.isVerticesDataPresent(BABYLON.VertexBuffer.UVKind)) {
-                BABYLON.Tools.Warn("Cannot call applyDisplacementMap: Given mesh is not complete. Position, Normal or UV are missing");
-                return;
-            }
-            var positions = this.getVerticesData(BABYLON.VertexBuffer.PositionKind);
-            var normals = this.getVerticesData(BABYLON.VertexBuffer.NormalKind);
-            var uvs = this.getVerticesData(BABYLON.VertexBuffer.UVKind);
-            var position = BABYLON.Vector3.Zero();
-            var normal = BABYLON.Vector3.Zero();
-            var uv = BABYLON.Vector2.Zero();
-            for (var index = 0; index < positions.length; index += 3) {
-                BABYLON.Vector3.FromArrayToRef(positions, index, position);
-                BABYLON.Vector3.FromArrayToRef(normals, index, normal);
-                BABYLON.Vector2.FromArrayToRef(uvs, (index / 3) * 2, uv);
-                // Compute height
-                var u = ((Math.abs(uv.x) * heightMapWidth) % heightMapWidth) | 0;
-                var v = ((Math.abs(uv.y) * heightMapHeight) % heightMapHeight) | 0;
-                var pos = (u + v * heightMapWidth) * 4;
-                var r = buffer[pos] / 255.0;
-                var g = buffer[pos + 1] / 255.0;
-                var b = buffer[pos + 2] / 255.0;
-                var gradient = r * 0.3 + g * 0.59 + b * 0.11;
-                normal.normalize();
-                normal.scaleInPlace(minHeight + (maxHeight - minHeight) * gradient);
-                position = position.add(normal);
-                position.toArray(positions, index);
-            }
-            BABYLON.VertexData.ComputeNormals(positions, this.getIndices(), normals);
-            this.updateVerticesData(BABYLON.VertexBuffer.PositionKind, positions);
-            this.updateVerticesData(BABYLON.VertexBuffer.NormalKind, normals);
-        };
-        Mesh.prototype.convertToFlatShadedMesh = function () {
-            /// <summary>Update normals and vertices to get a flat shading rendering.</summary>
-            /// <summary>Warning: This may imply adding vertices to the mesh in order to get exactly 3 vertices per face</summary>
-            var kinds = this.getVerticesDataKinds();
-            var vbs = [];
-            var data = [];
-            var newdata = [];
-            var updatableNormals = false;
-            var kindIndex;
-            var kind;
-            for (kindIndex = 0; kindIndex < kinds.length; kindIndex++) {
-                kind = kinds[kindIndex];
-                var vertexBuffer = this.getVertexBuffer(kind);
-                if (kind === BABYLON.VertexBuffer.NormalKind) {
-                    updatableNormals = vertexBuffer.isUpdatable();
-                    kinds.splice(kindIndex, 1);
-                    kindIndex--;
-                    continue;
-                }
-                vbs[kind] = vertexBuffer;
-                data[kind] = vbs[kind].getData();
-                newdata[kind] = [];
-            }
-            // Save previous submeshes
-            var previousSubmeshes = this.subMeshes.slice(0);
-            var indices = this.getIndices();
-            var totalIndices = this.getTotalIndices();
-            // Generating unique vertices per face
-            var index;
-            for (index = 0; index < totalIndices; index++) {
-                var vertexIndex = indices[index];
-                for (kindIndex = 0; kindIndex < kinds.length; kindIndex++) {
-                    kind = kinds[kindIndex];
-                    var stride = vbs[kind].getStrideSize();
-                    for (var offset = 0; offset < stride; offset++) {
-                        newdata[kind].push(data[kind][vertexIndex * stride + offset]);
-                    }
-                }
-            }
-            // Updating faces & normal
-            var normals = [];
-            var positions = newdata[BABYLON.VertexBuffer.PositionKind];
-            for (index = 0; index < totalIndices; index += 3) {
-                indices[index] = index;
-                indices[index + 1] = index + 1;
-                indices[index + 2] = index + 2;
-                var p1 = BABYLON.Vector3.FromArray(positions, index * 3);
-                var p2 = BABYLON.Vector3.FromArray(positions, (index + 1) * 3);
-                var p3 = BABYLON.Vector3.FromArray(positions, (index + 2) * 3);
-                var p1p2 = p1.subtract(p2);
-                var p3p2 = p3.subtract(p2);
-                var normal = BABYLON.Vector3.Normalize(BABYLON.Vector3.Cross(p1p2, p3p2));
-                // Store same normals for every vertex
-                for (var localIndex = 0; localIndex < 3; localIndex++) {
-                    normals.push(normal.x);
-                    normals.push(normal.y);
-                    normals.push(normal.z);
-                }
-            }
-            this.setIndices(indices);
-            this.setVerticesData(BABYLON.VertexBuffer.NormalKind, normals, updatableNormals);
-            // Updating vertex buffers
-            for (kindIndex = 0; kindIndex < kinds.length; kindIndex++) {
-                kind = kinds[kindIndex];
-                this.setVerticesData(kind, newdata[kind], vbs[kind].isUpdatable());
-            }
-            // Updating submeshes
-            this.releaseSubMeshes();
-            for (var submeshIndex = 0; submeshIndex < previousSubmeshes.length; submeshIndex++) {
-                var previousOne = previousSubmeshes[submeshIndex];
-                var subMesh = new BABYLON.SubMesh(previousOne.materialIndex, previousOne.indexStart, previousOne.indexCount, previousOne.indexStart, previousOne.indexCount, this);
-            }
-            this.synchronizeInstances();
-        };
-        Mesh.prototype.convertToUnIndexedMesh = function () {
-            /// <summary>Remove indices by unfolding faces into buffers</summary>
-            /// <summary>Warning: This implies adding vertices to the mesh in order to get exactly 3 vertices per face</summary>
-            var kinds = this.getVerticesDataKinds();
-            var vbs = [];
-            var data = [];
-            var newdata = [];
-            var updatableNormals = false;
-            var kindIndex;
-            var kind;
-            for (kindIndex = 0; kindIndex < kinds.length; kindIndex++) {
-                kind = kinds[kindIndex];
-                var vertexBuffer = this.getVertexBuffer(kind);
-                vbs[kind] = vertexBuffer;
-                data[kind] = vbs[kind].getData();
-                newdata[kind] = [];
-            }
-            // Save previous submeshes
-            var previousSubmeshes = this.subMeshes.slice(0);
-            var indices = this.getIndices();
-            var totalIndices = this.getTotalIndices();
-            // Generating unique vertices per face
-            var index;
-            for (index = 0; index < totalIndices; index++) {
-                var vertexIndex = indices[index];
-                for (kindIndex = 0; kindIndex < kinds.length; kindIndex++) {
-                    kind = kinds[kindIndex];
-                    var stride = vbs[kind].getStrideSize();
-                    for (var offset = 0; offset < stride; offset++) {
-                        newdata[kind].push(data[kind][vertexIndex * stride + offset]);
-                    }
-                }
-            }
-            // Updating indices
-            for (index = 0; index < totalIndices; index += 3) {
-                indices[index] = index;
-                indices[index + 1] = index + 1;
-                indices[index + 2] = index + 2;
-            }
-            this.setIndices(indices);
-            // Updating vertex buffers
-            for (kindIndex = 0; kindIndex < kinds.length; kindIndex++) {
-                kind = kinds[kindIndex];
-                this.setVerticesData(kind, newdata[kind], vbs[kind].isUpdatable());
-            }
-            // Updating submeshes
-            this.releaseSubMeshes();
-            for (var submeshIndex = 0; submeshIndex < previousSubmeshes.length; submeshIndex++) {
-                var previousOne = previousSubmeshes[submeshIndex];
-                var subMesh = new BABYLON.SubMesh(previousOne.materialIndex, previousOne.indexStart, previousOne.indexCount, previousOne.indexStart, previousOne.indexCount, this);
-            }
-            this._unIndexed = true;
-            this.synchronizeInstances();
-        };
-        // will inverse faces orientations, and invert normals too if specified
-        Mesh.prototype.flipFaces = function (flipNormals) {
-            if (flipNormals === void 0) { flipNormals = false; }
-            var vertex_data = BABYLON.VertexData.ExtractFromMesh(this);
-            var i;
-            if (flipNormals && this.isVerticesDataPresent(BABYLON.VertexBuffer.NormalKind)) {
-                for (i = 0; i < vertex_data.normals.length; i++) {
-                    vertex_data.normals[i] *= -1;
-                }
-            }
-            var temp;
-            for (i = 0; i < vertex_data.indices.length; i += 3) {
-                // reassign indices
-                temp = vertex_data.indices[i + 1];
-                vertex_data.indices[i + 1] = vertex_data.indices[i + 2];
-                vertex_data.indices[i + 2] = temp;
-            }
-            vertex_data.applyToMesh(this);
-        };
-        // Instances
-        Mesh.prototype.createInstance = function (name) {
-            return new BABYLON.InstancedMesh(name, this);
-        };
-        Mesh.prototype.synchronizeInstances = function () {
-            for (var instanceIndex = 0; instanceIndex < this.instances.length; instanceIndex++) {
-                var instance = this.instances[instanceIndex];
-                instance._syncSubMeshes();
-            }
-        };
-        /**
-         * Simplify the mesh according to the given array of settings.
-         * Function will return immediately and will simplify async.
-         * @param settings a collection of simplification settings.
-         * @param parallelProcessing should all levels calculate parallel or one after the other.
-         * @param type the type of simplification to run.
-         * @param successCallback optional success callback to be called after the simplification finished processing all settings.
-         */
-        Mesh.prototype.simplify = function (settings, parallelProcessing, simplificationType, successCallback) {
-            if (parallelProcessing === void 0) { parallelProcessing = true; }
-            if (simplificationType === void 0) { simplificationType = BABYLON.SimplificationType.QUADRATIC; }
-            this.getScene().simplificationQueue.addTask({
-                settings: settings,
-                parallelProcessing: parallelProcessing,
-                mesh: this,
-                simplificationType: simplificationType,
-                successCallback: successCallback
-            });
-        };
-        /**
-         * Optimization of the mesh's indices, in case a mesh has duplicated vertices.
-         * The function will only reorder the indices and will not remove unused vertices to avoid problems with submeshes.
-         * This should be used together with the simplification to avoid disappearing triangles.
-         * @param successCallback an optional success callback to be called after the optimization finished.
-         */
-        Mesh.prototype.optimizeIndices = function (successCallback) {
-            var _this = this;
-            var indices = this.getIndices();
-            var positions = this.getVerticesData(BABYLON.VertexBuffer.PositionKind);
-            var vectorPositions = [];
-            for (var pos = 0; pos < positions.length; pos = pos + 3) {
-                vectorPositions.push(BABYLON.Vector3.FromArray(positions, pos));
-            }
-            var dupes = [];
-            BABYLON.AsyncLoop.SyncAsyncForLoop(vectorPositions.length, 40, function (iteration) {
-                var realPos = vectorPositions.length - 1 - iteration;
-                var testedPosition = vectorPositions[realPos];
-                for (var j = 0; j < realPos; ++j) {
-                    var againstPosition = vectorPositions[j];
-                    if (testedPosition.equals(againstPosition)) {
-                        dupes[realPos] = j;
-                        break;
-                    }
-                }
-            }, function () {
-                for (var i = 0; i < indices.length; ++i) {
-                    indices[i] = dupes[indices[i]] || indices[i];
-                }
-                //indices are now reordered
-                var originalSubMeshes = _this.subMeshes.slice(0);
-                _this.setIndices(indices);
-                _this.subMeshes = originalSubMeshes;
-                if (successCallback) {
-                    successCallback(_this);
-                }
-            });
-        };
-        // Statics
-        Mesh.Parse = function (parsedMesh, scene, rootUrl) {
-            var mesh = new Mesh(parsedMesh.name, scene);
-            mesh.id = parsedMesh.id;
-            BABYLON.Tags.AddTagsTo(mesh, parsedMesh.tags);
-            mesh.position = BABYLON.Vector3.FromArray(parsedMesh.position);
-            if (parsedMesh.rotationQuaternion) {
-                mesh.rotationQuaternion = BABYLON.Quaternion.FromArray(parsedMesh.rotationQuaternion);
-            }
-            else if (parsedMesh.rotation) {
-                mesh.rotation = BABYLON.Vector3.FromArray(parsedMesh.rotation);
-            }
-            mesh.scaling = BABYLON.Vector3.FromArray(parsedMesh.scaling);
-            if (parsedMesh.localMatrix) {
-                mesh.setPivotMatrix(BABYLON.Matrix.FromArray(parsedMesh.localMatrix));
-            }
-            else if (parsedMesh.pivotMatrix) {
-                mesh.setPivotMatrix(BABYLON.Matrix.FromArray(parsedMesh.pivotMatrix));
-            }
-            mesh.setEnabled(parsedMesh.isEnabled);
-            mesh.isVisible = parsedMesh.isVisible;
-            mesh.infiniteDistance = parsedMesh.infiniteDistance;
-            mesh.showBoundingBox = parsedMesh.showBoundingBox;
-            mesh.showSubMeshesBoundingBox = parsedMesh.showSubMeshesBoundingBox;
-            if (parsedMesh.applyFog !== undefined) {
-                mesh.applyFog = parsedMesh.applyFog;
-            }
-            if (parsedMesh.pickable !== undefined) {
-                mesh.isPickable = parsedMesh.pickable;
-            }
-            if (parsedMesh.alphaIndex !== undefined) {
-                mesh.alphaIndex = parsedMesh.alphaIndex;
-            }
-            mesh.receiveShadows = parsedMesh.receiveShadows;
-            mesh.billboardMode = parsedMesh.billboardMode;
-            if (parsedMesh.visibility !== undefined) {
-                mesh.visibility = parsedMesh.visibility;
-            }
-            mesh.checkCollisions = parsedMesh.checkCollisions;
-            mesh._shouldGenerateFlatShading = parsedMesh.useFlatShading;
-            // freezeWorldMatrix
-            if (parsedMesh.freezeWorldMatrix) {
-                mesh._waitingFreezeWorldMatrix = parsedMesh.freezeWorldMatrix;
-            }
-            // Parent
-            if (parsedMesh.parentId) {
-                mesh._waitingParentId = parsedMesh.parentId;
-            }
-            // Actions
-            if (parsedMesh.actions !== undefined) {
-                mesh._waitingActions = parsedMesh.actions;
-            }
-            // Geometry
-            mesh.hasVertexAlpha = parsedMesh.hasVertexAlpha;
-            if (parsedMesh.delayLoadingFile) {
-                mesh.delayLoadState = BABYLON.Engine.DELAYLOADSTATE_NOTLOADED;
-                mesh.delayLoadingFile = rootUrl + parsedMesh.delayLoadingFile;
-                mesh._boundingInfo = new BABYLON.BoundingInfo(BABYLON.Vector3.FromArray(parsedMesh.boundingBoxMinimum), BABYLON.Vector3.FromArray(parsedMesh.boundingBoxMaximum));
-                if (parsedMesh._binaryInfo) {
-                    mesh._binaryInfo = parsedMesh._binaryInfo;
-                }
-                mesh._delayInfo = [];
-                if (parsedMesh.hasUVs) {
-                    mesh._delayInfo.push(BABYLON.VertexBuffer.UVKind);
-                }
-                if (parsedMesh.hasUVs2) {
-                    mesh._delayInfo.push(BABYLON.VertexBuffer.UV2Kind);
-                }
-                if (parsedMesh.hasUVs3) {
-                    mesh._delayInfo.push(BABYLON.VertexBuffer.UV3Kind);
-                }
-                if (parsedMesh.hasUVs4) {
-                    mesh._delayInfo.push(BABYLON.VertexBuffer.UV4Kind);
-                }
-                if (parsedMesh.hasUVs5) {
-                    mesh._delayInfo.push(BABYLON.VertexBuffer.UV5Kind);
-                }
-                if (parsedMesh.hasUVs6) {
-                    mesh._delayInfo.push(BABYLON.VertexBuffer.UV6Kind);
-                }
-                if (parsedMesh.hasColors) {
-                    mesh._delayInfo.push(BABYLON.VertexBuffer.ColorKind);
-                }
-                if (parsedMesh.hasMatricesIndices) {
-                    mesh._delayInfo.push(BABYLON.VertexBuffer.MatricesIndicesKind);
-                }
-                if (parsedMesh.hasMatricesWeights) {
-                    mesh._delayInfo.push(BABYLON.VertexBuffer.MatricesWeightsKind);
-                }
-                mesh._delayLoadingFunction = BABYLON.Geometry.ImportGeometry;
-                if (BABYLON.SceneLoader.ForceFullSceneLoadingForIncremental) {
-                    mesh._checkDelayState();
-                }
-            }
-            else {
-                BABYLON.Geometry.ImportGeometry(parsedMesh, mesh);
-            }
-            // Material
-            if (parsedMesh.materialId) {
-                mesh.setMaterialByID(parsedMesh.materialId);
-            }
-            else {
-                mesh.material = null;
-            }
-            // Skeleton
-            if (parsedMesh.skeletonId > -1) {
-                mesh.skeleton = scene.getLastSkeletonByID(parsedMesh.skeletonId);
-                if (parsedMesh.numBoneInfluencers) {
-                    mesh.numBoneInfluencers = parsedMesh.numBoneInfluencers;
-                }
-            }
-            // Animations
-            if (parsedMesh.animations) {
-                for (var animationIndex = 0; animationIndex < parsedMesh.animations.length; animationIndex++) {
-                    var parsedAnimation = parsedMesh.animations[animationIndex];
-                    mesh.animations.push(BABYLON.Animation.Parse(parsedAnimation));
-                }
-                BABYLON.Node.ParseAnimationRanges(mesh, parsedMesh, scene);
-            }
-            if (parsedMesh.autoAnimate) {
-                scene.beginAnimation(mesh, parsedMesh.autoAnimateFrom, parsedMesh.autoAnimateTo, parsedMesh.autoAnimateLoop, parsedMesh.autoAnimateSpeed || 1.0);
-            }
-            // Layer Mask
-            if (parsedMesh.layerMask && (!isNaN(parsedMesh.layerMask))) {
-                mesh.layerMask = Math.abs(parseInt(parsedMesh.layerMask));
-            }
-            else {
-                mesh.layerMask = 0x0FFFFFFF;
-            }
-            // Instances
-            if (parsedMesh.instances) {
-                for (var index = 0; index < parsedMesh.instances.length; index++) {
-                    var parsedInstance = parsedMesh.instances[index];
-                    var instance = mesh.createInstance(parsedInstance.name);
-                    BABYLON.Tags.AddTagsTo(instance, parsedInstance.tags);
-                    instance.position = BABYLON.Vector3.FromArray(parsedInstance.position);
-                    if (parsedInstance.rotationQuaternion) {
-                        instance.rotationQuaternion = BABYLON.Quaternion.FromArray(parsedInstance.rotationQuaternion);
-                    }
-                    else if (parsedInstance.rotation) {
-                        instance.rotation = BABYLON.Vector3.FromArray(parsedInstance.rotation);
-                    }
-                    instance.scaling = BABYLON.Vector3.FromArray(parsedInstance.scaling);
-                    instance.checkCollisions = mesh.checkCollisions;
-                    if (parsedMesh.animations) {
-                        for (animationIndex = 0; animationIndex < parsedMesh.animations.length; animationIndex++) {
-                            parsedAnimation = parsedMesh.animations[animationIndex];
-                            instance.animations.push(BABYLON.Animation.Parse(parsedAnimation));
-                        }
-                        BABYLON.Node.ParseAnimationRanges(instance, parsedMesh, scene);
-                    }
-                }
-            }
-            return mesh;
-        };
-        Mesh.CreateRibbon = function (name, pathArray, closeArray, closePath, offset, scene, updatable, sideOrientation, instance) {
-            return BABYLON.MeshBuilder.CreateRibbon(name, {
-                pathArray: pathArray,
-                closeArray: closeArray,
-                closePath: closePath,
-                offset: offset,
-                updatable: updatable,
-                sideOrientation: sideOrientation,
-                instance: instance
-            }, scene);
-        };
-        Mesh.CreateDisc = function (name, radius, tessellation, scene, updatable, sideOrientation) {
-            var options = {
-                radius: radius,
-                tessellation: tessellation,
-                sideOrientation: sideOrientation,
-                updatable: updatable
-            };
-            return BABYLON.MeshBuilder.CreateDisc(name, options, scene);
-        };
-        Mesh.CreateBox = function (name, size, scene, updatable, sideOrientation) {
-            var options = {
-                size: size,
-                sideOrientation: sideOrientation,
-                updatable: updatable
-            };
-            return BABYLON.MeshBuilder.CreateBox(name, options, scene);
-        };
-        Mesh.CreateSphere = function (name, segments, diameter, scene, updatable, sideOrientation) {
-            var options = {
-                segments: segments,
-                diameterX: diameter,
-                diameterY: diameter,
-                diameterZ: diameter,
-                sideOrientation: sideOrientation,
-                updatable: updatable
-            };
-            return BABYLON.MeshBuilder.CreateSphere(name, options, scene);
-        };
-        // Cylinder and cone
-        Mesh.CreateCylinder = function (name, height, diameterTop, diameterBottom, tessellation, subdivisions, scene, updatable, sideOrientation) {
-            if (scene === undefined || !(scene instanceof BABYLON.Scene)) {
-                if (scene !== undefined) {
-                    sideOrientation = updatable || Mesh.DEFAULTSIDE;
-                    updatable = scene;
-                }
-                scene = subdivisions;
-                subdivisions = 1;
-            }
-            var options = {
-                height: height,
-                diameterTop: diameterTop,
-                diameterBottom: diameterBottom,
-                tessellation: tessellation,
-                subdivisions: subdivisions,
-                sideOrientation: sideOrientation,
-                updatable: updatable
-            };
-            return BABYLON.MeshBuilder.CreateCylinder(name, options, scene);
-        };
-        // Torus  (Code from SharpDX.org)
-        Mesh.CreateTorus = function (name, diameter, thickness, tessellation, scene, updatable, sideOrientation) {
-            var options = {
-                diameter: diameter,
-                thickness: thickness,
-                tessellation: tessellation,
-                sideOrientation: sideOrientation,
-                updatable: updatable
-            };
-            return BABYLON.MeshBuilder.CreateTorus(name, options, scene);
-        };
-        Mesh.CreateTorusKnot = function (name, radius, tube, radialSegments, tubularSegments, p, q, scene, updatable, sideOrientation) {
-            var options = {
-                radius: radius,
-                tube: tube,
-                radialSegments: radialSegments,
-                tubularSegments: tubularSegments,
-                p: p,
-                q: q,
-                sideOrientation: sideOrientation,
-                updatable: updatable
-            };
-            return BABYLON.MeshBuilder.CreateTorusKnot(name, options, scene);
-        };
-        // Lines
-        Mesh.CreateLines = function (name, points, scene, updatable, instance) {
-            var options = {
-                points: points,
-                updatable: updatable,
-                instance: instance
-            };
-            return BABYLON.MeshBuilder.CreateLines(name, options, scene);
-        };
-        // Dashed Lines
-        Mesh.CreateDashedLines = function (name, points, dashSize, gapSize, dashNb, scene, updatable, instance) {
-            var options = {
-                points: points,
-                dashSize: dashSize,
-                gapSize: gapSize,
-                dashNb: dashNb,
-                updatable: updatable
-            };
-            return BABYLON.MeshBuilder.CreateDashedLines(name, options, scene);
-        };
-        // Extrusion
-        Mesh.ExtrudeShape = function (name, shape, path, scale, rotation, cap, scene, updatable, sideOrientation, instance) {
-            var options = {
-                shape: shape,
-                path: path,
-                scale: scale,
-                rotation: rotation,
-                cap: (cap === 0) ? 0 : cap || Mesh.NO_CAP,
-                sideOrientation: sideOrientation,
-                instance: instance,
-                updatable: updatable
-            };
-            return BABYLON.MeshBuilder.ExtrudeShape(name, options, scene);
-        };
-        Mesh.ExtrudeShapeCustom = function (name, shape, path, scaleFunction, rotationFunction, ribbonCloseArray, ribbonClosePath, cap, scene, updatable, sideOrientation, instance) {
-            var options = {
-                shape: shape,
-                path: path,
-                scaleFunction: scaleFunction,
-                rotationFunction: rotationFunction,
-                ribbonCloseArray: ribbonCloseArray,
-                ribbonClosePath: ribbonClosePath,
-                cap: (cap === 0) ? 0 : cap || Mesh.NO_CAP,
-                sideOrientation: sideOrientation,
-                instance: instance,
-                updatable: updatable
-            };
-            return BABYLON.MeshBuilder.ExtrudeShapeCustom(name, options, scene);
-        };
-        // Lathe
-        Mesh.CreateLathe = function (name, shape, radius, tessellation, scene, updatable, sideOrientation) {
-            var options = {
-                shape: shape,
-                radius: radius,
-                tessellation: tessellation,
-                sideOrientation: sideOrientation,
-                updatable: updatable
-            };
-            return BABYLON.MeshBuilder.CreateLathe(name, options, scene);
-        };
-        // Plane & ground
-        Mesh.CreatePlane = function (name, size, scene, updatable, sideOrientation) {
-            var options = {
-                size: size,
-                width: size,
-                height: size,
-                sideOrientation: sideOrientation,
-                updatable: updatable
-            };
-            return BABYLON.MeshBuilder.CreatePlane(name, options, scene);
-        };
-        Mesh.CreateGround = function (name, width, height, subdivisions, scene, updatable) {
-            var options = {
-                width: width,
-                height: height,
-                subdivisions: subdivisions,
-                updatable: updatable
-            };
-            return BABYLON.MeshBuilder.CreateGround(name, options, scene);
-        };
-        Mesh.CreateTiledGround = function (name, xmin, zmin, xmax, zmax, subdivisions, precision, scene, updatable) {
-            var options = {
-                xmin: xmin,
-                zmin: zmin,
-                xmax: xmax,
-                zmax: zmax,
-                subdivisions: subdivisions,
-                precision: precision,
-                updatable: updatable
-            };
-            return BABYLON.MeshBuilder.CreateTiledGround(name, options, scene);
-        };
-        Mesh.CreateGroundFromHeightMap = function (name, url, width, height, subdivisions, minHeight, maxHeight, scene, updatable, onReady) {
-            var options = {
-                width: width,
-                height: height,
-                subdivisions: subdivisions,
-                minHeight: minHeight,
-                maxHeight: maxHeight,
-                updatable: updatable,
-                onReady: onReady
-            };
-            return BABYLON.MeshBuilder.CreateGroundFromHeightMap(name, url, options, scene);
-        };
-        Mesh.CreateTube = function (name, path, radius, tessellation, radiusFunction, cap, scene, updatable, sideOrientation, instance) {
-            var options = {
-                path: path,
-                radius: radius,
-                tessellation: tessellation,
-                radiusFunction: radiusFunction,
-                arc: 1,
-                cap: cap,
-                updatable: updatable,
-                sideOrientation: sideOrientation,
-                instance: instance
-            };
-            return BABYLON.MeshBuilder.CreateTube(name, options, scene);
-        };
-        Mesh.CreatePolyhedron = function (name, options, scene) {
-            return BABYLON.MeshBuilder.CreatePolyhedron(name, options, scene);
-        };
-        Mesh.CreateIcoSphere = function (name, options, scene) {
-            return BABYLON.MeshBuilder.CreateIcoSphere(name, options, scene);
-        };
-        // Decals
-        Mesh.CreateDecal = function (name, sourceMesh, position, normal, size, angle) {
-            var options = {
-                position: position,
-                normal: normal,
-                size: size,
-                angle: angle
-            };
-            return BABYLON.MeshBuilder.CreateDecal(name, sourceMesh, options);
-        };
-        // Skeletons
-        /**
-         * @returns original positions used for CPU skinning.  Useful for integrating Morphing with skeletons in same mesh.
-         */
-        Mesh.prototype.setPositionsForCPUSkinning = function () {
-            var source;
-            if (!this._sourcePositions) {
-                source = this.getVerticesData(BABYLON.VertexBuffer.PositionKind);
-                this._sourcePositions = new Float32Array(source);
-                if (!this.getVertexBuffer(BABYLON.VertexBuffer.PositionKind).isUpdatable()) {
-                    this.setVerticesData(BABYLON.VertexBuffer.PositionKind, source, true);
-                }
-            }
-            return this._sourcePositions;
-        };
-        /**
-         * @returns original normals used for CPU skinning.  Useful for integrating Morphing with skeletons in same mesh.
-         */
-        Mesh.prototype.setNormalsForCPUSkinning = function () {
-            var source;
-            if (!this._sourceNormals) {
-                source = this.getVerticesData(BABYLON.VertexBuffer.NormalKind);
-                this._sourceNormals = new Float32Array(source);
-                if (!this.getVertexBuffer(BABYLON.VertexBuffer.NormalKind).isUpdatable()) {
-                    this.setVerticesData(BABYLON.VertexBuffer.NormalKind, source, true);
-                }
-            }
-            return this._sourceNormals;
-        };
-        /**
-         * Update the vertex buffers by applying transformation from the bones
-         * @param {skeleton} skeleton to apply
-         */
-        Mesh.prototype.applySkeleton = function (skeleton) {
-            if (!this.geometry) {
-                return;
-            }
-            if (this.geometry._softwareSkinningRenderId == this.getScene().getRenderId()) {
-                return;
-            }
-            this.geometry._softwareSkinningRenderId = this.getScene().getRenderId();
-            if (!this.isVerticesDataPresent(BABYLON.VertexBuffer.PositionKind)) {
-                return this;
-            }
-            if (!this.isVerticesDataPresent(BABYLON.VertexBuffer.NormalKind)) {
-                return this;
-            }
-            if (!this.isVerticesDataPresent(BABYLON.VertexBuffer.MatricesIndicesKind)) {
-                return this;
-            }
-            if (!this.isVerticesDataPresent(BABYLON.VertexBuffer.MatricesWeightsKind)) {
-                return this;
-            }
-            if (!this._sourcePositions) {
-                this.setPositionsForCPUSkinning();
-            }
-            if (!this._sourceNormals) {
-                this.setNormalsForCPUSkinning();
-            }
-            // positionsData checks for not being Float32Array will only pass at most once
-            var positionsData = this.getVerticesData(BABYLON.VertexBuffer.PositionKind);
-            if (!(positionsData instanceof Float32Array)) {
-                positionsData = new Float32Array(positionsData);
-            }
-            // normalsData checks for not being Float32Array will only pass at most once
-            var normalsData = this.getVerticesData(BABYLON.VertexBuffer.NormalKind);
-            if (!(normalsData instanceof Float32Array)) {
-                normalsData = new Float32Array(normalsData);
-            }
-            var matricesIndicesData = this.getVerticesData(BABYLON.VertexBuffer.MatricesIndicesKind);
-            var matricesWeightsData = this.getVerticesData(BABYLON.VertexBuffer.MatricesWeightsKind);
-            var needExtras = this.numBoneInfluencers > 4;
-            var matricesIndicesExtraData = needExtras ? this.getVerticesData(BABYLON.VertexBuffer.MatricesIndicesExtraKind) : null;
-            var matricesWeightsExtraData = needExtras ? this.getVerticesData(BABYLON.VertexBuffer.MatricesWeightsExtraKind) : null;
-            var skeletonMatrices = skeleton.getTransformMatrices(this);
-            var tempVector3 = BABYLON.Vector3.Zero();
-            var finalMatrix = new BABYLON.Matrix();
-            var tempMatrix = new BABYLON.Matrix();
-            var matWeightIdx = 0;
-            var inf;
-            for (var index = 0; index < positionsData.length; index += 3, matWeightIdx += 4) {
-                var weight;
-                for (inf = 0; inf < 4; inf++) {
-                    weight = matricesWeightsData[matWeightIdx + inf];
-                    if (weight > 0) {
-                        BABYLON.Matrix.FromFloat32ArrayToRefScaled(skeletonMatrices, matricesIndicesData[matWeightIdx + inf] * 16, weight, tempMatrix);
-                        finalMatrix.addToSelf(tempMatrix);
-                    }
-                    else
-                        break;
-                }
-                if (needExtras) {
-                    for (inf = 0; inf < 4; inf++) {
-                        weight = matricesWeightsExtraData[matWeightIdx + inf];
-                        if (weight > 0) {
-                            BABYLON.Matrix.FromFloat32ArrayToRefScaled(skeletonMatrices, matricesIndicesExtraData[matWeightIdx + inf] * 16, weight, tempMatrix);
-                            finalMatrix.addToSelf(tempMatrix);
-                        }
-                        else
-                            break;
-                    }
-                }
-                BABYLON.Vector3.TransformCoordinatesFromFloatsToRef(this._sourcePositions[index], this._sourcePositions[index + 1], this._sourcePositions[index + 2], finalMatrix, tempVector3);
-                tempVector3.toArray(positionsData, index);
-                BABYLON.Vector3.TransformNormalFromFloatsToRef(this._sourceNormals[index], this._sourceNormals[index + 1], this._sourceNormals[index + 2], finalMatrix, tempVector3);
-                tempVector3.toArray(normalsData, index);
-                finalMatrix.reset();
-            }
-            this.updateVerticesData(BABYLON.VertexBuffer.PositionKind, positionsData);
-            this.updateVerticesData(BABYLON.VertexBuffer.NormalKind, normalsData);
-            return this;
-        };
-        // Tools
-        Mesh.MinMax = function (meshes) {
-            var minVector = null;
-            var maxVector = null;
-            for (var i in meshes) {
-                var mesh = meshes[i];
-                var boundingBox = mesh.getBoundingInfo().boundingBox;
-                if (!minVector) {
-                    minVector = boundingBox.minimumWorld;
-                    maxVector = boundingBox.maximumWorld;
-                    continue;
-                }
-                minVector.MinimizeInPlace(boundingBox.minimumWorld);
-                maxVector.MaximizeInPlace(boundingBox.maximumWorld);
-            }
-            return {
-                min: minVector,
-                max: maxVector
-            };
-        };
-        Mesh.Center = function (meshesOrMinMaxVector) {
-            var minMaxVector = meshesOrMinMaxVector.min !== undefined ? meshesOrMinMaxVector : Mesh.MinMax(meshesOrMinMaxVector);
-            return BABYLON.Vector3.Center(minMaxVector.min, minMaxVector.max);
-        };
-        /**
-         * Merge the array of meshes into a single mesh for performance reasons.
-         * @param {Array<Mesh>} meshes - The vertices source.  They should all be of the same material.  Entries can empty
-         * @param {boolean} disposeSource - When true (default), dispose of the vertices from the source meshes
-         * @param {boolean} allow32BitsIndices - When the sum of the vertices > 64k, this must be set to true.
-         * @param {Mesh} meshSubclass - When set, vertices inserted into this Mesh.  Meshes can then be merged into a Mesh sub-class.
-         */
-        Mesh.MergeMeshes = function (meshes, disposeSource, allow32BitsIndices, meshSubclass) {
-            if (disposeSource === void 0) { disposeSource = true; }
-            var index;
-            if (!allow32BitsIndices) {
-                var totalVertices = 0;
-                // Counting vertices
-                for (index = 0; index < meshes.length; index++) {
-                    if (meshes[index]) {
-                        totalVertices += meshes[index].getTotalVertices();
-                        if (totalVertices > 65536) {
-                            BABYLON.Tools.Warn("Cannot merge meshes because resulting mesh will have more than 65536 vertices. Please use allow32BitsIndices = true to use 32 bits indices");
-                            return null;
-                        }
-                    }
-                }
-            }
-            // Merge
-            var vertexData;
-            var otherVertexData;
-            var source;
-            for (index = 0; index < meshes.length; index++) {
-                if (meshes[index]) {
-                    meshes[index].computeWorldMatrix(true);
-                    otherVertexData = BABYLON.VertexData.ExtractFromMesh(meshes[index], true);
-                    otherVertexData.transform(meshes[index].getWorldMatrix());
-                    if (vertexData) {
-                        vertexData.merge(otherVertexData);
-                    }
-                    else {
-                        vertexData = otherVertexData;
-                        source = meshes[index];
-                    }
-                }
-            }
-            if (!meshSubclass) {
-                meshSubclass = new Mesh(source.name + "_merged", source.getScene());
-            }
-            vertexData.applyToMesh(meshSubclass);
-            // Setting properties
-            meshSubclass.material = source.material;
-            meshSubclass.checkCollisions = source.checkCollisions;
-            // Cleaning
-            if (disposeSource) {
-                for (index = 0; index < meshes.length; index++) {
-                    if (meshes[index]) {
-                        meshes[index].dispose();
-                    }
-                }
-            }
-            return meshSubclass;
-        };
-        // Consts
-        Mesh._FRONTSIDE = 0;
-        Mesh._BACKSIDE = 1;
-        Mesh._DOUBLESIDE = 2;
-        Mesh._DEFAULTSIDE = 0;
-        Mesh._NO_CAP = 0;
-        Mesh._CAP_START = 1;
-        Mesh._CAP_END = 2;
-        Mesh._CAP_ALL = 3;
-        return Mesh;
-    }(BABYLON.AbstractMesh));
-    BABYLON.Mesh = Mesh;
-})(BABYLON || (BABYLON = {}));
-=======
 var __extends = (this && this.__extends) || function (d, b) {
     for (var p in b) if (b.hasOwnProperty(p)) d[p] = b[p];
     function __() { this.constructor = d; }
@@ -3430,5 +1721,4 @@
         return Mesh;
     })(BABYLON.AbstractMesh);
     BABYLON.Mesh = Mesh;
-})(BABYLON || (BABYLON = {}));
->>>>>>> 9203b1a7
+})(BABYLON || (BABYLON = {}));