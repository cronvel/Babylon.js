--- conflicted
+++ resolved
@@ -1,151 +1,147 @@
-import { Nullable } from "../types";
-
-/**
- * @hidden
- **/
-<<<<<<< HEAD
-export class _AlphaState {
-    public _blendFunctionParameters = new Array<Nullable<number>>(4);
-    public _blendEquationParameters = new Array<Nullable<number>>(2);
-    public _blendConstants = new Array<Nullable<number>>(4);
-    public _isBlendConstantsDirty = false;
-
-    private _alphaBlend = false;
-=======
-export class AlphaState {
->>>>>>> b58c15cd
-    private _isAlphaBlendDirty = false;
-    private _isBlendFunctionParametersDirty = false;
-    private _isBlendEquationParametersDirty = false;
-
-    /**
-     * Initializes the state.
-     */
-    public constructor() {
-        this.reset();
-    }
-
-    public get isDirty(): boolean {
-        return this._isAlphaBlendDirty || this._isBlendFunctionParametersDirty;
-    }
-
-    public get alphaBlend(): boolean {
-        return this._alphaBlend;
-    }
-
-    public set alphaBlend(value: boolean) {
-        if (this._alphaBlend === value) {
-            return;
-        }
-
-        this._alphaBlend = value;
-        this._isAlphaBlendDirty = true;
-    }
-
-    public setAlphaBlendConstants(r: number, g: number, b: number, a: number): void {
-        if (
-            this._blendConstants[0] === r &&
-            this._blendConstants[1] === g &&
-            this._blendConstants[2] === b &&
-            this._blendConstants[3] === a
-        ) {
-            return;
-        }
-
-        this._blendConstants[0] = r;
-        this._blendConstants[1] = g;
-        this._blendConstants[2] = b;
-        this._blendConstants[3] = a;
-
-        this._isBlendConstantsDirty = true;
-    }
-
-    public setAlphaBlendFunctionParameters(value0: number, value1: number, value2: number, value3: number): void {
-        if (
-            this._blendFunctionParameters[0] === value0 &&
-            this._blendFunctionParameters[1] === value1 &&
-            this._blendFunctionParameters[2] === value2 &&
-            this._blendFunctionParameters[3] === value3
-        ) {
-            return;
-        }
-
-        this._blendFunctionParameters[0] = value0;
-        this._blendFunctionParameters[1] = value1;
-        this._blendFunctionParameters[2] = value2;
-        this._blendFunctionParameters[3] = value3;
-
-        this._isBlendFunctionParametersDirty = true;
-    }
-
-    public setAlphaEquationParameters(rgb: number, alpha: number): void {
-        if (
-            this._blendEquationParameters[0] === rgb &&
-            this._blendEquationParameters[1] === alpha
-        ) {
-            return;
-        }
-
-        this._blendEquationParameters[0] = rgb;
-        this._blendEquationParameters[1] = alpha;
-
-        this._isBlendEquationParametersDirty = true;
-    }
-
-    public reset() {
-        this._alphaBlend = false;
-        this._blendFunctionParameters[0] = null;
-        this._blendFunctionParameters[1] = null;
-        this._blendFunctionParameters[2] = null;
-        this._blendFunctionParameters[3] = null;
-
-        this._blendEquationParameters[0] = null;
-        this._blendEquationParameters[1] = null;
-
-        this._blendConstants[0] = null;
-        this._blendConstants[1] = null;
-        this._blendConstants[2] = null;
-        this._blendConstants[3] = null;
-
-        this._isAlphaBlendDirty = true;
-        this._isBlendFunctionParametersDirty = false;
-        this._isBlendEquationParametersDirty = false;
-        this._isBlendConstantsDirty = false;
-    }
-
-    public apply(gl: WebGLRenderingContext) {
-
-        if (!this.isDirty) {
-            return;
-        }
-
-        // Alpha blend
-        if (this._isAlphaBlendDirty) {
-            if (this._alphaBlend) {
-                gl.enable(gl.BLEND);
-            } else {
-                gl.disable(gl.BLEND);
-            }
-
-            this._isAlphaBlendDirty = false;
-        }
-
-        // Alpha function
-        if (this._isBlendFunctionParametersDirty) {
-            gl.blendFuncSeparate(<number>this._blendFunctionParameters[0], <number>this._blendFunctionParameters[1], <number>this._blendFunctionParameters[2], <number>this._blendFunctionParameters[3]);
-            this._isBlendFunctionParametersDirty = false;
-        }
-
-        // Alpha equation
-        if (this._isBlendEquationParametersDirty) {
-            gl.blendEquationSeparate(this._blendEquationParameters[0]!, this._blendEquationParameters[1]!);
-            this._isBlendEquationParametersDirty = false;
-        }
-
-        // Constants
-        if (this._isBlendConstantsDirty) {
-            gl.blendColor(<number>this._blendConstants[0], <number>this._blendConstants[1], <number>this._blendConstants[2], <number>this._blendConstants[3]);
-            this._isBlendConstantsDirty = false;
-        }
-    }
-}
+import { Nullable } from "../types";
+
+/**
+ * @hidden
+ **/
+export class AlphaState {
+    public _blendFunctionParameters = new Array<Nullable<number>>(4);
+    public _blendEquationParameters = new Array<Nullable<number>>(2);
+    public _blendConstants = new Array<Nullable<number>>(4);
+    public _isBlendConstantsDirty = false;
+
+    private _alphaBlend = false;
+    private _isAlphaBlendDirty = false;
+    private _isBlendFunctionParametersDirty = false;
+    private _isBlendEquationParametersDirty = false;
+
+    /**
+     * Initializes the state.
+     */
+    public constructor() {
+        this.reset();
+    }
+
+    public get isDirty(): boolean {
+        return this._isAlphaBlendDirty || this._isBlendFunctionParametersDirty;
+    }
+
+    public get alphaBlend(): boolean {
+        return this._alphaBlend;
+    }
+
+    public set alphaBlend(value: boolean) {
+        if (this._alphaBlend === value) {
+            return;
+        }
+
+        this._alphaBlend = value;
+        this._isAlphaBlendDirty = true;
+    }
+
+    public setAlphaBlendConstants(r: number, g: number, b: number, a: number): void {
+        if (
+            this._blendConstants[0] === r &&
+            this._blendConstants[1] === g &&
+            this._blendConstants[2] === b &&
+            this._blendConstants[3] === a
+        ) {
+            return;
+        }
+
+        this._blendConstants[0] = r;
+        this._blendConstants[1] = g;
+        this._blendConstants[2] = b;
+        this._blendConstants[3] = a;
+
+        this._isBlendConstantsDirty = true;
+    }
+
+    public setAlphaBlendFunctionParameters(value0: number, value1: number, value2: number, value3: number): void {
+        if (
+            this._blendFunctionParameters[0] === value0 &&
+            this._blendFunctionParameters[1] === value1 &&
+            this._blendFunctionParameters[2] === value2 &&
+            this._blendFunctionParameters[3] === value3
+        ) {
+            return;
+        }
+
+        this._blendFunctionParameters[0] = value0;
+        this._blendFunctionParameters[1] = value1;
+        this._blendFunctionParameters[2] = value2;
+        this._blendFunctionParameters[3] = value3;
+
+        this._isBlendFunctionParametersDirty = true;
+    }
+
+    public setAlphaEquationParameters(rgb: number, alpha: number): void {
+        if (
+            this._blendEquationParameters[0] === rgb &&
+            this._blendEquationParameters[1] === alpha
+        ) {
+            return;
+        }
+
+        this._blendEquationParameters[0] = rgb;
+        this._blendEquationParameters[1] = alpha;
+
+        this._isBlendEquationParametersDirty = true;
+    }
+
+    public reset() {
+        this._alphaBlend = false;
+        this._blendFunctionParameters[0] = null;
+        this._blendFunctionParameters[1] = null;
+        this._blendFunctionParameters[2] = null;
+        this._blendFunctionParameters[3] = null;
+
+        this._blendEquationParameters[0] = null;
+        this._blendEquationParameters[1] = null;
+
+        this._blendConstants[0] = null;
+        this._blendConstants[1] = null;
+        this._blendConstants[2] = null;
+        this._blendConstants[3] = null;
+
+        this._isAlphaBlendDirty = true;
+        this._isBlendFunctionParametersDirty = false;
+        this._isBlendEquationParametersDirty = false;
+        this._isBlendConstantsDirty = false;
+    }
+
+    public apply(gl: WebGLRenderingContext) {
+
+        if (!this.isDirty) {
+            return;
+        }
+
+        // Alpha blend
+        if (this._isAlphaBlendDirty) {
+            if (this._alphaBlend) {
+                gl.enable(gl.BLEND);
+            } else {
+                gl.disable(gl.BLEND);
+            }
+
+            this._isAlphaBlendDirty = false;
+        }
+
+        // Alpha function
+        if (this._isBlendFunctionParametersDirty) {
+            gl.blendFuncSeparate(<number>this._blendFunctionParameters[0], <number>this._blendFunctionParameters[1], <number>this._blendFunctionParameters[2], <number>this._blendFunctionParameters[3]);
+            this._isBlendFunctionParametersDirty = false;
+        }
+
+        // Alpha equation
+        if (this._isBlendEquationParametersDirty) {
+            gl.blendEquationSeparate(this._blendEquationParameters[0]!, this._blendEquationParameters[1]!);
+            this._isBlendEquationParametersDirty = false;
+        }
+
+        // Constants
+        if (this._isBlendConstantsDirty) {
+            gl.blendColor(<number>this._blendConstants[0], <number>this._blendConstants[1], <number>this._blendConstants[2], <number>this._blendConstants[3]);
+            this._isBlendConstantsDirty = false;
+        }
+    }
+}