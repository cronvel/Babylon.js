import { Tags } from "../Misc/tags";
import { Nullable } from "../types";
import { Quaternion, Vector2, Vector3, Matrix } from "../Maths/math.vector";
import { _DevTools } from './devTools';
import { IAnimatable } from '../Animations/animatable.interface';
import { Color4, Color3 } from '../Maths/math.color';

declare type Scene = import("../scene").Scene;
declare type Camera = import("../Cameras/camera").Camera;

declare type ImageProcessingConfiguration = import("../Materials/imageProcessingConfiguration").ImageProcessingConfiguration;
declare type FresnelParameters = import("../Materials/fresnelParameters").FresnelParameters;
declare type ColorCurves = import("../Materials/colorCurves").ColorCurves;
declare type BaseTexture = import("../Materials/Textures/baseTexture").BaseTexture;

var __decoratorInitialStore = {};
var __mergedStore = {};

var _copySource = function <T>(creationFunction: () => T, source: T, instanciate: boolean): T {
    var destination = creationFunction();

    // Tags
    if (Tags) {
        Tags.AddTagsTo(destination, (<any>source).tags);
    }

    var classStore = getMergedStore(destination);

    // Properties
    for (var property in classStore) {
        var propertyDescriptor = classStore[property];
        var sourceProperty = (<any>source)[property];
        var propertyType = propertyDescriptor.type;

        if (sourceProperty !== undefined && sourceProperty !== null && (property !== "uniqueId" || SerializationHelper.AllowLoadingUniqueId)) {
            switch (propertyType) {
                case 0:     // Value
                case 6:     // Mesh reference
                case 11:    // Camera reference
                    (<any>destination)[property] = sourceProperty;
                    break;
                case 1:     // Texture
                    (<any>destination)[property] = (instanciate || sourceProperty.isRenderTarget) ? sourceProperty : sourceProperty.clone();
                    break;
                case 2:     // Color3
                case 3:     // FresnelParameters
                case 4:     // Vector2
                case 5:     // Vector3
                case 7:     // Color Curves
                case 10:    // Quaternion
                case 12:    // Matrix
                    (<any>destination)[property] = instanciate ? sourceProperty : sourceProperty.clone();
                    break;
            }
        }
    }

    return destination;
};

function getDirectStore(target: any): any {
    var classKey = target.getClassName();

    if (!(<any>__decoratorInitialStore)[classKey]) {
        (<any>__decoratorInitialStore)[classKey] = {};
    }

    return (<any>__decoratorInitialStore)[classKey];
}

/**
 * Return the list of properties flagged as serializable
 * @param target: host object
 */
function getMergedStore(target: any): any {
    let classKey = target.getClassName();

    if ((<any>__mergedStore)[classKey]) {
        return (<any>__mergedStore)[classKey];
    }

    (<any>__mergedStore)[classKey] = {};

    let store = (<any>__mergedStore)[classKey];
    let currentTarget = target;
    let currentKey = classKey;
    while (currentKey) {
        let initialStore = (<any>__decoratorInitialStore)[currentKey];
        for (var property in initialStore) {
            store[property] = initialStore[property];
        }

        let parent: any;
        let done = false;

        do {
            parent = Object.getPrototypeOf(currentTarget);
            if (!parent.getClassName) {
                done = true;
                break;
            }

            if (parent.getClassName() !== currentKey) {
                break;
            }

            currentTarget = parent;
        }
        while (parent);

        if (done) {
            break;
        }

        currentKey = parent.getClassName();
        currentTarget = parent;
    }

    return store;
}

function generateSerializableMember(type: number, sourceName?: string) {
    return (target: any, propertyKey: string | symbol) => {
        var classStore = getDirectStore(target);

        if (!classStore[propertyKey]) {
            classStore[propertyKey] = { type: type, sourceName: sourceName };
        }
    };
}

function generateExpandMember(setCallback: string, targetKey: Nullable<string> = null) {
    return (target: any, propertyKey: string) => {
        var key = targetKey || ("_" + propertyKey);
        Object.defineProperty(target, propertyKey, {
            get: function (this: any) {
                return this[key];
            },
            set: function (this: any, value) {
                if (this[key] === value) {
                    return;
                }
                this[key] = value;

                target[setCallback].apply(this);
            },
            enumerable: true,
            configurable: true
        });
    };
}

export function expandToProperty(callback: string, targetKey: Nullable<string> = null) {
    return generateExpandMember(callback, targetKey);
}

export function serialize(sourceName?: string) {
    return generateSerializableMember(0, sourceName); // value member
}

export function serializeAsTexture(sourceName?: string) {
    return generateSerializableMember(1, sourceName); // texture member
}

export function serializeAsColor3(sourceName?: string) {
    return generateSerializableMember(2, sourceName); // color3 member
}

export function serializeAsFresnelParameters(sourceName?: string) {
    return generateSerializableMember(3, sourceName); // fresnel parameters member
}

export function serializeAsVector2(sourceName?: string) {
    return generateSerializableMember(4, sourceName); // vector2 member
}

export function serializeAsVector3(sourceName?: string) {
    return generateSerializableMember(5, sourceName); // vector3 member
}

export function serializeAsMeshReference(sourceName?: string) {
    return generateSerializableMember(6, sourceName); // mesh reference member
}

export function serializeAsColorCurves(sourceName?: string) {
    return generateSerializableMember(7, sourceName); // color curves
}

export function serializeAsColor4(sourceName?: string) {
    return generateSerializableMember(8, sourceName); // color 4
}

export function serializeAsImageProcessingConfiguration(sourceName?: string) {
    return generateSerializableMember(9, sourceName); // image processing
}

export function serializeAsQuaternion(sourceName?: string) {
    return generateSerializableMember(10, sourceName); // quaternion member
}

export function serializeAsMatrix(sourceName?: string) {
    return generateSerializableMember(12, sourceName); // matrix member
}

/**
 * Decorator used to define property that can be serialized as reference to a camera
 * @param sourceName defines the name of the property to decorate
 */
export function serializeAsCameraReference(sourceName?: string) {
    return generateSerializableMember(11, sourceName); // camera reference member
}

/**
 * Class used to help serialization objects
 */
export class SerializationHelper {
    /**
    * Gets or sets a boolean to indicate if the UniqueId property should be serialized
    */
    public static AllowLoadingUniqueId = false;

    /** @hidden */
    public static _ImageProcessingConfigurationParser = (sourceProperty: any): ImageProcessingConfiguration => {
        throw _DevTools.WarnImport("ImageProcessingConfiguration");
    }

    /** @hidden */
    public static _FresnelParametersParser = (sourceProperty: any): FresnelParameters => {
        throw _DevTools.WarnImport("FresnelParameters");
    }

    /** @hidden */
    public static _ColorCurvesParser = (sourceProperty: any): ColorCurves => {
        throw _DevTools.WarnImport("ColorCurves");
    }

    /** @hidden */
    public static _TextureParser = (sourceProperty: any, scene: Scene, rootUrl: string): Nullable<BaseTexture> => {
        throw _DevTools.WarnImport("Texture");
    }

    /**
     * Appends the serialized animations from the source animations
     * @param source Source containing the animations
     * @param destination Target to store the animations
     */
    public static AppendSerializedAnimations(source: IAnimatable, destination: any): void {
        if (source.animations) {
            destination.animations = [];
            for (var animationIndex = 0; animationIndex < source.animations.length; animationIndex++) {
                var animation = source.animations[animationIndex];

                destination.animations.push(animation.serialize());
            }
        }
    }

    /**
     * Static function used to serialized a specific entity
     * @param entity defines the entity to serialize
     * @param serializationObject defines the optional target object where serialization data will be stored
     * @returns a JSON compatible object representing the serialization of the entity
     */
    public static Serialize<T>(entity: T, serializationObject?: any): any {
        if (!serializationObject) {
            serializationObject = {};
        }

        // Tags
        if (Tags) {
            serializationObject.tags = Tags.GetTags(entity);
        }

        var serializedProperties = getMergedStore(entity);

        // Properties
        for (var property in serializedProperties) {
            var propertyDescriptor = serializedProperties[property];
            var targetPropertyName = propertyDescriptor.sourceName || property;
            var propertyType = propertyDescriptor.type;
            var sourceProperty = (<any>entity)[property];

            if (sourceProperty !== undefined && sourceProperty !== null && (property !== "uniqueId" || SerializationHelper.AllowLoadingUniqueId)) {
                switch (propertyType) {
                    case 0:     // Value
                        serializationObject[targetPropertyName] = sourceProperty;
                        break;
                    case 1:     // Texture
                        serializationObject[targetPropertyName] = sourceProperty.serialize();
                        break;
                    case 2:     // Color3
                        serializationObject[targetPropertyName] = sourceProperty.asArray();
                        break;
                    case 3:     // FresnelParameters
                        serializationObject[targetPropertyName] = sourceProperty.serialize();
                        break;
                    case 4:     // Vector2
                        serializationObject[targetPropertyName] = sourceProperty.asArray();
                        break;
                    case 5:     // Vector3
                        serializationObject[targetPropertyName] = sourceProperty.asArray();
                        break;
                    case 6:     // Mesh reference
                        serializationObject[targetPropertyName] = sourceProperty.id;
                        break;
                    case 7:     // Color Curves
                        serializationObject[targetPropertyName] = sourceProperty.serialize();
                        break;
                    case 8:     // Color 4
                        serializationObject[targetPropertyName] = (<Color4>sourceProperty).asArray();
                        break;
                    case 9:     // Image Processing
                        serializationObject[targetPropertyName] = (<ImageProcessingConfiguration>sourceProperty).serialize();
                        break;
                    case 10:    // Quaternion
                        serializationObject[targetPropertyName] = (<Quaternion>sourceProperty).asArray();
                        break;
                    case 11:    // Camera reference
                        serializationObject[targetPropertyName] = (<Camera>sourceProperty).id;
                        break;
                    case 12:    // Matrix
                        serializationObject[targetPropertyName] = (<Matrix>sourceProperty).asArray();
                        break;
                }
            }
        }

        return serializationObject;
    }

    /**
     * Creates a new entity from a serialization data object
     * @param creationFunction defines a function used to instanciated the new entity
     * @param source defines the source serialization data
     * @param scene defines the hosting scene
     * @param rootUrl defines the root url for resources
     * @returns a new entity
     */
    public static Parse<T>(creationFunction: () => T, source: any, scene: Nullable<Scene>, rootUrl: Nullable<string> = null): T {
        var destination = creationFunction();

        if (!rootUrl) {
            rootUrl = "";
        }

        // Tags
        if (Tags) {
            Tags.AddTagsTo(destination, source.tags);
        }

        var classStore = getMergedStore(destination);

        // Properties
        for (var property in classStore) {
            var propertyDescriptor = classStore[property];
            var sourceProperty = source[propertyDescriptor.sourceName || property];
            var propertyType = propertyDescriptor.type;

            if (sourceProperty !== undefined && sourceProperty !== null && (property !== "uniqueId" || SerializationHelper.AllowLoadingUniqueId)) {
                var dest = <any>destination;
                switch (propertyType) {
                    case 0:     // Value
                        dest[property] = sourceProperty;
                        break;
                    case 1:     // Texture
                        if (scene) {
                            dest[property] = SerializationHelper._TextureParser(sourceProperty, scene, rootUrl);
                        }
                        break;
                    case 2:     // Color3
                        dest[property] = Color3.FromArray(sourceProperty);
                        break;
                    case 3:     // FresnelParameters
                        dest[property] = SerializationHelper._FresnelParametersParser(sourceProperty);
                        break;
                    case 4:     // Vector2
                        dest[property] = Vector2.FromArray(sourceProperty);
                        break;
                    case 5:     // Vector3
                        dest[property] = Vector3.FromArray(sourceProperty);
                        break;
                    case 6:     // Mesh reference
                        if (scene) {
                            dest[property] = scene.getLastMeshById(sourceProperty);
                        }
                        break;
                    case 7:     // Color Curves
                        dest[property] = SerializationHelper._ColorCurvesParser(sourceProperty);
                        break;
                    case 8:     // Color 4
                        dest[property] = Color4.FromArray(sourceProperty);
                        break;
                    case 9:     // Image Processing
                        dest[property] = SerializationHelper._ImageProcessingConfigurationParser(sourceProperty);
                        break;
                    case 10:    // Quaternion
                        dest[property] = Quaternion.FromArray(sourceProperty);
                        break;
                    case 11:    // Camera reference
                        if (scene) {
                            dest[property] = scene.getCameraById(sourceProperty);
                        }
                    case 12:    // Matrix
                        dest[property] = Matrix.FromArray(sourceProperty);
                        break;
                }
            }
        }

        return destination;
    }

    /**
     * Clones an object
     * @param creationFunction defines the function used to instanciate the new object
     * @param source defines the source object
     * @returns the cloned object
     */
    public static Clone<T>(creationFunction: () => T, source: T): T {
        return _copySource(creationFunction, source, false);
    }

    /**
     * Instanciates a new object based on a source one (some data will be shared between both object)
     * @param creationFunction defines the function used to instanciate the new object
     * @param source defines the source object
     * @returns the new object
     */
    public static Instanciate<T>(creationFunction: () => T, source: T): T {
        return _copySource(creationFunction, source, true);
    }
}

/** @hidden */
declare const _native: any;

/**
 * Decorator used to redirect a function to a native implementation if available.
 * @hidden
 */
export function nativeOverride<T extends (...params: any) => boolean>(target: any, propertyKey: string, descriptor: TypedPropertyDescriptor<(...params: Parameters<T>) => unknown>, predicate?: T) {
    // Cache the original JS function for later.
    const jsFunc = descriptor.value!;

    // Override the JS function to check for a native override on first invocation. Setting descriptor.value overrides the function at the early stage of code being loaded/imported.
    descriptor.value = (...params: Parameters<T>): unknown => {
        // Assume the resolved function will be the original JS function, then we will check for the Babylon Native context.
        let func = jsFunc;

        // Check if we are executing in a Babylon Native context (e.g. check the presence of the _native global property) and if so also check if a function override is available.
        if (typeof _native !== 'undefined' && _native[propertyKey]) {
            const nativeFunc = _native[propertyKey] as (...params: Parameters<T>) => unknown;
            // If a predicate was provided, then we'll need to invoke the predicate on each invocation of the underlying function to determine whether to call the native function or the JS function.
            if (predicate) {
                // The resolved function will execute the predicate and then either execute the native function or the JS function.
                func = (...params: Parameters<T>) => predicate(...params) ? nativeFunc(...params) : jsFunc(...params);
            } else {
                // The resolved function will directly execute the native function.
                func = nativeFunc;
            }
        }

        // Override the JS function again with the final resolved target function.
        target[propertyKey] = func;

        // The JS function has now been overridden based on whether we're executing in the context of Babylon Native, but we still need to invoke that function.
        // Future invocations of the function will just directly invoke the final overridden function, not any of the decorator setup logic above.
        return func(...params);
    };
}

/**
 * Decorator factory that applies the nativeOverride decorator, but determines whether to redirect to the native implementation based on a filter function that evaluates the function arguments.
 * @example @nativeOverride.filter((...[arg1]: Parameters<typeof someClass.someMethod>) => arg1.length > 20)
 *          public someMethod(arg1: string, arg2: number): string {
 * @hidden
 */
<<<<<<< HEAD
nativeOverride.filter = function<T extends (...params: any) => boolean>(predicate: T) {
    return (target: any, propertyKey: string, descriptor: TypedPropertyDescriptor<(...params: Parameters<T>) => unknown>) => nativeOverride(target, propertyKey, descriptor, predicate);
};

=======
nativeOverride.filter = function (predicate: (...params: any) => boolean) {
    return (target: any, propertyKey: string, descriptor: PropertyDescriptor) => nativeOverride(target, propertyKey, descriptor, predicate);
};
>>>>>>> 0d9fa8e2
<|MERGE_RESOLUTION|>--- conflicted
+++ resolved
@@ -1,487 +1,480 @@
-import { Tags } from "../Misc/tags";
-import { Nullable } from "../types";
-import { Quaternion, Vector2, Vector3, Matrix } from "../Maths/math.vector";
-import { _DevTools } from './devTools';
-import { IAnimatable } from '../Animations/animatable.interface';
-import { Color4, Color3 } from '../Maths/math.color';
-
-declare type Scene = import("../scene").Scene;
-declare type Camera = import("../Cameras/camera").Camera;
-
-declare type ImageProcessingConfiguration = import("../Materials/imageProcessingConfiguration").ImageProcessingConfiguration;
-declare type FresnelParameters = import("../Materials/fresnelParameters").FresnelParameters;
-declare type ColorCurves = import("../Materials/colorCurves").ColorCurves;
-declare type BaseTexture = import("../Materials/Textures/baseTexture").BaseTexture;
-
-var __decoratorInitialStore = {};
-var __mergedStore = {};
-
-var _copySource = function <T>(creationFunction: () => T, source: T, instanciate: boolean): T {
-    var destination = creationFunction();
-
-    // Tags
-    if (Tags) {
-        Tags.AddTagsTo(destination, (<any>source).tags);
-    }
-
-    var classStore = getMergedStore(destination);
-
-    // Properties
-    for (var property in classStore) {
-        var propertyDescriptor = classStore[property];
-        var sourceProperty = (<any>source)[property];
-        var propertyType = propertyDescriptor.type;
-
-        if (sourceProperty !== undefined && sourceProperty !== null && (property !== "uniqueId" || SerializationHelper.AllowLoadingUniqueId)) {
-            switch (propertyType) {
-                case 0:     // Value
-                case 6:     // Mesh reference
-                case 11:    // Camera reference
-                    (<any>destination)[property] = sourceProperty;
-                    break;
-                case 1:     // Texture
-                    (<any>destination)[property] = (instanciate || sourceProperty.isRenderTarget) ? sourceProperty : sourceProperty.clone();
-                    break;
-                case 2:     // Color3
-                case 3:     // FresnelParameters
-                case 4:     // Vector2
-                case 5:     // Vector3
-                case 7:     // Color Curves
-                case 10:    // Quaternion
-                case 12:    // Matrix
-                    (<any>destination)[property] = instanciate ? sourceProperty : sourceProperty.clone();
-                    break;
-            }
-        }
-    }
-
-    return destination;
-};
-
-function getDirectStore(target: any): any {
-    var classKey = target.getClassName();
-
-    if (!(<any>__decoratorInitialStore)[classKey]) {
-        (<any>__decoratorInitialStore)[classKey] = {};
-    }
-
-    return (<any>__decoratorInitialStore)[classKey];
-}
-
-/**
- * Return the list of properties flagged as serializable
- * @param target: host object
- */
-function getMergedStore(target: any): any {
-    let classKey = target.getClassName();
-
-    if ((<any>__mergedStore)[classKey]) {
-        return (<any>__mergedStore)[classKey];
-    }
-
-    (<any>__mergedStore)[classKey] = {};
-
-    let store = (<any>__mergedStore)[classKey];
-    let currentTarget = target;
-    let currentKey = classKey;
-    while (currentKey) {
-        let initialStore = (<any>__decoratorInitialStore)[currentKey];
-        for (var property in initialStore) {
-            store[property] = initialStore[property];
-        }
-
-        let parent: any;
-        let done = false;
-
-        do {
-            parent = Object.getPrototypeOf(currentTarget);
-            if (!parent.getClassName) {
-                done = true;
-                break;
-            }
-
-            if (parent.getClassName() !== currentKey) {
-                break;
-            }
-
-            currentTarget = parent;
-        }
-        while (parent);
-
-        if (done) {
-            break;
-        }
-
-        currentKey = parent.getClassName();
-        currentTarget = parent;
-    }
-
-    return store;
-}
-
-function generateSerializableMember(type: number, sourceName?: string) {
-    return (target: any, propertyKey: string | symbol) => {
-        var classStore = getDirectStore(target);
-
-        if (!classStore[propertyKey]) {
-            classStore[propertyKey] = { type: type, sourceName: sourceName };
-        }
-    };
-}
-
-function generateExpandMember(setCallback: string, targetKey: Nullable<string> = null) {
-    return (target: any, propertyKey: string) => {
-        var key = targetKey || ("_" + propertyKey);
-        Object.defineProperty(target, propertyKey, {
-            get: function (this: any) {
-                return this[key];
-            },
-            set: function (this: any, value) {
-                if (this[key] === value) {
-                    return;
-                }
-                this[key] = value;
-
-                target[setCallback].apply(this);
-            },
-            enumerable: true,
-            configurable: true
-        });
-    };
-}
-
-export function expandToProperty(callback: string, targetKey: Nullable<string> = null) {
-    return generateExpandMember(callback, targetKey);
-}
-
-export function serialize(sourceName?: string) {
-    return generateSerializableMember(0, sourceName); // value member
-}
-
-export function serializeAsTexture(sourceName?: string) {
-    return generateSerializableMember(1, sourceName); // texture member
-}
-
-export function serializeAsColor3(sourceName?: string) {
-    return generateSerializableMember(2, sourceName); // color3 member
-}
-
-export function serializeAsFresnelParameters(sourceName?: string) {
-    return generateSerializableMember(3, sourceName); // fresnel parameters member
-}
-
-export function serializeAsVector2(sourceName?: string) {
-    return generateSerializableMember(4, sourceName); // vector2 member
-}
-
-export function serializeAsVector3(sourceName?: string) {
-    return generateSerializableMember(5, sourceName); // vector3 member
-}
-
-export function serializeAsMeshReference(sourceName?: string) {
-    return generateSerializableMember(6, sourceName); // mesh reference member
-}
-
-export function serializeAsColorCurves(sourceName?: string) {
-    return generateSerializableMember(7, sourceName); // color curves
-}
-
-export function serializeAsColor4(sourceName?: string) {
-    return generateSerializableMember(8, sourceName); // color 4
-}
-
-export function serializeAsImageProcessingConfiguration(sourceName?: string) {
-    return generateSerializableMember(9, sourceName); // image processing
-}
-
-export function serializeAsQuaternion(sourceName?: string) {
-    return generateSerializableMember(10, sourceName); // quaternion member
-}
-
-export function serializeAsMatrix(sourceName?: string) {
-    return generateSerializableMember(12, sourceName); // matrix member
-}
-
-/**
- * Decorator used to define property that can be serialized as reference to a camera
- * @param sourceName defines the name of the property to decorate
- */
-export function serializeAsCameraReference(sourceName?: string) {
-    return generateSerializableMember(11, sourceName); // camera reference member
-}
-
-/**
- * Class used to help serialization objects
- */
-export class SerializationHelper {
-    /**
-    * Gets or sets a boolean to indicate if the UniqueId property should be serialized
-    */
-    public static AllowLoadingUniqueId = false;
-
-    /** @hidden */
-    public static _ImageProcessingConfigurationParser = (sourceProperty: any): ImageProcessingConfiguration => {
-        throw _DevTools.WarnImport("ImageProcessingConfiguration");
-    }
-
-    /** @hidden */
-    public static _FresnelParametersParser = (sourceProperty: any): FresnelParameters => {
-        throw _DevTools.WarnImport("FresnelParameters");
-    }
-
-    /** @hidden */
-    public static _ColorCurvesParser = (sourceProperty: any): ColorCurves => {
-        throw _DevTools.WarnImport("ColorCurves");
-    }
-
-    /** @hidden */
-    public static _TextureParser = (sourceProperty: any, scene: Scene, rootUrl: string): Nullable<BaseTexture> => {
-        throw _DevTools.WarnImport("Texture");
-    }
-
-    /**
-     * Appends the serialized animations from the source animations
-     * @param source Source containing the animations
-     * @param destination Target to store the animations
-     */
-    public static AppendSerializedAnimations(source: IAnimatable, destination: any): void {
-        if (source.animations) {
-            destination.animations = [];
-            for (var animationIndex = 0; animationIndex < source.animations.length; animationIndex++) {
-                var animation = source.animations[animationIndex];
-
-                destination.animations.push(animation.serialize());
-            }
-        }
-    }
-
-    /**
-     * Static function used to serialized a specific entity
-     * @param entity defines the entity to serialize
-     * @param serializationObject defines the optional target object where serialization data will be stored
-     * @returns a JSON compatible object representing the serialization of the entity
-     */
-    public static Serialize<T>(entity: T, serializationObject?: any): any {
-        if (!serializationObject) {
-            serializationObject = {};
-        }
-
-        // Tags
-        if (Tags) {
-            serializationObject.tags = Tags.GetTags(entity);
-        }
-
-        var serializedProperties = getMergedStore(entity);
-
-        // Properties
-        for (var property in serializedProperties) {
-            var propertyDescriptor = serializedProperties[property];
-            var targetPropertyName = propertyDescriptor.sourceName || property;
-            var propertyType = propertyDescriptor.type;
-            var sourceProperty = (<any>entity)[property];
-
-            if (sourceProperty !== undefined && sourceProperty !== null && (property !== "uniqueId" || SerializationHelper.AllowLoadingUniqueId)) {
-                switch (propertyType) {
-                    case 0:     // Value
-                        serializationObject[targetPropertyName] = sourceProperty;
-                        break;
-                    case 1:     // Texture
-                        serializationObject[targetPropertyName] = sourceProperty.serialize();
-                        break;
-                    case 2:     // Color3
-                        serializationObject[targetPropertyName] = sourceProperty.asArray();
-                        break;
-                    case 3:     // FresnelParameters
-                        serializationObject[targetPropertyName] = sourceProperty.serialize();
-                        break;
-                    case 4:     // Vector2
-                        serializationObject[targetPropertyName] = sourceProperty.asArray();
-                        break;
-                    case 5:     // Vector3
-                        serializationObject[targetPropertyName] = sourceProperty.asArray();
-                        break;
-                    case 6:     // Mesh reference
-                        serializationObject[targetPropertyName] = sourceProperty.id;
-                        break;
-                    case 7:     // Color Curves
-                        serializationObject[targetPropertyName] = sourceProperty.serialize();
-                        break;
-                    case 8:     // Color 4
-                        serializationObject[targetPropertyName] = (<Color4>sourceProperty).asArray();
-                        break;
-                    case 9:     // Image Processing
-                        serializationObject[targetPropertyName] = (<ImageProcessingConfiguration>sourceProperty).serialize();
-                        break;
-                    case 10:    // Quaternion
-                        serializationObject[targetPropertyName] = (<Quaternion>sourceProperty).asArray();
-                        break;
-                    case 11:    // Camera reference
-                        serializationObject[targetPropertyName] = (<Camera>sourceProperty).id;
-                        break;
-                    case 12:    // Matrix
-                        serializationObject[targetPropertyName] = (<Matrix>sourceProperty).asArray();
-                        break;
-                }
-            }
-        }
-
-        return serializationObject;
-    }
-
-    /**
-     * Creates a new entity from a serialization data object
-     * @param creationFunction defines a function used to instanciated the new entity
-     * @param source defines the source serialization data
-     * @param scene defines the hosting scene
-     * @param rootUrl defines the root url for resources
-     * @returns a new entity
-     */
-    public static Parse<T>(creationFunction: () => T, source: any, scene: Nullable<Scene>, rootUrl: Nullable<string> = null): T {
-        var destination = creationFunction();
-
-        if (!rootUrl) {
-            rootUrl = "";
-        }
-
-        // Tags
-        if (Tags) {
-            Tags.AddTagsTo(destination, source.tags);
-        }
-
-        var classStore = getMergedStore(destination);
-
-        // Properties
-        for (var property in classStore) {
-            var propertyDescriptor = classStore[property];
-            var sourceProperty = source[propertyDescriptor.sourceName || property];
-            var propertyType = propertyDescriptor.type;
-
-            if (sourceProperty !== undefined && sourceProperty !== null && (property !== "uniqueId" || SerializationHelper.AllowLoadingUniqueId)) {
-                var dest = <any>destination;
-                switch (propertyType) {
-                    case 0:     // Value
-                        dest[property] = sourceProperty;
-                        break;
-                    case 1:     // Texture
-                        if (scene) {
-                            dest[property] = SerializationHelper._TextureParser(sourceProperty, scene, rootUrl);
-                        }
-                        break;
-                    case 2:     // Color3
-                        dest[property] = Color3.FromArray(sourceProperty);
-                        break;
-                    case 3:     // FresnelParameters
-                        dest[property] = SerializationHelper._FresnelParametersParser(sourceProperty);
-                        break;
-                    case 4:     // Vector2
-                        dest[property] = Vector2.FromArray(sourceProperty);
-                        break;
-                    case 5:     // Vector3
-                        dest[property] = Vector3.FromArray(sourceProperty);
-                        break;
-                    case 6:     // Mesh reference
-                        if (scene) {
-                            dest[property] = scene.getLastMeshById(sourceProperty);
-                        }
-                        break;
-                    case 7:     // Color Curves
-                        dest[property] = SerializationHelper._ColorCurvesParser(sourceProperty);
-                        break;
-                    case 8:     // Color 4
-                        dest[property] = Color4.FromArray(sourceProperty);
-                        break;
-                    case 9:     // Image Processing
-                        dest[property] = SerializationHelper._ImageProcessingConfigurationParser(sourceProperty);
-                        break;
-                    case 10:    // Quaternion
-                        dest[property] = Quaternion.FromArray(sourceProperty);
-                        break;
-                    case 11:    // Camera reference
-                        if (scene) {
-                            dest[property] = scene.getCameraById(sourceProperty);
-                        }
-                    case 12:    // Matrix
-                        dest[property] = Matrix.FromArray(sourceProperty);
-                        break;
-                }
-            }
-        }
-
-        return destination;
-    }
-
-    /**
-     * Clones an object
-     * @param creationFunction defines the function used to instanciate the new object
-     * @param source defines the source object
-     * @returns the cloned object
-     */
-    public static Clone<T>(creationFunction: () => T, source: T): T {
-        return _copySource(creationFunction, source, false);
-    }
-
-    /**
-     * Instanciates a new object based on a source one (some data will be shared between both object)
-     * @param creationFunction defines the function used to instanciate the new object
-     * @param source defines the source object
-     * @returns the new object
-     */
-    public static Instanciate<T>(creationFunction: () => T, source: T): T {
-        return _copySource(creationFunction, source, true);
-    }
-}
-
-/** @hidden */
-declare const _native: any;
-
-/**
- * Decorator used to redirect a function to a native implementation if available.
- * @hidden
- */
-export function nativeOverride<T extends (...params: any) => boolean>(target: any, propertyKey: string, descriptor: TypedPropertyDescriptor<(...params: Parameters<T>) => unknown>, predicate?: T) {
-    // Cache the original JS function for later.
-    const jsFunc = descriptor.value!;
-
-    // Override the JS function to check for a native override on first invocation. Setting descriptor.value overrides the function at the early stage of code being loaded/imported.
-    descriptor.value = (...params: Parameters<T>): unknown => {
-        // Assume the resolved function will be the original JS function, then we will check for the Babylon Native context.
-        let func = jsFunc;
-
-        // Check if we are executing in a Babylon Native context (e.g. check the presence of the _native global property) and if so also check if a function override is available.
-        if (typeof _native !== 'undefined' && _native[propertyKey]) {
-            const nativeFunc = _native[propertyKey] as (...params: Parameters<T>) => unknown;
-            // If a predicate was provided, then we'll need to invoke the predicate on each invocation of the underlying function to determine whether to call the native function or the JS function.
-            if (predicate) {
-                // The resolved function will execute the predicate and then either execute the native function or the JS function.
-                func = (...params: Parameters<T>) => predicate(...params) ? nativeFunc(...params) : jsFunc(...params);
-            } else {
-                // The resolved function will directly execute the native function.
-                func = nativeFunc;
-            }
-        }
-
-        // Override the JS function again with the final resolved target function.
-        target[propertyKey] = func;
-
-        // The JS function has now been overridden based on whether we're executing in the context of Babylon Native, but we still need to invoke that function.
-        // Future invocations of the function will just directly invoke the final overridden function, not any of the decorator setup logic above.
-        return func(...params);
-    };
-}
-
-/**
- * Decorator factory that applies the nativeOverride decorator, but determines whether to redirect to the native implementation based on a filter function that evaluates the function arguments.
- * @example @nativeOverride.filter((...[arg1]: Parameters<typeof someClass.someMethod>) => arg1.length > 20)
- *          public someMethod(arg1: string, arg2: number): string {
- * @hidden
- */
-<<<<<<< HEAD
-nativeOverride.filter = function<T extends (...params: any) => boolean>(predicate: T) {
-    return (target: any, propertyKey: string, descriptor: TypedPropertyDescriptor<(...params: Parameters<T>) => unknown>) => nativeOverride(target, propertyKey, descriptor, predicate);
-};
-
-=======
-nativeOverride.filter = function (predicate: (...params: any) => boolean) {
-    return (target: any, propertyKey: string, descriptor: PropertyDescriptor) => nativeOverride(target, propertyKey, descriptor, predicate);
-};
->>>>>>> 0d9fa8e2
+import { Tags } from "../Misc/tags";
+import { Nullable } from "../types";
+import { Quaternion, Vector2, Vector3, Matrix } from "../Maths/math.vector";
+import { _DevTools } from './devTools';
+import { IAnimatable } from '../Animations/animatable.interface';
+import { Color4, Color3 } from '../Maths/math.color';
+
+declare type Scene = import("../scene").Scene;
+declare type Camera = import("../Cameras/camera").Camera;
+
+declare type ImageProcessingConfiguration = import("../Materials/imageProcessingConfiguration").ImageProcessingConfiguration;
+declare type FresnelParameters = import("../Materials/fresnelParameters").FresnelParameters;
+declare type ColorCurves = import("../Materials/colorCurves").ColorCurves;
+declare type BaseTexture = import("../Materials/Textures/baseTexture").BaseTexture;
+
+var __decoratorInitialStore = {};
+var __mergedStore = {};
+
+var _copySource = function <T>(creationFunction: () => T, source: T, instanciate: boolean): T {
+    var destination = creationFunction();
+
+    // Tags
+    if (Tags) {
+        Tags.AddTagsTo(destination, (<any>source).tags);
+    }
+
+    var classStore = getMergedStore(destination);
+
+    // Properties
+    for (var property in classStore) {
+        var propertyDescriptor = classStore[property];
+        var sourceProperty = (<any>source)[property];
+        var propertyType = propertyDescriptor.type;
+
+        if (sourceProperty !== undefined && sourceProperty !== null && (property !== "uniqueId" || SerializationHelper.AllowLoadingUniqueId)) {
+            switch (propertyType) {
+                case 0:     // Value
+                case 6:     // Mesh reference
+                case 11:    // Camera reference
+                    (<any>destination)[property] = sourceProperty;
+                    break;
+                case 1:     // Texture
+                    (<any>destination)[property] = (instanciate || sourceProperty.isRenderTarget) ? sourceProperty : sourceProperty.clone();
+                    break;
+                case 2:     // Color3
+                case 3:     // FresnelParameters
+                case 4:     // Vector2
+                case 5:     // Vector3
+                case 7:     // Color Curves
+                case 10:    // Quaternion
+                case 12:    // Matrix
+                    (<any>destination)[property] = instanciate ? sourceProperty : sourceProperty.clone();
+                    break;
+            }
+        }
+    }
+
+    return destination;
+};
+
+function getDirectStore(target: any): any {
+    var classKey = target.getClassName();
+
+    if (!(<any>__decoratorInitialStore)[classKey]) {
+        (<any>__decoratorInitialStore)[classKey] = {};
+    }
+
+    return (<any>__decoratorInitialStore)[classKey];
+}
+
+/**
+ * Return the list of properties flagged as serializable
+ * @param target: host object
+ */
+function getMergedStore(target: any): any {
+    let classKey = target.getClassName();
+
+    if ((<any>__mergedStore)[classKey]) {
+        return (<any>__mergedStore)[classKey];
+    }
+
+    (<any>__mergedStore)[classKey] = {};
+
+    let store = (<any>__mergedStore)[classKey];
+    let currentTarget = target;
+    let currentKey = classKey;
+    while (currentKey) {
+        let initialStore = (<any>__decoratorInitialStore)[currentKey];
+        for (var property in initialStore) {
+            store[property] = initialStore[property];
+        }
+
+        let parent: any;
+        let done = false;
+
+        do {
+            parent = Object.getPrototypeOf(currentTarget);
+            if (!parent.getClassName) {
+                done = true;
+                break;
+            }
+
+            if (parent.getClassName() !== currentKey) {
+                break;
+            }
+
+            currentTarget = parent;
+        }
+        while (parent);
+
+        if (done) {
+            break;
+        }
+
+        currentKey = parent.getClassName();
+        currentTarget = parent;
+    }
+
+    return store;
+}
+
+function generateSerializableMember(type: number, sourceName?: string) {
+    return (target: any, propertyKey: string | symbol) => {
+        var classStore = getDirectStore(target);
+
+        if (!classStore[propertyKey]) {
+            classStore[propertyKey] = { type: type, sourceName: sourceName };
+        }
+    };
+}
+
+function generateExpandMember(setCallback: string, targetKey: Nullable<string> = null) {
+    return (target: any, propertyKey: string) => {
+        var key = targetKey || ("_" + propertyKey);
+        Object.defineProperty(target, propertyKey, {
+            get: function (this: any) {
+                return this[key];
+            },
+            set: function (this: any, value) {
+                if (this[key] === value) {
+                    return;
+                }
+                this[key] = value;
+
+                target[setCallback].apply(this);
+            },
+            enumerable: true,
+            configurable: true
+        });
+    };
+}
+
+export function expandToProperty(callback: string, targetKey: Nullable<string> = null) {
+    return generateExpandMember(callback, targetKey);
+}
+
+export function serialize(sourceName?: string) {
+    return generateSerializableMember(0, sourceName); // value member
+}
+
+export function serializeAsTexture(sourceName?: string) {
+    return generateSerializableMember(1, sourceName); // texture member
+}
+
+export function serializeAsColor3(sourceName?: string) {
+    return generateSerializableMember(2, sourceName); // color3 member
+}
+
+export function serializeAsFresnelParameters(sourceName?: string) {
+    return generateSerializableMember(3, sourceName); // fresnel parameters member
+}
+
+export function serializeAsVector2(sourceName?: string) {
+    return generateSerializableMember(4, sourceName); // vector2 member
+}
+
+export function serializeAsVector3(sourceName?: string) {
+    return generateSerializableMember(5, sourceName); // vector3 member
+}
+
+export function serializeAsMeshReference(sourceName?: string) {
+    return generateSerializableMember(6, sourceName); // mesh reference member
+}
+
+export function serializeAsColorCurves(sourceName?: string) {
+    return generateSerializableMember(7, sourceName); // color curves
+}
+
+export function serializeAsColor4(sourceName?: string) {
+    return generateSerializableMember(8, sourceName); // color 4
+}
+
+export function serializeAsImageProcessingConfiguration(sourceName?: string) {
+    return generateSerializableMember(9, sourceName); // image processing
+}
+
+export function serializeAsQuaternion(sourceName?: string) {
+    return generateSerializableMember(10, sourceName); // quaternion member
+}
+
+export function serializeAsMatrix(sourceName?: string) {
+    return generateSerializableMember(12, sourceName); // matrix member
+}
+
+/**
+ * Decorator used to define property that can be serialized as reference to a camera
+ * @param sourceName defines the name of the property to decorate
+ */
+export function serializeAsCameraReference(sourceName?: string) {
+    return generateSerializableMember(11, sourceName); // camera reference member
+}
+
+/**
+ * Class used to help serialization objects
+ */
+export class SerializationHelper {
+    /**
+    * Gets or sets a boolean to indicate if the UniqueId property should be serialized
+    */
+    public static AllowLoadingUniqueId = false;
+
+    /** @hidden */
+    public static _ImageProcessingConfigurationParser = (sourceProperty: any): ImageProcessingConfiguration => {
+        throw _DevTools.WarnImport("ImageProcessingConfiguration");
+    }
+
+    /** @hidden */
+    public static _FresnelParametersParser = (sourceProperty: any): FresnelParameters => {
+        throw _DevTools.WarnImport("FresnelParameters");
+    }
+
+    /** @hidden */
+    public static _ColorCurvesParser = (sourceProperty: any): ColorCurves => {
+        throw _DevTools.WarnImport("ColorCurves");
+    }
+
+    /** @hidden */
+    public static _TextureParser = (sourceProperty: any, scene: Scene, rootUrl: string): Nullable<BaseTexture> => {
+        throw _DevTools.WarnImport("Texture");
+    }
+
+    /**
+     * Appends the serialized animations from the source animations
+     * @param source Source containing the animations
+     * @param destination Target to store the animations
+     */
+    public static AppendSerializedAnimations(source: IAnimatable, destination: any): void {
+        if (source.animations) {
+            destination.animations = [];
+            for (var animationIndex = 0; animationIndex < source.animations.length; animationIndex++) {
+                var animation = source.animations[animationIndex];
+
+                destination.animations.push(animation.serialize());
+            }
+        }
+    }
+
+    /**
+     * Static function used to serialized a specific entity
+     * @param entity defines the entity to serialize
+     * @param serializationObject defines the optional target object where serialization data will be stored
+     * @returns a JSON compatible object representing the serialization of the entity
+     */
+    public static Serialize<T>(entity: T, serializationObject?: any): any {
+        if (!serializationObject) {
+            serializationObject = {};
+        }
+
+        // Tags
+        if (Tags) {
+            serializationObject.tags = Tags.GetTags(entity);
+        }
+
+        var serializedProperties = getMergedStore(entity);
+
+        // Properties
+        for (var property in serializedProperties) {
+            var propertyDescriptor = serializedProperties[property];
+            var targetPropertyName = propertyDescriptor.sourceName || property;
+            var propertyType = propertyDescriptor.type;
+            var sourceProperty = (<any>entity)[property];
+
+            if (sourceProperty !== undefined && sourceProperty !== null && (property !== "uniqueId" || SerializationHelper.AllowLoadingUniqueId)) {
+                switch (propertyType) {
+                    case 0:     // Value
+                        serializationObject[targetPropertyName] = sourceProperty;
+                        break;
+                    case 1:     // Texture
+                        serializationObject[targetPropertyName] = sourceProperty.serialize();
+                        break;
+                    case 2:     // Color3
+                        serializationObject[targetPropertyName] = sourceProperty.asArray();
+                        break;
+                    case 3:     // FresnelParameters
+                        serializationObject[targetPropertyName] = sourceProperty.serialize();
+                        break;
+                    case 4:     // Vector2
+                        serializationObject[targetPropertyName] = sourceProperty.asArray();
+                        break;
+                    case 5:     // Vector3
+                        serializationObject[targetPropertyName] = sourceProperty.asArray();
+                        break;
+                    case 6:     // Mesh reference
+                        serializationObject[targetPropertyName] = sourceProperty.id;
+                        break;
+                    case 7:     // Color Curves
+                        serializationObject[targetPropertyName] = sourceProperty.serialize();
+                        break;
+                    case 8:     // Color 4
+                        serializationObject[targetPropertyName] = (<Color4>sourceProperty).asArray();
+                        break;
+                    case 9:     // Image Processing
+                        serializationObject[targetPropertyName] = (<ImageProcessingConfiguration>sourceProperty).serialize();
+                        break;
+                    case 10:    // Quaternion
+                        serializationObject[targetPropertyName] = (<Quaternion>sourceProperty).asArray();
+                        break;
+                    case 11:    // Camera reference
+                        serializationObject[targetPropertyName] = (<Camera>sourceProperty).id;
+                        break;
+                    case 12:    // Matrix
+                        serializationObject[targetPropertyName] = (<Matrix>sourceProperty).asArray();
+                        break;
+                }
+            }
+        }
+
+        return serializationObject;
+    }
+
+    /**
+     * Creates a new entity from a serialization data object
+     * @param creationFunction defines a function used to instanciated the new entity
+     * @param source defines the source serialization data
+     * @param scene defines the hosting scene
+     * @param rootUrl defines the root url for resources
+     * @returns a new entity
+     */
+    public static Parse<T>(creationFunction: () => T, source: any, scene: Nullable<Scene>, rootUrl: Nullable<string> = null): T {
+        var destination = creationFunction();
+
+        if (!rootUrl) {
+            rootUrl = "";
+        }
+
+        // Tags
+        if (Tags) {
+            Tags.AddTagsTo(destination, source.tags);
+        }
+
+        var classStore = getMergedStore(destination);
+
+        // Properties
+        for (var property in classStore) {
+            var propertyDescriptor = classStore[property];
+            var sourceProperty = source[propertyDescriptor.sourceName || property];
+            var propertyType = propertyDescriptor.type;
+
+            if (sourceProperty !== undefined && sourceProperty !== null && (property !== "uniqueId" || SerializationHelper.AllowLoadingUniqueId)) {
+                var dest = <any>destination;
+                switch (propertyType) {
+                    case 0:     // Value
+                        dest[property] = sourceProperty;
+                        break;
+                    case 1:     // Texture
+                        if (scene) {
+                            dest[property] = SerializationHelper._TextureParser(sourceProperty, scene, rootUrl);
+                        }
+                        break;
+                    case 2:     // Color3
+                        dest[property] = Color3.FromArray(sourceProperty);
+                        break;
+                    case 3:     // FresnelParameters
+                        dest[property] = SerializationHelper._FresnelParametersParser(sourceProperty);
+                        break;
+                    case 4:     // Vector2
+                        dest[property] = Vector2.FromArray(sourceProperty);
+                        break;
+                    case 5:     // Vector3
+                        dest[property] = Vector3.FromArray(sourceProperty);
+                        break;
+                    case 6:     // Mesh reference
+                        if (scene) {
+                            dest[property] = scene.getLastMeshById(sourceProperty);
+                        }
+                        break;
+                    case 7:     // Color Curves
+                        dest[property] = SerializationHelper._ColorCurvesParser(sourceProperty);
+                        break;
+                    case 8:     // Color 4
+                        dest[property] = Color4.FromArray(sourceProperty);
+                        break;
+                    case 9:     // Image Processing
+                        dest[property] = SerializationHelper._ImageProcessingConfigurationParser(sourceProperty);
+                        break;
+                    case 10:    // Quaternion
+                        dest[property] = Quaternion.FromArray(sourceProperty);
+                        break;
+                    case 11:    // Camera reference
+                        if (scene) {
+                            dest[property] = scene.getCameraById(sourceProperty);
+                        }
+                    case 12:    // Matrix
+                        dest[property] = Matrix.FromArray(sourceProperty);
+                        break;
+                }
+            }
+        }
+
+        return destination;
+    }
+
+    /**
+     * Clones an object
+     * @param creationFunction defines the function used to instanciate the new object
+     * @param source defines the source object
+     * @returns the cloned object
+     */
+    public static Clone<T>(creationFunction: () => T, source: T): T {
+        return _copySource(creationFunction, source, false);
+    }
+
+    /**
+     * Instanciates a new object based on a source one (some data will be shared between both object)
+     * @param creationFunction defines the function used to instanciate the new object
+     * @param source defines the source object
+     * @returns the new object
+     */
+    public static Instanciate<T>(creationFunction: () => T, source: T): T {
+        return _copySource(creationFunction, source, true);
+    }
+}
+
+/** @hidden */
+declare const _native: any;
+
+/**
+ * Decorator used to redirect a function to a native implementation if available.
+ * @hidden
+ */
+export function nativeOverride<T extends (...params: any) => boolean>(target: any, propertyKey: string, descriptor: TypedPropertyDescriptor<(...params: Parameters<T>) => unknown>, predicate?: T) {
+    // Cache the original JS function for later.
+    const jsFunc = descriptor.value!;
+
+    // Override the JS function to check for a native override on first invocation. Setting descriptor.value overrides the function at the early stage of code being loaded/imported.
+    descriptor.value = (...params: Parameters<T>): unknown => {
+        // Assume the resolved function will be the original JS function, then we will check for the Babylon Native context.
+        let func = jsFunc;
+
+        // Check if we are executing in a Babylon Native context (e.g. check the presence of the _native global property) and if so also check if a function override is available.
+        if (typeof _native !== 'undefined' && _native[propertyKey]) {
+            const nativeFunc = _native[propertyKey] as (...params: Parameters<T>) => unknown;
+            // If a predicate was provided, then we'll need to invoke the predicate on each invocation of the underlying function to determine whether to call the native function or the JS function.
+            if (predicate) {
+                // The resolved function will execute the predicate and then either execute the native function or the JS function.
+                func = (...params: Parameters<T>) => predicate(...params) ? nativeFunc(...params) : jsFunc(...params);
+            } else {
+                // The resolved function will directly execute the native function.
+                func = nativeFunc;
+            }
+        }
+
+        // Override the JS function again with the final resolved target function.
+        target[propertyKey] = func;
+
+        // The JS function has now been overridden based on whether we're executing in the context of Babylon Native, but we still need to invoke that function.
+        // Future invocations of the function will just directly invoke the final overridden function, not any of the decorator setup logic above.
+        return func(...params);
+    };
+}
+
+/**
+ * Decorator factory that applies the nativeOverride decorator, but determines whether to redirect to the native implementation based on a filter function that evaluates the function arguments.
+ * @example @nativeOverride.filter((...[arg1]: Parameters<typeof someClass.someMethod>) => arg1.length > 20)
+ *          public someMethod(arg1: string, arg2: number): string {
+ * @hidden
+ */
+nativeOverride.filter = function<T extends (...params: any) => boolean>(predicate: T) {
+    return (target: any, propertyKey: string, descriptor: TypedPropertyDescriptor<(...params: Parameters<T>) => unknown>) => nativeOverride(target, propertyKey, descriptor, predicate);
+};