--- conflicted
+++ resolved
@@ -1,434 +1,423 @@
-﻿module BABYLON {
-    export class Text2DRenderCache extends ModelRenderCache {
-        effectsReady: boolean                           = false;
-        vb: WebGLBuffer                                 = null;
-        ib: WebGLBuffer                                 = null;
-        instancingAttributes: InstancingAttributeInfo[] = null;
-        fontTexture: FontTexture                        = null;
-        effect: Effect                                  = null;
-        effectInstanced: Effect                         = null;
-
-        render(instanceInfo: GroupInstanceInfo, context: Render2DContext): boolean {
-            // Do nothing if the shader is still loading/preparing 
-            if (!this.effectsReady) {
-                if ((this.effect && (!this.effect.isReady() || (this.effectInstanced && !this.effectInstanced.isReady())))) {
-                    return false;
-                }
-                this.effectsReady = true;
-            }
-
-            var engine = instanceInfo.owner.owner.engine;
-
-            this.fontTexture.update();
-
-            let effect = context.useInstancing ? this.effectInstanced : this.effect;
-
-            engine.enableEffect(effect);
-            effect.setTexture("diffuseSampler", this.fontTexture);
-            engine.bindBuffersDirectly(this.vb, this.ib, [1], 4, effect);
-
-            var curAlphaMode = engine.getAlphaMode();
-
-            engine.setAlphaMode(Engine.ALPHA_COMBINE, true);
-
-            let pid = context.groupInfoPartData[0];
-            if (context.useInstancing) {
-                if (!this.instancingAttributes) {
-                    this.instancingAttributes = this.loadInstancingAttributes(Text2D.TEXT2D_MAINPARTID, effect);
-                }
-
-                engine.updateAndBindInstancesBuffer(pid._partBuffer, null, this.instancingAttributes);
-                engine.draw(true, 0, 6, pid._partData.usedElementCount);
-                engine.unbindInstanceAttributes();
-            } else {
-                for (let i = context.partDataStartIndex; i < context.partDataEndIndex; i++) {
-                    this.setupUniforms(effect, 0, pid._partData, i);
-                    engine.draw(true, 0, 6);
-                }
-            }
-
-            engine.setAlphaMode(curAlphaMode);
-
-            return true;
-        }
-
-        public dispose(): boolean {
-            if (!super.dispose()) {
-                return false;
-            }
-
-            if (this.vb) {
-                this._engine._releaseBuffer(this.vb);
-                this.vb = null;
-            }
-
-            if (this.ib) {
-                this._engine._releaseBuffer(this.ib);
-                this.ib = null;
-            }
-
-            if (this.fontTexture) {
-                this.fontTexture.dispose();
-                this.fontTexture = null;
-            }
-
-            if (this.effect) {
-                this._engine._releaseEffect(this.effect);
-                this.effect = null;
-            }
-
-            if (this.effectInstanced) {
-                this._engine._releaseEffect(this.effectInstanced);
-                this.effectInstanced = null;
-            }
-
-            return true;
-        }
-
-    }
-
-    export class Text2DInstanceData extends InstanceDataBase {
-        constructor(partId: number, dataElementCount: number) {
-            super(partId, dataElementCount);
-        }
-
-        @instanceData()
-        get topLeftUV(): Vector2 {
-            return null;
-        }
-
-        @instanceData()
-        get sizeUV(): Vector2 {
-            return null;
-        }
-
-        @instanceData()
-        get textureSize(): Vector2 {
-            return null;
-        }
-
-        @instanceData()
-        get color(): Color4 {
-            return null;
-        }
-    }
-
-    @className("Text2D")
-    export class Text2D extends RenderablePrim2D {
-        static TEXT2D_MAINPARTID = 1;
-
-        public static fontProperty: Prim2DPropInfo;
-        public static defaultFontColorProperty: Prim2DPropInfo;
-        public static textProperty: Prim2DPropInfo;
-        public static sizeProperty: Prim2DPropInfo;
-
-        @modelLevelProperty(RenderablePrim2D.RENDERABLEPRIM2D_PROPCOUNT + 1, pi => Text2D.fontProperty = pi, false, true)
-        public get fontName(): string {
-            return this._fontName;
-        }
-
-        public set fontName(value: string) {
-            if (this._fontName) {
-                throw new Error("Font Name change is not supported right now.");
-            }
-            this._fontName = value;
-        }
-
-        @dynamicLevelProperty(RenderablePrim2D.RENDERABLEPRIM2D_PROPCOUNT + 2, pi => Text2D.defaultFontColorProperty = pi)
-        public get defaultFontColor(): Color4 {
-            return this._defaultFontColor;
-        }
-
-        public set defaultFontColor(value: Color4) {
-            this._defaultFontColor = value;
-        }
-
-        @instanceLevelProperty(RenderablePrim2D.RENDERABLEPRIM2D_PROPCOUNT + 3, pi => Text2D.textProperty = pi, false, true)
-        public get text(): string {
-            return this._text;
-        }
-
-        public set text(value: string) {
-            this._text = value;
-            this._textSize = null;    // A change of text will reset the TextSize which will be recomputed next time it's used
-            this._size = null;
-            this._updateCharCount();
-
-            // Trigger a textSize to for a sizeChange if necessary, which is needed for layout to recompute
-            let s = this.textSize;
-        }
-
-        @instanceLevelProperty(RenderablePrim2D.RENDERABLEPRIM2D_PROPCOUNT + 4, pi => Text2D.sizeProperty = pi)
-        public get size(): Size {
-            if (this._size != null) {
-                return this._size;
-            }
-            return this.textSize;
-        }
-
-        public set size(value: Size) {
-            this._size = value;
-        }
-
-        public get actualSize(): Size {
-            if (this._actualSize) {
-                return this._actualSize;
-            }
-            return this.size;
-        }
-
-        public get textSize(): Size {
-<<<<<<< HEAD
-            if (!this._textSize && this.owner) {
-                let newSize = this.fontTexture.measureText(this._text, this._tabulationSize);
-                if (!newSize.equals(this._textSize)) {
-                    this.onPrimitivePropertyDirty(Prim2DBase.sizeProperty.flagId);
-                    this._positioningDirty();
-=======
-            if (!this._textSize) {
-                if (this.owner) {
-                    let newSize = this.fontTexture.measureText(this._text, this._tabulationSize);
-                    if (newSize !== this._textSize) {
-                        this.onPrimitivePropertyDirty(Prim2DBase.sizeProperty.flagId);
-                    }
-                    this._textSize = newSize;
-                } else {
-                    return Text2D.nullSize;
->>>>>>> 5433eb55
-                }
-            }
-            
-            return this._textSize;
-        }
-
-        protected get fontTexture(): FontTexture {
-            if (this._fontTexture) {
-                return this._fontTexture;
-            }
-
-            this._fontTexture = FontTexture.GetCachedFontTexture(this.owner.scene, this.fontName);
-            return this._fontTexture;
-        }
-
-        public dispose(): boolean {
-            if (!super.dispose()) {
-                return false;
-            }
-
-            if (this._fontTexture) {
-                FontTexture.ReleaseCachedFontTexture(this.owner.scene, this.fontName);
-                this._fontTexture = null;
-            }
-
-            return true;
-        }
-
-        protected updateLevelBoundingInfo() {
-            BoundingInfo2D.CreateFromSizeToRef(this.actualSize, this._levelBoundingInfo);
-        }
-
-        /**
-         * Create a Text primitive
-         * @param parent the parent primitive, must be a valid primitive (or the Canvas)
-         * @param text the text to display
-         * Options:
-         *  - id a text identifier, for information purpose
-         *  - position: the X & Y positions relative to its parent. Alternatively the x and y properties can be set. Default is [0;0]
-         *  - origin: define the normalized origin point location, default [0.5;0.5]
-         *  - fontName: the name/size/style of the font to use, following the CSS notation. Default is "12pt Arial".
-         *  - defaultColor: the color by default to apply on each letter of the text to display, default is plain white.
-         *  - areaSize: the size of the area in which to display the text, default is auto-fit from text content.
-         *  - tabulationSize: number of space character to insert when a tabulation is encountered, default is 4
-         *  - isVisible: true if the text must be visible, false for hidden. Default is true.
-         *  - marginTop/Left/Right/Bottom: define the margin for the corresponding edge, if all of them are null, margin is not used in layout computing. Default Value is null for each.
-         *  - hAlighment: define horizontal alignment of the Canvas, alignment is optional, default value null: no alignment.
-         *  - vAlighment: define horizontal alignment of the Canvas, alignment is optional, default value null: no alignment.
-         */
-        constructor(text: string, settings?: {
-
-            parent           ?: Prim2DBase, 
-            children         ?: Array<Prim2DBase>,
-            id               ?: string,
-            position         ?: Vector2,
-            x                ?: number,
-            y                ?: number,
-            origin           ?: Vector2,
-            fontName         ?: string,
-            defaultFontColor ?: Color4,
-            size             ?: Size,
-            tabulationSize   ?: number,
-            isVisible        ?: boolean,
-            marginTop        ?: number | string,
-            marginLeft       ?: number | string,
-            marginRight      ?: number | string,
-            marginBottom     ?: number | string,
-            margin           ?: number | string,
-            marginHAlignment ?: number,
-            marginVAlignment ?: number,
-            marginAlignment  ?: string,
-            paddingTop       ?: number | string,
-            paddingLeft      ?: number | string,
-            paddingRight     ?: number | string,
-            paddingBottom    ?: number | string,
-            padding          ?: string,
-            paddingHAlignment?: number,
-            paddingVAlignment?: number,
-        }) {
-
-            if (!settings) {
-                settings = {};
-            }
-
-            super(settings);
-
-            this.fontName         = (settings.fontName==null)         ? "12pt Arial"        : settings.fontName;
-            this.defaultFontColor = (settings.defaultFontColor==null) ? new Color4(1,1,1,1) : settings.defaultFontColor;
-            this._tabulationSize  = (settings.tabulationSize == null) ? 4 : settings.tabulationSize;
-            this._textSize        = null;
-            this.text             = text;
-            this.size             = (settings.size==null) ? null : settings.size;
-            this.isAlphaTest      = true;
-        }
-
-        protected levelIntersect(intersectInfo: IntersectInfo2D): boolean {
-            // For now I can't do something better that boundingInfo is a hit, detecting an intersection on a particular letter would be possible, but do we really need it? Not for now...
-            return true;
-        }
-
-        protected createModelRenderCache(modelKey: string): ModelRenderCache {
-            let renderCache = new Text2DRenderCache(this.owner.engine, modelKey);
-            return renderCache;
-        }
-
-        protected setupModelRenderCache(modelRenderCache: ModelRenderCache) {
-            let renderCache = <Text2DRenderCache>modelRenderCache;
-            let engine = this.owner.engine;
-
-            renderCache.fontTexture = this.fontTexture;
-
-            let vb = new Float32Array(4);
-            for (let i = 0; i < 4; i++) {
-                vb[i] = i;
-            }
-            renderCache.vb = engine.createVertexBuffer(vb);
-
-            let ib = new Float32Array(6);
-            ib[0] = 0;
-            ib[1] = 2;
-            ib[2] = 1;
-            ib[3] = 0;
-            ib[4] = 3;
-            ib[5] = 2;
-
-            renderCache.ib = engine.createIndexBuffer(ib);
-
-            // Get the instanced version of the effect, if the engine does not support it, null is return and we'll only draw on by one
-            let ei = this.getDataPartEffectInfo(Text2D.TEXT2D_MAINPARTID, ["index"], true);
-            if (ei) {
-                renderCache.effectInstanced = engine.createEffect("text2d", ei.attributes, ei.uniforms, ["diffuseSampler"], ei.defines, null);
-            }
-
-            ei = this.getDataPartEffectInfo(Text2D.TEXT2D_MAINPARTID, ["index"], false);
-            renderCache.effect = engine.createEffect("text2d", ei.attributes, ei.uniforms, ["diffuseSampler"], ei.defines, null);
-
-            return renderCache;
-        }
-
-        protected createInstanceDataParts(): InstanceDataBase[] {
-            return [new Text2DInstanceData(Text2D.TEXT2D_MAINPARTID, this._charCount)];
-        }
-
-        // Looks like a hack!? Yes! Because that's what it is!
-        // For the InstanceData layer to compute correctly we need to set all the properties involved, which won't be the case if there's no text
-        // This method is called before the layout construction for us to detect this case, set some text and return the initial one to restore it after (there can be some text without char to display, say "\t\n" for instance)
-        protected beforeRefreshForLayoutConstruction(part: InstanceDataBase): any {
-            if (!this._charCount) {
-                let curText = this._text;
-                this.text = "A";
-                return curText;
-            }
-        }
-
-        // if obj contains something, we restore the _text property
-        protected afterRefreshForLayoutConstruction(part: InstanceDataBase, obj: any) {
-            if (obj !== undefined) {
-                this.text = obj;
-            }
-        }
-
-        protected refreshInstanceDataPart(part: InstanceDataBase): boolean {
-            if (!super.refreshInstanceDataPart(part)) {
-                return false;
-            }
-
-            if (part.id === Text2D.TEXT2D_MAINPARTID) {
-                let d = <Text2DInstanceData>part;
-                let texture = this.fontTexture;
-                let ts = texture.getSize();
-                let offset = Vector2.Zero();
-                let lh = this.fontTexture.lineHeight;
-                offset.y = ((this.textSize.height/lh)-1) * lh;  // Origin is bottom, not top, so the offset is starting with a y that is the top location of the text
-                let charxpos = 0;
-                d.dataElementCount = this._charCount;
-                d.curElement = 0;
-                for (let char of this.text) {
-
-                    // Line feed
-                    if (char === "\n") {
-                        offset.x = 0;
-                        offset.y -= texture.lineHeight;
-                    }
-
-                    // Tabulation ?
-                    if (char === "\t") {
-                        let nextPos = charxpos + this._tabulationSize;
-                        nextPos = nextPos - (nextPos % this._tabulationSize);
-
-                        offset.x += (nextPos - charxpos) * texture.spaceWidth;
-                        charxpos = nextPos;
-                        continue;
-                    }
-
-                    if (char < " ") {
-                        continue;
-                    }
-
-                    this.updateInstanceDataPart(d, offset);
-
-                    let ci = texture.getChar(char);
-                    offset.x += ci.charWidth;
-
-                    d.topLeftUV = ci.topLeftUV;
-                    let suv = ci.bottomRightUV.subtract(ci.topLeftUV);
-                    d.sizeUV = suv;
-                    d.textureSize = new Vector2(ts.width, ts.height);
-                    d.color = this.defaultFontColor;
-
-                    ++d.curElement;
-                }
-            }
-            return true;
-        }
-
-        private _updateCharCount() {
-            let count = 0;
-            for (let char of this._text) {
-                if (char === "\r" || char === "\n" || char === "\t" || char < " ") {
-                    continue;
-                }
-                ++count;
-            }
-            this._charCount = count;
-        }
-
-        private _fontTexture: FontTexture;
-        private _tabulationSize: number;
-        private _charCount: number;
-        private _fontName: string;
-        private _defaultFontColor: Color4;
-        private _text: string;
-        private _textSize: Size;
-    }
-
-
+﻿module BABYLON {
+    export class Text2DRenderCache extends ModelRenderCache {
+        effectsReady: boolean                           = false;
+        vb: WebGLBuffer                                 = null;
+        ib: WebGLBuffer                                 = null;
+        instancingAttributes: InstancingAttributeInfo[] = null;
+        fontTexture: FontTexture                        = null;
+        effect: Effect                                  = null;
+        effectInstanced: Effect                         = null;
+
+        render(instanceInfo: GroupInstanceInfo, context: Render2DContext): boolean {
+            // Do nothing if the shader is still loading/preparing 
+            if (!this.effectsReady) {
+                if ((this.effect && (!this.effect.isReady() || (this.effectInstanced && !this.effectInstanced.isReady())))) {
+                    return false;
+                }
+                this.effectsReady = true;
+            }
+
+            var engine = instanceInfo.owner.owner.engine;
+
+            this.fontTexture.update();
+
+            let effect = context.useInstancing ? this.effectInstanced : this.effect;
+
+            engine.enableEffect(effect);
+            effect.setTexture("diffuseSampler", this.fontTexture);
+            engine.bindBuffersDirectly(this.vb, this.ib, [1], 4, effect);
+
+            var curAlphaMode = engine.getAlphaMode();
+
+            engine.setAlphaMode(Engine.ALPHA_COMBINE, true);
+
+            let pid = context.groupInfoPartData[0];
+            if (context.useInstancing) {
+                if (!this.instancingAttributes) {
+                    this.instancingAttributes = this.loadInstancingAttributes(Text2D.TEXT2D_MAINPARTID, effect);
+                }
+
+                engine.updateAndBindInstancesBuffer(pid._partBuffer, null, this.instancingAttributes);
+                engine.draw(true, 0, 6, pid._partData.usedElementCount);
+                engine.unbindInstanceAttributes();
+            } else {
+                for (let i = context.partDataStartIndex; i < context.partDataEndIndex; i++) {
+                    this.setupUniforms(effect, 0, pid._partData, i);
+                    engine.draw(true, 0, 6);
+                }
+            }
+
+            engine.setAlphaMode(curAlphaMode);
+
+            return true;
+        }
+
+        public dispose(): boolean {
+            if (!super.dispose()) {
+                return false;
+            }
+
+            if (this.vb) {
+                this._engine._releaseBuffer(this.vb);
+                this.vb = null;
+            }
+
+            if (this.ib) {
+                this._engine._releaseBuffer(this.ib);
+                this.ib = null;
+            }
+
+            if (this.fontTexture) {
+                this.fontTexture.dispose();
+                this.fontTexture = null;
+            }
+
+            if (this.effect) {
+                this._engine._releaseEffect(this.effect);
+                this.effect = null;
+            }
+
+            if (this.effectInstanced) {
+                this._engine._releaseEffect(this.effectInstanced);
+                this.effectInstanced = null;
+            }
+
+            return true;
+        }
+
+    }
+
+    export class Text2DInstanceData extends InstanceDataBase {
+        constructor(partId: number, dataElementCount: number) {
+            super(partId, dataElementCount);
+        }
+
+        @instanceData()
+        get topLeftUV(): Vector2 {
+            return null;
+        }
+
+        @instanceData()
+        get sizeUV(): Vector2 {
+            return null;
+        }
+
+        @instanceData()
+        get textureSize(): Vector2 {
+            return null;
+        }
+
+        @instanceData()
+        get color(): Color4 {
+            return null;
+        }
+    }
+
+    @className("Text2D")
+    export class Text2D extends RenderablePrim2D {
+        static TEXT2D_MAINPARTID = 1;
+
+        public static fontProperty: Prim2DPropInfo;
+        public static defaultFontColorProperty: Prim2DPropInfo;
+        public static textProperty: Prim2DPropInfo;
+        public static sizeProperty: Prim2DPropInfo;
+
+        @modelLevelProperty(RenderablePrim2D.RENDERABLEPRIM2D_PROPCOUNT + 1, pi => Text2D.fontProperty = pi, false, true)
+        public get fontName(): string {
+            return this._fontName;
+        }
+
+        public set fontName(value: string) {
+            if (this._fontName) {
+                throw new Error("Font Name change is not supported right now.");
+            }
+            this._fontName = value;
+        }
+
+        @dynamicLevelProperty(RenderablePrim2D.RENDERABLEPRIM2D_PROPCOUNT + 2, pi => Text2D.defaultFontColorProperty = pi)
+        public get defaultFontColor(): Color4 {
+            return this._defaultFontColor;
+        }
+
+        public set defaultFontColor(value: Color4) {
+            this._defaultFontColor = value;
+        }
+
+        @instanceLevelProperty(RenderablePrim2D.RENDERABLEPRIM2D_PROPCOUNT + 3, pi => Text2D.textProperty = pi, false, true)
+        public get text(): string {
+            return this._text;
+        }
+
+        public set text(value: string) {
+            this._text = value;
+            this._textSize = null;    // A change of text will reset the TextSize which will be recomputed next time it's used
+            this._size = null;
+            this._updateCharCount();
+
+            // Trigger a textSize to for a sizeChange if necessary, which is needed for layout to recompute
+            let s = this.textSize;
+        }
+
+        @instanceLevelProperty(RenderablePrim2D.RENDERABLEPRIM2D_PROPCOUNT + 4, pi => Text2D.sizeProperty = pi)
+        public get size(): Size {
+            if (this._size != null) {
+                return this._size;
+            }
+            return this.textSize;
+        }
+
+        public set size(value: Size) {
+            this._size = value;
+        }
+
+        public get actualSize(): Size {
+            if (this._actualSize) {
+                return this._actualSize;
+            }
+            return this.size;
+        }
+
+        public get textSize(): Size {
+            if (!this._textSize && this.owner) {
+                let newSize = this.fontTexture.measureText(this._text, this._tabulationSize);
+                if (!newSize.equals(this._textSize)) {
+                    this.onPrimitivePropertyDirty(Prim2DBase.sizeProperty.flagId);
+                    this._positioningDirty();
+                }
+                this._textSize = newSize;
+            }
+            
+            return this._textSize;
+        }
+
+        protected get fontTexture(): FontTexture {
+            if (this._fontTexture) {
+                return this._fontTexture;
+            }
+
+            this._fontTexture = FontTexture.GetCachedFontTexture(this.owner.scene, this.fontName);
+            return this._fontTexture;
+        }
+
+        public dispose(): boolean {
+            if (!super.dispose()) {
+                return false;
+            }
+
+            if (this._fontTexture) {
+                FontTexture.ReleaseCachedFontTexture(this.owner.scene, this.fontName);
+                this._fontTexture = null;
+            }
+
+            return true;
+        }
+
+        protected updateLevelBoundingInfo() {
+            BoundingInfo2D.CreateFromSizeToRef(this.actualSize, this._levelBoundingInfo);
+        }
+
+        /**
+         * Create a Text primitive
+         * @param parent the parent primitive, must be a valid primitive (or the Canvas)
+         * @param text the text to display
+         * Options:
+         *  - id a text identifier, for information purpose
+         *  - position: the X & Y positions relative to its parent. Alternatively the x and y properties can be set. Default is [0;0]
+         *  - origin: define the normalized origin point location, default [0.5;0.5]
+         *  - fontName: the name/size/style of the font to use, following the CSS notation. Default is "12pt Arial".
+         *  - defaultColor: the color by default to apply on each letter of the text to display, default is plain white.
+         *  - areaSize: the size of the area in which to display the text, default is auto-fit from text content.
+         *  - tabulationSize: number of space character to insert when a tabulation is encountered, default is 4
+         *  - isVisible: true if the text must be visible, false for hidden. Default is true.
+         *  - marginTop/Left/Right/Bottom: define the margin for the corresponding edge, if all of them are null, margin is not used in layout computing. Default Value is null for each.
+         *  - hAlighment: define horizontal alignment of the Canvas, alignment is optional, default value null: no alignment.
+         *  - vAlighment: define horizontal alignment of the Canvas, alignment is optional, default value null: no alignment.
+         */
+        constructor(text: string, settings?: {
+
+            parent           ?: Prim2DBase, 
+            children         ?: Array<Prim2DBase>,
+            id               ?: string,
+            position         ?: Vector2,
+            x                ?: number,
+            y                ?: number,
+            origin           ?: Vector2,
+            fontName         ?: string,
+            defaultFontColor ?: Color4,
+            size             ?: Size,
+            tabulationSize   ?: number,
+            isVisible        ?: boolean,
+            marginTop        ?: number | string,
+            marginLeft       ?: number | string,
+            marginRight      ?: number | string,
+            marginBottom     ?: number | string,
+            margin           ?: number | string,
+            marginHAlignment ?: number,
+            marginVAlignment ?: number,
+            marginAlignment  ?: string,
+            paddingTop       ?: number | string,
+            paddingLeft      ?: number | string,
+            paddingRight     ?: number | string,
+            paddingBottom    ?: number | string,
+            padding          ?: string,
+            paddingHAlignment?: number,
+            paddingVAlignment?: number,
+        }) {
+
+            if (!settings) {
+                settings = {};
+            }
+
+            super(settings);
+
+            this.fontName         = (settings.fontName==null)         ? "12pt Arial"        : settings.fontName;
+            this.defaultFontColor = (settings.defaultFontColor==null) ? new Color4(1,1,1,1) : settings.defaultFontColor;
+            this._tabulationSize  = (settings.tabulationSize == null) ? 4 : settings.tabulationSize;
+            this._textSize        = null;
+            this.text             = text;
+            this.size             = (settings.size==null) ? null : settings.size;
+            this.isAlphaTest      = true;
+        }
+
+        protected levelIntersect(intersectInfo: IntersectInfo2D): boolean {
+            // For now I can't do something better that boundingInfo is a hit, detecting an intersection on a particular letter would be possible, but do we really need it? Not for now...
+            return true;
+        }
+
+        protected createModelRenderCache(modelKey: string): ModelRenderCache {
+            let renderCache = new Text2DRenderCache(this.owner.engine, modelKey);
+            return renderCache;
+        }
+
+        protected setupModelRenderCache(modelRenderCache: ModelRenderCache) {
+            let renderCache = <Text2DRenderCache>modelRenderCache;
+            let engine = this.owner.engine;
+
+            renderCache.fontTexture = this.fontTexture;
+
+            let vb = new Float32Array(4);
+            for (let i = 0; i < 4; i++) {
+                vb[i] = i;
+            }
+            renderCache.vb = engine.createVertexBuffer(vb);
+
+            let ib = new Float32Array(6);
+            ib[0] = 0;
+            ib[1] = 2;
+            ib[2] = 1;
+            ib[3] = 0;
+            ib[4] = 3;
+            ib[5] = 2;
+
+            renderCache.ib = engine.createIndexBuffer(ib);
+
+            // Get the instanced version of the effect, if the engine does not support it, null is return and we'll only draw on by one
+            let ei = this.getDataPartEffectInfo(Text2D.TEXT2D_MAINPARTID, ["index"], true);
+            if (ei) {
+                renderCache.effectInstanced = engine.createEffect("text2d", ei.attributes, ei.uniforms, ["diffuseSampler"], ei.defines, null);
+            }
+
+            ei = this.getDataPartEffectInfo(Text2D.TEXT2D_MAINPARTID, ["index"], false);
+            renderCache.effect = engine.createEffect("text2d", ei.attributes, ei.uniforms, ["diffuseSampler"], ei.defines, null);
+
+            return renderCache;
+        }
+
+        protected createInstanceDataParts(): InstanceDataBase[] {
+            return [new Text2DInstanceData(Text2D.TEXT2D_MAINPARTID, this._charCount)];
+        }
+
+        // Looks like a hack!? Yes! Because that's what it is!
+        // For the InstanceData layer to compute correctly we need to set all the properties involved, which won't be the case if there's no text
+        // This method is called before the layout construction for us to detect this case, set some text and return the initial one to restore it after (there can be some text without char to display, say "\t\n" for instance)
+        protected beforeRefreshForLayoutConstruction(part: InstanceDataBase): any {
+            if (!this._charCount) {
+                let curText = this._text;
+                this.text = "A";
+                return curText;
+            }
+        }
+
+        // if obj contains something, we restore the _text property
+        protected afterRefreshForLayoutConstruction(part: InstanceDataBase, obj: any) {
+            if (obj !== undefined) {
+                this.text = obj;
+            }
+        }
+
+        protected refreshInstanceDataPart(part: InstanceDataBase): boolean {
+            if (!super.refreshInstanceDataPart(part)) {
+                return false;
+            }
+
+            if (part.id === Text2D.TEXT2D_MAINPARTID) {
+                let d = <Text2DInstanceData>part;
+                let texture = this.fontTexture;
+                let ts = texture.getSize();
+                let offset = Vector2.Zero();
+                let lh = this.fontTexture.lineHeight;
+                offset.y = ((this.textSize.height/lh)-1) * lh;  // Origin is bottom, not top, so the offset is starting with a y that is the top location of the text
+                let charxpos = 0;
+                d.dataElementCount = this._charCount;
+                d.curElement = 0;
+                for (let char of this.text) {
+
+                    // Line feed
+                    if (char === "\n") {
+                        offset.x = 0;
+                        offset.y -= texture.lineHeight;
+                    }
+
+                    // Tabulation ?
+                    if (char === "\t") {
+                        let nextPos = charxpos + this._tabulationSize;
+                        nextPos = nextPos - (nextPos % this._tabulationSize);
+
+                        offset.x += (nextPos - charxpos) * texture.spaceWidth;
+                        charxpos = nextPos;
+                        continue;
+                    }
+
+                    if (char < " ") {
+                        continue;
+                    }
+
+                    this.updateInstanceDataPart(d, offset);
+
+                    let ci = texture.getChar(char);
+                    offset.x += ci.charWidth;
+
+                    d.topLeftUV = ci.topLeftUV;
+                    let suv = ci.bottomRightUV.subtract(ci.topLeftUV);
+                    d.sizeUV = suv;
+                    d.textureSize = new Vector2(ts.width, ts.height);
+                    d.color = this.defaultFontColor;
+
+                    ++d.curElement;
+                }
+            }
+            return true;
+        }
+
+        private _updateCharCount() {
+            let count = 0;
+            for (let char of this._text) {
+                if (char === "\r" || char === "\n" || char === "\t" || char < " ") {
+                    continue;
+                }
+                ++count;
+            }
+            this._charCount = count;
+        }
+
+        private _fontTexture: FontTexture;
+        private _tabulationSize: number;
+        private _charCount: number;
+        private _fontName: string;
+        private _defaultFontColor: Color4;
+        private _text: string;
+        private _textSize: Size;
+    }
+
+
 }