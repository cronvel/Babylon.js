module BABYLON {
    /**
     * This class is used to deform meshes using morphing between different targets
     * @see http://doc.babylonjs.com/how_to/how_to_use_morphtargets
     */
    export class MorphTargetManager {
        private _targets = new Array<MorphTarget>();
        private _targetInfluenceChangedObservers = new Array<Nullable<Observer<boolean>>>();
        private _targetDataLayoutChangedObservers = new Array<Nullable<Observer<void>>>();
        private _activeTargets = new SmartArray<MorphTarget>(16);
        private _scene: Nullable<Scene>;
        private _influences: Float32Array;
        private _supportsNormals = false;
        private _supportsTangents = false;
        private _vertexCount = 0;
        private _uniqueId = 0;
        private _tempInfluences = new Array<number>();

        /**
         * Creates a new MorphTargetManager
         * @param scene defines the current scene
         */
        public constructor(scene: Nullable<Scene> = null) {
            if (!scene) {
                scene = Engine.LastCreatedScene;
            }

            this._scene = scene;

            if (this._scene) {
                this._scene.morphTargetManagers.push(this);

                this._uniqueId = this._scene.getUniqueId();
            }
        }

        /**
         * Gets the unique ID of this manager
         */
        public get uniqueId(): number {
            return this._uniqueId;
        }

        /**
         * Gets the number of vertices handled by this manager
         */
        public get vertexCount(): number {
            return this._vertexCount;
        }

        /**
         * Gets a boolean indicating if this manager supports morphing of normals
         */
        public get supportsNormals(): boolean {
            return this._supportsNormals;
        }

        /**
         * Gets a boolean indicating if this manager supports morphing of tangents
         */
        public get supportsTangents(): boolean {
            return this._supportsTangents;
        }

        /**
         * Gets the number of targets stored in this manager
         */
        public get numTargets(): number {
            return this._targets.length;
        }

        /**
         * Gets the number of influencers (ie. the number of targets with influences > 0)
         */
        public get numInfluencers(): number {
            return this._activeTargets.length;
        }

        /**
         * Gets the list of influences (one per target)
         */
        public get influences(): Float32Array {
            return this._influences;
        }

        /**
         * Gets the active target at specified index. An active target is a target with an influence > 0
         * @param index defines the index to check
         * @returns the requested target
         */
        public getActiveTarget(index: number): MorphTarget {
            return this._activeTargets.data[index];
        }

        /**
         * Gets the target at specified index
         * @param index defines the index to check
         * @returns the requested target
         */
        public getTarget(index: number): MorphTarget {
            return this._targets[index];
        }

        /**
         * Add a new target to this manager
         * @param target defines the target to add
         */
        public addTarget(target: MorphTarget): void {
            this._targets.push(target);
<<<<<<< HEAD
            this._targetInfluenceChangedObservers.push(target.onInfluenceChanged.add(needUpdate => {
=======
            this._targetObservable.push(target.onInfluenceChanged.add((needUpdate) => {
>>>>>>> 0c45123d
                this._syncActiveTargets(needUpdate);
            }));
            this._targetDataLayoutChangedObservers.push(target._onDataLayoutChanged.add(() => {
                this._syncActiveTargets(true);
            }));
            this._syncActiveTargets(true);
        }

        /**
         * Removes a target from the manager
         * @param target defines the target to remove
         */
        public removeTarget(target: MorphTarget): void {
            var index = this._targets.indexOf(target);
            if (index >= 0) {
                this._targets.splice(index, 1);

                target.onInfluenceChanged.remove(this._targetInfluenceChangedObservers.splice(index, 1)[0]);
                target._onDataLayoutChanged.remove(this._targetDataLayoutChangedObservers.splice(index, 1)[0]);
                this._syncActiveTargets(true);
            }
        }

        /**
         * Serializes the current manager into a Serialization object
         * @returns the serialized object
         */
        public serialize(): any {
            var serializationObject: any = {};

            serializationObject.id = this.uniqueId;

            serializationObject.targets = [];
            for (var target of this._targets) {
                serializationObject.targets.push(target.serialize());
            }

            return serializationObject;
        }

        private _syncActiveTargets(needUpdate: boolean): void {
            let influenceCount = 0;
            this._activeTargets.reset();
            this._supportsNormals = true;
            this._supportsTangents = true;
            this._vertexCount = 0;
            for (var target of this._targets) {
                if (target.influence === 0) {
                    continue;
                }

                this._activeTargets.push(target);
                this._tempInfluences[influenceCount++] = target.influence;

                this._supportsNormals = this._supportsNormals && target.hasNormals;
                this._supportsTangents = this._supportsTangents && target.hasTangents;

                const positions = target.getPositions();
                if (positions) {
                    const vertexCount = positions.length / 3;
                    if (this._vertexCount === 0) {
                        this._vertexCount = vertexCount;
                    }
                    else if (this._vertexCount !== vertexCount) {
                        Tools.Error("Incompatible target. Targets must all have the same vertices count.");
                        return;
                    }
                }
            }

            if (!this._influences || this._influences.length !== influenceCount) {
                this._influences = new Float32Array(influenceCount);
            }

            for (var index = 0; index < influenceCount; index++) {
                this._influences[index] = this._tempInfluences[index];
            }

            if (needUpdate) {
                this.synchronize();
            }
        }

        /**
         * Syncrhonize the targets with all the meshes using this morph target manager
         */
        public synchronize(): void {
            if (!this._scene) {
                return;
            }
            // Flag meshes as dirty to resync with the active targets
            for (var mesh of this._scene.meshes) {
                if ((<any>mesh).morphTargetManager === this) {
                    (<Mesh>mesh)._syncGeometryWithMorphTargetManager();
                }
            }
        }

        // Statics

        /**
         * Creates a new MorphTargetManager from serialized data
         * @param serializationObject defines the serialized data
         * @param scene defines the hosting scene
         * @returns the new MorphTargetManager
         */
        public static Parse(serializationObject: any, scene: Scene): MorphTargetManager {
            var result = new MorphTargetManager(scene);

            result._uniqueId = serializationObject.id;

            for (var targetData of serializationObject.targets) {
                result.addTarget(MorphTarget.Parse(targetData));
            }

            return result;
        }
    }
}<|MERGE_RESOLUTION|>--- conflicted
+++ resolved
@@ -1,233 +1,229 @@
-module BABYLON {
-    /**
-     * This class is used to deform meshes using morphing between different targets
-     * @see http://doc.babylonjs.com/how_to/how_to_use_morphtargets
-     */
-    export class MorphTargetManager {
-        private _targets = new Array<MorphTarget>();
-        private _targetInfluenceChangedObservers = new Array<Nullable<Observer<boolean>>>();
-        private _targetDataLayoutChangedObservers = new Array<Nullable<Observer<void>>>();
-        private _activeTargets = new SmartArray<MorphTarget>(16);
-        private _scene: Nullable<Scene>;
-        private _influences: Float32Array;
-        private _supportsNormals = false;
-        private _supportsTangents = false;
-        private _vertexCount = 0;
-        private _uniqueId = 0;
-        private _tempInfluences = new Array<number>();
-
-        /**
-         * Creates a new MorphTargetManager
-         * @param scene defines the current scene
-         */
-        public constructor(scene: Nullable<Scene> = null) {
-            if (!scene) {
-                scene = Engine.LastCreatedScene;
-            }
-
-            this._scene = scene;
-
-            if (this._scene) {
-                this._scene.morphTargetManagers.push(this);
-
-                this._uniqueId = this._scene.getUniqueId();
-            }
-        }
-
-        /**
-         * Gets the unique ID of this manager
-         */
-        public get uniqueId(): number {
-            return this._uniqueId;
-        }
-
-        /**
-         * Gets the number of vertices handled by this manager
-         */
-        public get vertexCount(): number {
-            return this._vertexCount;
-        }
-
-        /**
-         * Gets a boolean indicating if this manager supports morphing of normals
-         */
-        public get supportsNormals(): boolean {
-            return this._supportsNormals;
-        }
-
-        /**
-         * Gets a boolean indicating if this manager supports morphing of tangents
-         */
-        public get supportsTangents(): boolean {
-            return this._supportsTangents;
-        }
-
-        /**
-         * Gets the number of targets stored in this manager
-         */
-        public get numTargets(): number {
-            return this._targets.length;
-        }
-
-        /**
-         * Gets the number of influencers (ie. the number of targets with influences > 0)
-         */
-        public get numInfluencers(): number {
-            return this._activeTargets.length;
-        }
-
-        /**
-         * Gets the list of influences (one per target)
-         */
-        public get influences(): Float32Array {
-            return this._influences;
-        }
-
-        /**
-         * Gets the active target at specified index. An active target is a target with an influence > 0
-         * @param index defines the index to check
-         * @returns the requested target
-         */
-        public getActiveTarget(index: number): MorphTarget {
-            return this._activeTargets.data[index];
-        }
-
-        /**
-         * Gets the target at specified index
-         * @param index defines the index to check
-         * @returns the requested target
-         */
-        public getTarget(index: number): MorphTarget {
-            return this._targets[index];
-        }
-
-        /**
-         * Add a new target to this manager
-         * @param target defines the target to add
-         */
-        public addTarget(target: MorphTarget): void {
-            this._targets.push(target);
-<<<<<<< HEAD
-            this._targetInfluenceChangedObservers.push(target.onInfluenceChanged.add(needUpdate => {
-=======
-            this._targetObservable.push(target.onInfluenceChanged.add((needUpdate) => {
->>>>>>> 0c45123d
-                this._syncActiveTargets(needUpdate);
-            }));
-            this._targetDataLayoutChangedObservers.push(target._onDataLayoutChanged.add(() => {
-                this._syncActiveTargets(true);
-            }));
-            this._syncActiveTargets(true);
-        }
-
-        /**
-         * Removes a target from the manager
-         * @param target defines the target to remove
-         */
-        public removeTarget(target: MorphTarget): void {
-            var index = this._targets.indexOf(target);
-            if (index >= 0) {
-                this._targets.splice(index, 1);
-
-                target.onInfluenceChanged.remove(this._targetInfluenceChangedObservers.splice(index, 1)[0]);
-                target._onDataLayoutChanged.remove(this._targetDataLayoutChangedObservers.splice(index, 1)[0]);
-                this._syncActiveTargets(true);
-            }
-        }
-
-        /**
-         * Serializes the current manager into a Serialization object
-         * @returns the serialized object
-         */
-        public serialize(): any {
-            var serializationObject: any = {};
-
-            serializationObject.id = this.uniqueId;
-
-            serializationObject.targets = [];
-            for (var target of this._targets) {
-                serializationObject.targets.push(target.serialize());
-            }
-
-            return serializationObject;
-        }
-
-        private _syncActiveTargets(needUpdate: boolean): void {
-            let influenceCount = 0;
-            this._activeTargets.reset();
-            this._supportsNormals = true;
-            this._supportsTangents = true;
-            this._vertexCount = 0;
-            for (var target of this._targets) {
-                if (target.influence === 0) {
-                    continue;
-                }
-
-                this._activeTargets.push(target);
-                this._tempInfluences[influenceCount++] = target.influence;
-
-                this._supportsNormals = this._supportsNormals && target.hasNormals;
-                this._supportsTangents = this._supportsTangents && target.hasTangents;
-
-                const positions = target.getPositions();
-                if (positions) {
-                    const vertexCount = positions.length / 3;
-                    if (this._vertexCount === 0) {
-                        this._vertexCount = vertexCount;
-                    }
-                    else if (this._vertexCount !== vertexCount) {
-                        Tools.Error("Incompatible target. Targets must all have the same vertices count.");
-                        return;
-                    }
-                }
-            }
-
-            if (!this._influences || this._influences.length !== influenceCount) {
-                this._influences = new Float32Array(influenceCount);
-            }
-
-            for (var index = 0; index < influenceCount; index++) {
-                this._influences[index] = this._tempInfluences[index];
-            }
-
-            if (needUpdate) {
-                this.synchronize();
-            }
-        }
-
-        /**
-         * Syncrhonize the targets with all the meshes using this morph target manager
-         */
-        public synchronize(): void {
-            if (!this._scene) {
-                return;
-            }
-            // Flag meshes as dirty to resync with the active targets
-            for (var mesh of this._scene.meshes) {
-                if ((<any>mesh).morphTargetManager === this) {
-                    (<Mesh>mesh)._syncGeometryWithMorphTargetManager();
-                }
-            }
-        }
-
-        // Statics
-
-        /**
-         * Creates a new MorphTargetManager from serialized data
-         * @param serializationObject defines the serialized data
-         * @param scene defines the hosting scene
-         * @returns the new MorphTargetManager
-         */
-        public static Parse(serializationObject: any, scene: Scene): MorphTargetManager {
-            var result = new MorphTargetManager(scene);
-
-            result._uniqueId = serializationObject.id;
-
-            for (var targetData of serializationObject.targets) {
-                result.addTarget(MorphTarget.Parse(targetData));
-            }
-
-            return result;
-        }
-    }
+module BABYLON {
+    /**
+     * This class is used to deform meshes using morphing between different targets
+     * @see http://doc.babylonjs.com/how_to/how_to_use_morphtargets
+     */
+    export class MorphTargetManager {
+        private _targets = new Array<MorphTarget>();
+        private _targetInfluenceChangedObservers = new Array<Nullable<Observer<boolean>>>();
+        private _targetDataLayoutChangedObservers = new Array<Nullable<Observer<void>>>();
+        private _activeTargets = new SmartArray<MorphTarget>(16);
+        private _scene: Nullable<Scene>;
+        private _influences: Float32Array;
+        private _supportsNormals = false;
+        private _supportsTangents = false;
+        private _vertexCount = 0;
+        private _uniqueId = 0;
+        private _tempInfluences = new Array<number>();
+
+        /**
+         * Creates a new MorphTargetManager
+         * @param scene defines the current scene
+         */
+        public constructor(scene: Nullable<Scene> = null) {
+            if (!scene) {
+                scene = Engine.LastCreatedScene;
+            }
+
+            this._scene = scene;
+
+            if (this._scene) {
+                this._scene.morphTargetManagers.push(this);
+
+                this._uniqueId = this._scene.getUniqueId();
+            }
+        }
+
+        /**
+         * Gets the unique ID of this manager
+         */
+        public get uniqueId(): number {
+            return this._uniqueId;
+        }
+
+        /**
+         * Gets the number of vertices handled by this manager
+         */
+        public get vertexCount(): number {
+            return this._vertexCount;
+        }
+
+        /**
+         * Gets a boolean indicating if this manager supports morphing of normals
+         */
+        public get supportsNormals(): boolean {
+            return this._supportsNormals;
+        }
+
+        /**
+         * Gets a boolean indicating if this manager supports morphing of tangents
+         */
+        public get supportsTangents(): boolean {
+            return this._supportsTangents;
+        }
+
+        /**
+         * Gets the number of targets stored in this manager
+         */
+        public get numTargets(): number {
+            return this._targets.length;
+        }
+
+        /**
+         * Gets the number of influencers (ie. the number of targets with influences > 0)
+         */
+        public get numInfluencers(): number {
+            return this._activeTargets.length;
+        }
+
+        /**
+         * Gets the list of influences (one per target)
+         */
+        public get influences(): Float32Array {
+            return this._influences;
+        }
+
+        /**
+         * Gets the active target at specified index. An active target is a target with an influence > 0
+         * @param index defines the index to check
+         * @returns the requested target
+         */
+        public getActiveTarget(index: number): MorphTarget {
+            return this._activeTargets.data[index];
+        }
+
+        /**
+         * Gets the target at specified index
+         * @param index defines the index to check
+         * @returns the requested target
+         */
+        public getTarget(index: number): MorphTarget {
+            return this._targets[index];
+        }
+
+        /**
+         * Add a new target to this manager
+         * @param target defines the target to add
+         */
+        public addTarget(target: MorphTarget): void {
+            this._targets.push(target);
+            this._targetInfluenceChangedObservers.push(target.onInfluenceChanged.add((needUpdate) => {
+                this._syncActiveTargets(needUpdate);
+            }));
+            this._targetDataLayoutChangedObservers.push(target._onDataLayoutChanged.add(() => {
+                this._syncActiveTargets(true);
+            }));
+            this._syncActiveTargets(true);
+        }
+
+        /**
+         * Removes a target from the manager
+         * @param target defines the target to remove
+         */
+        public removeTarget(target: MorphTarget): void {
+            var index = this._targets.indexOf(target);
+            if (index >= 0) {
+                this._targets.splice(index, 1);
+
+                target.onInfluenceChanged.remove(this._targetInfluenceChangedObservers.splice(index, 1)[0]);
+                target._onDataLayoutChanged.remove(this._targetDataLayoutChangedObservers.splice(index, 1)[0]);
+                this._syncActiveTargets(true);
+            }
+        }
+
+        /**
+         * Serializes the current manager into a Serialization object
+         * @returns the serialized object
+         */
+        public serialize(): any {
+            var serializationObject: any = {};
+
+            serializationObject.id = this.uniqueId;
+
+            serializationObject.targets = [];
+            for (var target of this._targets) {
+                serializationObject.targets.push(target.serialize());
+            }
+
+            return serializationObject;
+        }
+
+        private _syncActiveTargets(needUpdate: boolean): void {
+            let influenceCount = 0;
+            this._activeTargets.reset();
+            this._supportsNormals = true;
+            this._supportsTangents = true;
+            this._vertexCount = 0;
+            for (var target of this._targets) {
+                if (target.influence === 0) {
+                    continue;
+                }
+
+                this._activeTargets.push(target);
+                this._tempInfluences[influenceCount++] = target.influence;
+
+                this._supportsNormals = this._supportsNormals && target.hasNormals;
+                this._supportsTangents = this._supportsTangents && target.hasTangents;
+
+                const positions = target.getPositions();
+                if (positions) {
+                    const vertexCount = positions.length / 3;
+                    if (this._vertexCount === 0) {
+                        this._vertexCount = vertexCount;
+                    }
+                    else if (this._vertexCount !== vertexCount) {
+                        Tools.Error("Incompatible target. Targets must all have the same vertices count.");
+                        return;
+                    }
+                }
+            }
+
+            if (!this._influences || this._influences.length !== influenceCount) {
+                this._influences = new Float32Array(influenceCount);
+            }
+
+            for (var index = 0; index < influenceCount; index++) {
+                this._influences[index] = this._tempInfluences[index];
+            }
+
+            if (needUpdate) {
+                this.synchronize();
+            }
+        }
+
+        /**
+         * Syncrhonize the targets with all the meshes using this morph target manager
+         */
+        public synchronize(): void {
+            if (!this._scene) {
+                return;
+            }
+            // Flag meshes as dirty to resync with the active targets
+            for (var mesh of this._scene.meshes) {
+                if ((<any>mesh).morphTargetManager === this) {
+                    (<Mesh>mesh)._syncGeometryWithMorphTargetManager();
+                }
+            }
+        }
+
+        // Statics
+
+        /**
+         * Creates a new MorphTargetManager from serialized data
+         * @param serializationObject defines the serialized data
+         * @param scene defines the hosting scene
+         * @returns the new MorphTargetManager
+         */
+        public static Parse(serializationObject: any, scene: Scene): MorphTargetManager {
+            var result = new MorphTargetManager(scene);
+
+            result._uniqueId = serializationObject.id;
+
+            for (var targetData of serializationObject.targets) {
+                result.addTarget(MorphTarget.Parse(targetData));
+            }
+
+            return result;
+        }
+    }
 }