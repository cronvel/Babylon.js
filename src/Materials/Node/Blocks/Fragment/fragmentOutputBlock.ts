--- conflicted
+++ resolved
@@ -1,83 +1,77 @@
-import { NodeMaterialBlock } from '../../nodeMaterialBlock';
-import { NodeMaterialBlockConnectionPointTypes } from '../../nodeMaterialBlockConnectionPointTypes';
-import { NodeMaterialBuildState } from '../../nodeMaterialBuildState';
-import { NodeMaterialBlockTargets } from '../../nodeMaterialBlockTargets';
-import { NodeMaterialConnectionPoint } from '../../nodeMaterialBlockConnectionPoint';
-import { _TypeStore } from '../../../../Misc/typeStore';
-
-/**
- * Block used to output the final color
- */
-export class FragmentOutputBlock extends NodeMaterialBlock {
-    /**
-     * Create a new FragmentOutputBlock
-     * @param name defines the block name
-     */
-    public constructor(name: string) {
-        super(name, NodeMaterialBlockTargets.Fragment, true);
-
-        this.registerInput("rgba", NodeMaterialBlockConnectionPointTypes.Color4, true);
-        this.registerInput("rgb", NodeMaterialBlockConnectionPointTypes.Color3, true);
-        this.registerInput("a", NodeMaterialBlockConnectionPointTypes.Float, true);
-<<<<<<< HEAD
-
-        this._inputs[0].acceptedConnectionPointTypes.push(NodeMaterialBlockConnectionPointTypes.Vector4);
-        this._inputs[1].acceptedConnectionPointTypes.push(NodeMaterialBlockConnectionPointTypes.Vector3);
-=======
->>>>>>> 78909525
-    }
-
-    /**
-     * Gets the current class name
-     * @returns the class name
-     */
-    public getClassName() {
-        return "FragmentOutputBlock";
-    }
-
-    /**
-     * Gets the rgba input component
-     */
-    public get rgba(): NodeMaterialConnectionPoint {
-        return this._inputs[0];
-    }
-
-    /**
-     * Gets the rgb input component
-     */
-    public get rgb(): NodeMaterialConnectionPoint {
-        return this._inputs[1];
-    }
-
-    /**
-     * Gets the a input component
-     */
-    public get a(): NodeMaterialConnectionPoint {
-        return this._inputs[2];
-    }
-
-    protected _buildBlock(state: NodeMaterialBuildState) {
-        super._buildBlock(state);
-
-        let rgba = this.rgba;
-        let rgb = this.rgb;
-        let a = this.a;
-        state.sharedData.hints.needAlphaBlending = rgba.isConnected || a.isConnected;
-
-        if (rgba.connectedPoint) {
-            state.compilationString += `gl_FragColor = ${rgba.associatedVariableName};\r\n`;
-        } else if (rgb.connectedPoint) {
-            if (a.connectedPoint) {
-                state.compilationString += `gl_FragColor = vec4(${rgb.associatedVariableName}, ${a.associatedVariableName});\r\n`;
-            } else {
-                state.compilationString += `gl_FragColor = vec4(${rgb.associatedVariableName}, 1.0);\r\n`;
-            }
-        } else {
-            state.sharedData.checks.notConnectedNonOptionalInputs.push(rgba);
-        }
-
-        return this;
-    }
-}
-
+import { NodeMaterialBlock } from '../../nodeMaterialBlock';
+import { NodeMaterialBlockConnectionPointTypes } from '../../nodeMaterialBlockConnectionPointTypes';
+import { NodeMaterialBuildState } from '../../nodeMaterialBuildState';
+import { NodeMaterialBlockTargets } from '../../nodeMaterialBlockTargets';
+import { NodeMaterialConnectionPoint } from '../../nodeMaterialBlockConnectionPoint';
+import { _TypeStore } from '../../../../Misc/typeStore';
+
+/**
+ * Block used to output the final color
+ */
+export class FragmentOutputBlock extends NodeMaterialBlock {
+    /**
+     * Create a new FragmentOutputBlock
+     * @param name defines the block name
+     */
+    public constructor(name: string) {
+        super(name, NodeMaterialBlockTargets.Fragment, true);
+
+        this.registerInput("rgba", NodeMaterialBlockConnectionPointTypes.Color4, true);
+        this.registerInput("rgb", NodeMaterialBlockConnectionPointTypes.Color3, true);
+        this.registerInput("a", NodeMaterialBlockConnectionPointTypes.Float, true);
+    }
+
+    /**
+     * Gets the current class name
+     * @returns the class name
+     */
+    public getClassName() {
+        return "FragmentOutputBlock";
+    }
+
+    /**
+     * Gets the rgba input component
+     */
+    public get rgba(): NodeMaterialConnectionPoint {
+        return this._inputs[0];
+    }
+
+    /**
+     * Gets the rgb input component
+     */
+    public get rgb(): NodeMaterialConnectionPoint {
+        return this._inputs[1];
+    }
+
+    /**
+     * Gets the a input component
+     */
+    public get a(): NodeMaterialConnectionPoint {
+        return this._inputs[2];
+    }
+
+    protected _buildBlock(state: NodeMaterialBuildState) {
+        super._buildBlock(state);
+
+        let rgba = this.rgba;
+        let rgb = this.rgb;
+        let a = this.a;
+        state.sharedData.hints.needAlphaBlending = rgba.isConnected || a.isConnected;
+
+        if (rgba.connectedPoint) {
+            state.compilationString += `gl_FragColor = ${rgba.associatedVariableName};\r\n`;
+        } else if (rgb.connectedPoint) {
+            if (a.connectedPoint) {
+                state.compilationString += `gl_FragColor = vec4(${rgb.associatedVariableName}, ${a.associatedVariableName});\r\n`;
+            } else {
+                state.compilationString += `gl_FragColor = vec4(${rgb.associatedVariableName}, 1.0);\r\n`;
+            }
+        } else {
+            state.sharedData.checks.notConnectedNonOptionalInputs.push(rgba);
+        }
+
+        return this;
+    }
+}
+
 _TypeStore.RegisteredTypes["BABYLON.FragmentOutputBlock"] = FragmentOutputBlock;