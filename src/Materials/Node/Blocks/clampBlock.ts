import { NodeMaterialBlock } from '../nodeMaterialBlock';
import { NodeMaterialBlockConnectionPointTypes } from '../nodeMaterialBlockConnectionPointTypes';
import { NodeMaterialBuildState } from '../nodeMaterialBuildState';
import { NodeMaterialConnectionPoint } from '../nodeMaterialBlockConnectionPoint';
import { NodeMaterialBlockTargets } from '../nodeMaterialBlockTargets';
import { _TypeStore } from '../../../Misc/typeStore';
<<<<<<< HEAD
=======
import { Scene } from '../../../scene';
>>>>>>> 78909525
/**
 * Block used to clamp a float
 */
export class ClampBlock extends NodeMaterialBlock {

    /** Gets or sets the minimum range */
    public minimum = 0.0;
    /** Gets or sets the maximum range */
    public maximum = 1.0;

    /**
     * Creates a new ClampBlock
     * @param name defines the block name
     */
    public constructor(name: string) {
        super(name, NodeMaterialBlockTargets.Neutral);

        this.registerInput("value", NodeMaterialBlockConnectionPointTypes.Float);
        this.registerOutput("output", NodeMaterialBlockConnectionPointTypes.Float);
    }

    /**
     * Gets the current class name
     * @returns the class name
     */
    public getClassName() {
        return "ClampBlock";
    }

    /**
     * Gets the value input component
     */
    public get value(): NodeMaterialConnectionPoint {
        return this._inputs[0];
    }

    /**
     * Gets the output component
     */
    public get output(): NodeMaterialConnectionPoint {
        return this._outputs[0];
    }

    protected _buildBlock(state: NodeMaterialBuildState) {
        super._buildBlock(state);

        let output = this._outputs[0];

        state.compilationString += this._declareOutput(output, state) + ` = clamp(${this.value.associatedVariableName}, ${this._writeFloat(this.minimum)}, ${this._writeFloat(this.maximum)});\r\n`;

        return this;
    }
<<<<<<< HEAD
=======

    protected _dumpPropertiesCode() {
        var codeString = `${this._codeVariableName}.minimum = ${this.minimum};\r\n`;

        codeString += `${this._codeVariableName}.maximum = ${this.maximum};\r\n`;

        return codeString;
    }

    public serialize(): any {
        let serializationObject = super.serialize();

        serializationObject.minimum = this.minimum;
        serializationObject.maximum = this.maximum;

        return serializationObject;
    }

    public _deserialize(serializationObject: any, scene: Scene, rootUrl: string) {
        super._deserialize(serializationObject, scene, rootUrl);

        this.minimum = serializationObject.minimum;
        this.maximum = serializationObject.maximum;
    }
>>>>>>> 78909525
}

_TypeStore.RegisteredTypes["BABYLON.ClampBlock"] = ClampBlock;<|MERGE_RESOLUTION|>--- conflicted
+++ resolved
@@ -1,92 +1,86 @@
-import { NodeMaterialBlock } from '../nodeMaterialBlock';
-import { NodeMaterialBlockConnectionPointTypes } from '../nodeMaterialBlockConnectionPointTypes';
-import { NodeMaterialBuildState } from '../nodeMaterialBuildState';
-import { NodeMaterialConnectionPoint } from '../nodeMaterialBlockConnectionPoint';
-import { NodeMaterialBlockTargets } from '../nodeMaterialBlockTargets';
-import { _TypeStore } from '../../../Misc/typeStore';
-<<<<<<< HEAD
-=======
-import { Scene } from '../../../scene';
->>>>>>> 78909525
-/**
- * Block used to clamp a float
- */
-export class ClampBlock extends NodeMaterialBlock {
-
-    /** Gets or sets the minimum range */
-    public minimum = 0.0;
-    /** Gets or sets the maximum range */
-    public maximum = 1.0;
-
-    /**
-     * Creates a new ClampBlock
-     * @param name defines the block name
-     */
-    public constructor(name: string) {
-        super(name, NodeMaterialBlockTargets.Neutral);
-
-        this.registerInput("value", NodeMaterialBlockConnectionPointTypes.Float);
-        this.registerOutput("output", NodeMaterialBlockConnectionPointTypes.Float);
-    }
-
-    /**
-     * Gets the current class name
-     * @returns the class name
-     */
-    public getClassName() {
-        return "ClampBlock";
-    }
-
-    /**
-     * Gets the value input component
-     */
-    public get value(): NodeMaterialConnectionPoint {
-        return this._inputs[0];
-    }
-
-    /**
-     * Gets the output component
-     */
-    public get output(): NodeMaterialConnectionPoint {
-        return this._outputs[0];
-    }
-
-    protected _buildBlock(state: NodeMaterialBuildState) {
-        super._buildBlock(state);
-
-        let output = this._outputs[0];
-
-        state.compilationString += this._declareOutput(output, state) + ` = clamp(${this.value.associatedVariableName}, ${this._writeFloat(this.minimum)}, ${this._writeFloat(this.maximum)});\r\n`;
-
-        return this;
-    }
-<<<<<<< HEAD
-=======
-
-    protected _dumpPropertiesCode() {
-        var codeString = `${this._codeVariableName}.minimum = ${this.minimum};\r\n`;
-
-        codeString += `${this._codeVariableName}.maximum = ${this.maximum};\r\n`;
-
-        return codeString;
-    }
-
-    public serialize(): any {
-        let serializationObject = super.serialize();
-
-        serializationObject.minimum = this.minimum;
-        serializationObject.maximum = this.maximum;
-
-        return serializationObject;
-    }
-
-    public _deserialize(serializationObject: any, scene: Scene, rootUrl: string) {
-        super._deserialize(serializationObject, scene, rootUrl);
-
-        this.minimum = serializationObject.minimum;
-        this.maximum = serializationObject.maximum;
-    }
->>>>>>> 78909525
-}
-
+import { NodeMaterialBlock } from '../nodeMaterialBlock';
+import { NodeMaterialBlockConnectionPointTypes } from '../nodeMaterialBlockConnectionPointTypes';
+import { NodeMaterialBuildState } from '../nodeMaterialBuildState';
+import { NodeMaterialConnectionPoint } from '../nodeMaterialBlockConnectionPoint';
+import { NodeMaterialBlockTargets } from '../nodeMaterialBlockTargets';
+import { _TypeStore } from '../../../Misc/typeStore';
+import { Scene } from '../../../scene';
+/**
+ * Block used to clamp a float
+ */
+export class ClampBlock extends NodeMaterialBlock {
+
+    /** Gets or sets the minimum range */
+    public minimum = 0.0;
+    /** Gets or sets the maximum range */
+    public maximum = 1.0;
+
+    /**
+     * Creates a new ClampBlock
+     * @param name defines the block name
+     */
+    public constructor(name: string) {
+        super(name, NodeMaterialBlockTargets.Neutral);
+
+        this.registerInput("value", NodeMaterialBlockConnectionPointTypes.Float);
+        this.registerOutput("output", NodeMaterialBlockConnectionPointTypes.Float);
+    }
+
+    /**
+     * Gets the current class name
+     * @returns the class name
+     */
+    public getClassName() {
+        return "ClampBlock";
+    }
+
+    /**
+     * Gets the value input component
+     */
+    public get value(): NodeMaterialConnectionPoint {
+        return this._inputs[0];
+    }
+
+    /**
+     * Gets the output component
+     */
+    public get output(): NodeMaterialConnectionPoint {
+        return this._outputs[0];
+    }
+
+    protected _buildBlock(state: NodeMaterialBuildState) {
+        super._buildBlock(state);
+
+        let output = this._outputs[0];
+
+        state.compilationString += this._declareOutput(output, state) + ` = clamp(${this.value.associatedVariableName}, ${this._writeFloat(this.minimum)}, ${this._writeFloat(this.maximum)});\r\n`;
+
+        return this;
+    }
+
+    protected _dumpPropertiesCode() {
+        var codeString = `${this._codeVariableName}.minimum = ${this.minimum};\r\n`;
+
+        codeString += `${this._codeVariableName}.maximum = ${this.maximum};\r\n`;
+
+        return codeString;
+    }
+
+    public serialize(): any {
+        let serializationObject = super.serialize();
+
+        serializationObject.minimum = this.minimum;
+        serializationObject.maximum = this.maximum;
+
+        return serializationObject;
+    }
+
+    public _deserialize(serializationObject: any, scene: Scene, rootUrl: string) {
+        super._deserialize(serializationObject, scene, rootUrl);
+
+        this.minimum = serializationObject.minimum;
+        this.maximum = serializationObject.maximum;
+    }
+}
+
 _TypeStore.RegisteredTypes["BABYLON.ClampBlock"] = ClampBlock;