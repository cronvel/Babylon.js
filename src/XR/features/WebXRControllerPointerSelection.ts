import { WebXRFeaturesManager, WebXRFeatureName } from "../webXRFeaturesManager";
import { WebXRSessionManager } from "../webXRSessionManager";
import { AbstractMesh } from "../../Meshes/abstractMesh";
import { Observer } from "../../Misc/observable";
import { WebXRInput } from "../webXRInput";
import { WebXRInputSource } from "../webXRInputSource";
import { Scene } from "../../scene";
import { WebXRControllerComponent } from "../motionController/webXRControllerComponent";
import { Nullable } from "../../types";
import { Matrix, Vector3 } from "../../Maths/math.vector";
import { Color3 } from "../../Maths/math.color";
import { Axis } from "../../Maths/math.axis";
import { StandardMaterial } from "../../Materials/standardMaterial";
import { CreateCylinder } from "../../Meshes/Builders/cylinderBuilder";
import { CreateTorus } from "../../Meshes/Builders/torusBuilder";
import { Ray } from "../../Culling/ray";
import { PickingInfo } from "../../Collisions/pickingInfo";
import { WebXRAbstractFeature } from "./WebXRAbstractFeature";
import { UtilityLayerRenderer } from "../../Rendering/utilityLayerRenderer";
import { WebXRAbstractMotionController } from "../motionController/webXRAbstractMotionController";
import { WebXRCamera } from "../webXRCamera";
import { Node } from "../../node";
import { Viewport } from "../../Maths/math.viewport";
import { Mesh } from "../../Meshes/mesh";

/**
 * Options interface for the pointer selection module
 */
export interface IWebXRControllerPointerSelectionOptions {
    /**
     * if provided, this scene will be used to render meshes.
     */
    customUtilityLayerScene?: Scene;
    /**
     * Disable the pointer up event when the xr controller in screen and gaze mode is disposed (meaning - when the user removed the finger from the screen)
     * If not disabled, the last picked point will be used to execute a pointer up event
     * If disabled, pointer up event will be triggered right after the pointer down event.
     * Used in screen and gaze target ray mode only
     */
    disablePointerUpOnTouchOut: boolean;
    /**
     * For gaze mode for tracked-pointer / controllers (time to select instead of button press)
     */
    forceGazeMode: boolean;
    /**
     * Factor to be applied to the pointer-moved function in the gaze mode. How sensitive should the gaze mode be when checking if the pointer moved
     * to start a new countdown to the pointer down event.
     * Defaults to 1.
     */
    gazeModePointerMovedFactor?: number;
    /**
     * Different button type to use instead of the main component
     */
    overrideButtonId?: string;
    /**
     *  use this rendering group id for the meshes (optional)
     */
    renderingGroupId?: number;
    /**
     * The amount of time in milliseconds it takes between pick found something to a pointer down event.
     * Used in gaze modes. Tracked pointer uses the trigger, screen uses touch events
     * 3000 means 3 seconds between pointing at something and selecting it
     */
    timeToSelect?: number;
    /**
     * Should meshes created here be added to a utility layer or the main scene
     */
    useUtilityLayer?: boolean;
    /**
     * Optional WebXR camera to be used for gaze selection
     */
    gazeCamera?: WebXRCamera;
    /**
     * the xr input to use with this pointer selection
     */
    xrInput: WebXRInput;

    /**
     * Should the scene pointerX and pointerY update be disabled
     * This is required for fullscreen AR GUI, but might slow down other experiences.
     * Disable in VR, if not needed.
     * The first rig camera (left eye) will be used to calculate the projection
     */
    disableScenePointerVectorUpdate: boolean;

    /**
     * Enable pointer selection on all controllers instead of switching between them
     */
    enablePointerSelectionOnAllControllers?: boolean;

    /**
     * The preferred hand to give the pointer selection to. This will be prioritized when the controller initialize.
     * If switch is enabled, it will still allow the user to switch between the different controllers
     */
    preferredHandedness?: XRHandedness;

    /**
     * Disable switching the pointer selection from one controller to the other.
     * If the preferred hand is set it will be fixed on this hand, and if not it will be fixed on the first controller added to the scene
     */
    disableSwitchOnClick?: boolean;

    /**
     * The maximum distance of the pointer selection feature. Defaults to 100.
     */
    maxPointerDistance?: number;

    /**
     * A function that will be called when a new selection mesh is generated.
     * This function should return a mesh that will be used as the selection mesh.
     * The default is a torus with a 0.01 diameter and 0.0075 thickness .
     */
    customSelectionMeshGenerator?: () => Mesh;

    /**
     * A function that will be called when a new laser pointer mesh is generated.
     * This function should return a mesh that will be used as the laser pointer mesh.
     * The height (y) of the mesh must be 1.
     */
    customLasterPointerMeshGenerator?: () => AbstractMesh;
}

/**
 * A module that will enable pointer selection for motion controllers of XR Input Sources
 */
export class WebXRControllerPointerSelection extends WebXRAbstractFeature {
    private static _idCounter = 200;

    private _attachController = (xrController: WebXRInputSource) => {
        if (this._controllers[xrController.uniqueId]) {
            // already attached
            return;
        }

        const { laserPointer, selectionMesh } = this._generateNewMeshPair(xrController.pointer);

        // get two new meshes
        this._controllers[xrController.uniqueId] = {
            xrController,
            laserPointer,
            selectionMesh,
            meshUnderPointer: null,
            pick: null,
            tmpRay: new Ray(new Vector3(), new Vector3()),
            disabledByNearInteraction: false,
            id: WebXRControllerPointerSelection._idCounter++,
        };

        if (this._attachedController) {
            if (
                !this._options.enablePointerSelectionOnAllControllers &&
                this._options.preferredHandedness &&
                xrController.inputSource.handedness === this._options.preferredHandedness
            ) {
                this._attachedController = xrController.uniqueId;
            }
        } else {
            if (!this._options.enablePointerSelectionOnAllControllers) {
                this._attachedController = xrController.uniqueId;
            }
        }

        switch (xrController.inputSource.targetRayMode) {
            case "tracked-pointer":
                return this._attachTrackedPointerRayMode(xrController);
            case "gaze":
                return this._attachGazeMode(xrController);
            case "screen":
                return this._attachScreenRayMode(xrController);
        }
    };

    private _controllers: {
        [controllerUniqueId: string]: {
            xrController?: WebXRInputSource;
            webXRCamera?: WebXRCamera;
            selectionComponent?: WebXRControllerComponent;
            onButtonChangedObserver?: Nullable<Observer<WebXRControllerComponent>>;
            onFrameObserver?: Nullable<Observer<XRFrame>>;
            laserPointer: AbstractMesh;
            selectionMesh: AbstractMesh;
            meshUnderPointer: Nullable<AbstractMesh>;
            pick: Nullable<PickingInfo>;
            id: number;
            tmpRay: Ray;
            disabledByNearInteraction: boolean;
            // event support
            eventListeners?: { [event in XREventType]?: (event: XRInputSourceEvent) => void };
<<<<<<< HEAD
            screenCoordinates?: { x: number; y: number };
=======
            finalPointerUpTriggered?: boolean;
>>>>>>> 251706cf
        };
    } = {};
    private _scene: Scene;
    private _tmpVectorForPickCompare = new Vector3();

    private _attachedController: string;

    /**
     * The module's name
     */
    public static readonly Name = WebXRFeatureName.POINTER_SELECTION;
    /**
     * The (Babylon) version of this module.
     * This is an integer representing the implementation version.
     * This number does not correspond to the WebXR specs version
     */
    public static readonly Version = 1;

    /**
     * Disable lighting on the laser pointer (so it will always be visible)
     */
    public disablePointerLighting: boolean = true;
    /**
     * Disable lighting on the selection mesh (so it will always be visible)
     */
    public disableSelectionMeshLighting: boolean = true;
    /**
     * Should the laser pointer be displayed
     */
    public displayLaserPointer: boolean = true;
    /**
     * Should the selection mesh be displayed (The ring at the end of the laser pointer)
     */
    public displaySelectionMesh: boolean = true;
    /**
     * This color will be set to the laser pointer when selection is triggered
     */
    public laserPointerPickedColor: Color3 = new Color3(0.9, 0.9, 0.9);
    /**
     * Default color of the laser pointer
     */
    public laserPointerDefaultColor: Color3 = new Color3(0.7, 0.7, 0.7);
    /**
     * default color of the selection ring
     */
    public selectionMeshDefaultColor: Color3 = new Color3(0.8, 0.8, 0.8);
    /**
     * This color will be applied to the selection ring when selection is triggered
     */
    public selectionMeshPickedColor: Color3 = new Color3(0.3, 0.3, 1.0);

    /**
     * Optional filter to be used for ray selection.  This predicate shares behavior with
     * scene.pointerMovePredicate which takes priority if it is also assigned.
     */
    public raySelectionPredicate: (mesh: AbstractMesh) => boolean;

    /**
     * constructs a new background remover module
     * @param _xrSessionManager the session manager for this module
     * @param _options read-only options to be used in this module
     */
    constructor(_xrSessionManager: WebXRSessionManager, private readonly _options: IWebXRControllerPointerSelectionOptions) {
        super(_xrSessionManager);
        this._scene = this._xrSessionManager.scene;
    }

    /**
     * attach this feature
     * Will usually be called by the features manager
     *
     * @returns true if successful.
     */
    public attach(): boolean {
        if (!super.attach()) {
            return false;
        }

        this._options.xrInput.controllers.forEach(this._attachController);
        this._addNewAttachObserver(this._options.xrInput.onControllerAddedObservable, this._attachController);
        this._addNewAttachObserver(this._options.xrInput.onControllerRemovedObservable, (controller) => {
            // REMOVE the controller
            this._detachController(controller.uniqueId);
        });

        this._scene.constantlyUpdateMeshUnderPointer = true;

        if (this._options.gazeCamera) {
            const webXRCamera = this._options.gazeCamera;

            const { laserPointer, selectionMesh } = this._generateNewMeshPair(webXRCamera);

            this._controllers["camera"] = {
                webXRCamera,
                laserPointer,
                selectionMesh,
                meshUnderPointer: null,
                pick: null,
                tmpRay: new Ray(new Vector3(), new Vector3()),
                disabledByNearInteraction: false,
                id: WebXRControllerPointerSelection._idCounter++,
            };
            this._attachGazeMode();
        }

        return true;
    }

    /**
     * detach this feature.
     * Will usually be called by the features manager
     *
     * @returns true if successful.
     */
    public detach(): boolean {
        if (!super.detach()) {
            return false;
        }

        Object.keys(this._controllers).forEach((controllerId) => {
            this._detachController(controllerId);
        });

        return true;
    }

    /**
     * Will get the mesh under a specific pointer.
     * `scene.meshUnderPointer` will only return one mesh - either left or right.
     * @param controllerId the controllerId to check
     * @returns The mesh under pointer or null if no mesh is under the pointer
     */
    public getMeshUnderPointer(controllerId: string): Nullable<AbstractMesh> {
        if (this._controllers[controllerId]) {
            return this._controllers[controllerId].meshUnderPointer;
        } else {
            return null;
        }
    }

    /**
     * Get the xr controller that correlates to the pointer id in the pointer event
     *
     * @param id the pointer id to search for
     * @returns the controller that correlates to this id or null if not found
     */
    public getXRControllerByPointerId(id: number): Nullable<WebXRInputSource> {
        const keys = Object.keys(this._controllers);

        for (let i = 0; i < keys.length; ++i) {
            if (this._controllers[keys[i]].id === id) {
                return this._controllers[keys[i]].xrController || null;
            }
        }
        return null;
    }

    /** @hidden */
    public _getPointerSelectionDisabledByPointerId(id: number): boolean {
        const keys = Object.keys(this._controllers);

        for (let i = 0; i < keys.length; ++i) {
            if (this._controllers[keys[i]].id === id) {
                return this._controllers[keys[i]].disabledByNearInteraction;
            }
        }
        return true;
    }

    /** @hidden */
    public _setPointerSelectionDisabledByPointerId(id: number, state: boolean) {
        const keys = Object.keys(this._controllers);

        for (let i = 0; i < keys.length; ++i) {
            if (this._controllers[keys[i]].id === id) {
                this._controllers[keys[i]].disabledByNearInteraction = state;
                return;
            }
        }
    }

    private _identityMatrix = Matrix.Identity();
    private _screenCoordinatesRef = Vector3.Zero();
    private _viewportRef = new Viewport(0, 0, 0, 0);

    protected _onXRFrame(_xrFrame: XRFrame) {
        Object.keys(this._controllers).forEach((id) => {
            // only do this for the selected pointer
            const controllerData = this._controllers[id];
            if ((!this._options.enablePointerSelectionOnAllControllers && id !== this._attachedController) || controllerData.disabledByNearInteraction) {
                controllerData.selectionMesh.isVisible = false;
                controllerData.laserPointer.isVisible = false;
                controllerData.pick = null;
                return;
            }

            controllerData.laserPointer.isVisible = this.displayLaserPointer;

            let controllerGlobalPosition: Vector3;

            // Every frame check collisions/input
            if (controllerData.xrController) {
                controllerGlobalPosition = controllerData.xrController.pointer.position;
                controllerData.xrController.getWorldPointerRayToRef(controllerData.tmpRay);
            } else if (controllerData.webXRCamera) {
                controllerGlobalPosition = controllerData.webXRCamera.position;
                controllerData.webXRCamera.getForwardRayToRef(controllerData.tmpRay);
            } else {
                return;
            }

            if (this._options.maxPointerDistance) {
                controllerData.tmpRay.length = this._options.maxPointerDistance;
            }
            // update pointerX and pointerY of the scene. Only if the flag is set to true!
            if (!this._options.disableScenePointerVectorUpdate && controllerGlobalPosition) {
                const scene = this._xrSessionManager.scene;
                const camera = this._options.xrInput.xrCamera;
                if (camera) {
                    camera.viewport.toGlobalToRef(scene.getEngine().getRenderWidth(), scene.getEngine().getRenderHeight(), this._viewportRef);
                    Vector3.ProjectToRef(controllerGlobalPosition, this._identityMatrix, scene.getTransformMatrix(), this._viewportRef, this._screenCoordinatesRef);
                    // stay safe
                    if (typeof this._screenCoordinatesRef.x === "number" && typeof this._screenCoordinatesRef.y === "number" && !isNaN(this._screenCoordinatesRef.x) && !isNaN(this._screenCoordinatesRef.y)) {
                        scene.pointerX = this._screenCoordinatesRef.x;
                        scene.pointerY = this._screenCoordinatesRef.y;

                        controllerData.screenCoordinates = {
                            x: this._screenCoordinatesRef.x,
                            y: this._screenCoordinatesRef.y,
                        };
                    }
                }
            }

            let utilityScenePick = null;
            if (this._utilityLayerScene) {
                utilityScenePick = this._utilityLayerScene.pickWithRay(controllerData.tmpRay, this._utilityLayerScene.pointerMovePredicate || this.raySelectionPredicate);
            }

            let originalScenePick = this._scene.pickWithRay(controllerData.tmpRay, this._scene.pointerMovePredicate || this.raySelectionPredicate);
            if (!utilityScenePick || !utilityScenePick.hit) {
                // No hit in utility scene
                controllerData.pick = originalScenePick;
            } else if (!originalScenePick || !originalScenePick.hit) {
                // No hit in original scene
                controllerData.pick = utilityScenePick;
            } else if (utilityScenePick.distance < originalScenePick.distance) {
                // Hit is closer in utility scene
                controllerData.pick = utilityScenePick;
            } else {
                // Hit is closer in original scene
                controllerData.pick = originalScenePick;
            }

            if (controllerData.pick && controllerData.xrController) {
                controllerData.pick.aimTransform = controllerData.xrController.pointer;
                controllerData.pick.gripTransform = controllerData.xrController.grip || null;
            }

            const pick = controllerData.pick;

            if (pick && pick.pickedPoint && pick.hit) {
                // Update laser state
                this._updatePointerDistance(controllerData.laserPointer, pick.distance);

                // Update cursor state
                controllerData.selectionMesh.position.copyFrom(pick.pickedPoint);
                controllerData.selectionMesh.scaling.x = Math.sqrt(pick.distance);
                controllerData.selectionMesh.scaling.y = Math.sqrt(pick.distance);
                controllerData.selectionMesh.scaling.z = Math.sqrt(pick.distance);

                // To avoid z-fighting
                let pickNormal = this._convertNormalToDirectionOfRay(pick.getNormal(true), controllerData.tmpRay);
                let deltaFighting = 0.001;
                controllerData.selectionMesh.position.copyFrom(pick.pickedPoint);
                if (pickNormal) {
                    let axis1 = Vector3.Cross(Axis.Y, pickNormal);
                    let axis2 = Vector3.Cross(pickNormal, axis1);
                    Vector3.RotationFromAxisToRef(axis2, pickNormal, axis1, controllerData.selectionMesh.rotation);
                    controllerData.selectionMesh.position.addInPlace(pickNormal.scale(deltaFighting));
                }
                controllerData.selectionMesh.isVisible = true && this.displaySelectionMesh;
                controllerData.meshUnderPointer = pick.pickedMesh;
            } else {
                controllerData.selectionMesh.isVisible = false;
                this._updatePointerDistance(controllerData.laserPointer, 1);
                controllerData.meshUnderPointer = null;
            }
        });
    }

    private get _utilityLayerScene() {
        return this._options.customUtilityLayerScene || UtilityLayerRenderer.DefaultUtilityLayer.utilityLayerScene;
    }

    private _attachGazeMode(xrController?: WebXRInputSource) {
        const controllerData = this._controllers[(xrController && xrController.uniqueId) || "camera"];
        // attached when touched, detaches when raised
        const timeToSelect = this._options.timeToSelect || 3000;
        const sceneToRenderTo = this._options.useUtilityLayer ? this._utilityLayerScene : this._scene;
        let oldPick = new PickingInfo();
        let discMesh = CreateTorus(
            "selection",
            {
                diameter: 0.0035 * 15,
                thickness: 0.0025 * 6,
                tessellation: 20,
            },
            sceneToRenderTo
        );
        discMesh.isVisible = false;
        discMesh.isPickable = false;
        discMesh.parent = controllerData.selectionMesh;
        let timer = 0;
        let downTriggered = false;
        const pointerEventInit: PointerEventInit = {
            pointerId: controllerData.id,
            pointerType: "xr",
        };
        controllerData.onFrameObserver = this._xrSessionManager.onXRFrameObservable.add(() => {
            if (!controllerData.pick) {
                return;
            }
            if (controllerData.screenCoordinates) {
                pointerEventInit.screenX = controllerData.screenCoordinates.x;
                pointerEventInit.screenY = controllerData.screenCoordinates.y;
            }
            controllerData.laserPointer.material!.alpha = 0;
            discMesh.isVisible = false;
            if (controllerData.pick.hit) {
                if (!this._pickingMoved(oldPick, controllerData.pick)) {
                    if (timer > timeToSelect / 10) {
                        discMesh.isVisible = true;
                    }

                    timer += this._scene.getEngine().getDeltaTime();
                    if (timer >= timeToSelect) {
                        this._scene.simulatePointerDown(controllerData.pick, pointerEventInit);
                        downTriggered = true;
                        // pointer up right after down, if disable on touch out
                        if (this._options.disablePointerUpOnTouchOut) {
                            this._scene.simulatePointerUp(controllerData.pick, pointerEventInit);
                        }
                        discMesh.isVisible = false;
                    } else {
                        const scaleFactor = 1 - timer / timeToSelect;
                        discMesh.scaling.set(scaleFactor, scaleFactor, scaleFactor);
                    }
                } else {
                    if (downTriggered) {
                        if (!this._options.disablePointerUpOnTouchOut) {
                            this._scene.simulatePointerUp(controllerData.pick, pointerEventInit);
                        }
                    }
                    downTriggered = false;
                    timer = 0;
                }
            } else {
                downTriggered = false;
                timer = 0;
            }

            this._scene.simulatePointerMove(controllerData.pick, pointerEventInit);

            oldPick = controllerData.pick;
        });

        if (this._options.renderingGroupId !== undefined) {
            discMesh.renderingGroupId = this._options.renderingGroupId;
        }
        if (xrController) {
            xrController.onDisposeObservable.addOnce(() => {
                if (controllerData.pick && !this._options.disablePointerUpOnTouchOut && downTriggered) {
                    this._scene.simulatePointerUp(controllerData.pick, pointerEventInit);
                    controllerData.finalPointerUpTriggered = true;
                }
                discMesh.dispose();
            });
        }
    }

    private _attachScreenRayMode(xrController: WebXRInputSource) {
        const controllerData = this._controllers[xrController.uniqueId];
        let downTriggered = false;
        const pointerEventInit: PointerEventInit = {
            pointerId: controllerData.id,
            pointerType: "xr",
        };
        controllerData.onFrameObserver = this._xrSessionManager.onXRFrameObservable.add(() => {
            if (controllerData.screenCoordinates) {
                pointerEventInit.screenX = controllerData.screenCoordinates.x;
                pointerEventInit.screenY = controllerData.screenCoordinates.y;
            }
            if (!controllerData.pick || (this._options.disablePointerUpOnTouchOut && downTriggered)) {
                return;
            }
            if (!downTriggered) {
                this._scene.simulatePointerDown(controllerData.pick, pointerEventInit);
                downTriggered = true;
                if (this._options.disablePointerUpOnTouchOut) {
                    this._scene.simulatePointerUp(controllerData.pick, pointerEventInit);
                }
            } else {
                this._scene.simulatePointerMove(controllerData.pick, pointerEventInit);
            }
        });
        xrController.onDisposeObservable.addOnce(() => {
            if (controllerData.screenCoordinates) {
                pointerEventInit.screenX = controllerData.screenCoordinates.x;
                pointerEventInit.screenY = controllerData.screenCoordinates.y;
            }
            if (controllerData.pick && downTriggered && !this._options.disablePointerUpOnTouchOut) {
                this._scene.simulatePointerUp(controllerData.pick, pointerEventInit);
                controllerData.finalPointerUpTriggered = true;
            }
        });
    }

    private _attachTrackedPointerRayMode(xrController: WebXRInputSource) {
        const controllerData = this._controllers[xrController.uniqueId];
        if (this._options.forceGazeMode) {
            return this._attachGazeMode(xrController);
        }
        const pointerEventInit: PointerEventInit = {
            pointerId: controllerData.id,
            pointerType: "xr",
        };
        controllerData.onFrameObserver = this._xrSessionManager.onXRFrameObservable.add(() => {
            (<StandardMaterial>controllerData.laserPointer.material).disableLighting = this.disablePointerLighting;
            (<StandardMaterial>controllerData.selectionMesh.material).disableLighting = this.disableSelectionMeshLighting;

            if (controllerData.pick) {
                if (controllerData.screenCoordinates) {
                    pointerEventInit.screenX = controllerData.screenCoordinates.x;
                    pointerEventInit.screenY = controllerData.screenCoordinates.y;
                }
                this._scene.simulatePointerMove(controllerData.pick, pointerEventInit);
            }
        });
        if (xrController.inputSource.gamepad) {
            const init = (motionController: WebXRAbstractMotionController) => {
                if (this._options.overrideButtonId) {
                    controllerData.selectionComponent = motionController.getComponent(this._options.overrideButtonId);
                }
                if (!controllerData.selectionComponent) {
                    controllerData.selectionComponent = motionController.getMainComponent();
                }

                controllerData.onButtonChangedObserver = controllerData.selectionComponent.onButtonStateChangedObservable.add((component) => {
                    if (component.changes.pressed) {
                        const pressed = component.changes.pressed.current;
                        if (controllerData.pick) {
                            if (this._options.enablePointerSelectionOnAllControllers || xrController.uniqueId === this._attachedController) {
                                if (controllerData.screenCoordinates) {
                                    pointerEventInit.screenX = controllerData.screenCoordinates.x;
                                    pointerEventInit.screenY = controllerData.screenCoordinates.y;
                                }
                                if (pressed) {
                                    this._scene.simulatePointerDown(controllerData.pick, pointerEventInit);
                                    (<StandardMaterial>controllerData.selectionMesh.material).emissiveColor = this.selectionMeshPickedColor;
                                    (<StandardMaterial>controllerData.laserPointer.material).emissiveColor = this.laserPointerPickedColor;
                                } else {
                                    this._scene.simulatePointerUp(controllerData.pick, pointerEventInit);
                                    (<StandardMaterial>controllerData.selectionMesh.material).emissiveColor = this.selectionMeshDefaultColor;
                                    (<StandardMaterial>controllerData.laserPointer.material).emissiveColor = this.laserPointerDefaultColor;
                                }
                            } else {
                            }
                        } else {
                            if (pressed && !this._options.enablePointerSelectionOnAllControllers && !this._options.disableSwitchOnClick) {
                                this._attachedController = xrController.uniqueId;
                            }
                        }
                    }
                });
            };
            if (xrController.motionController) {
                init(xrController.motionController);
            } else {
                xrController.onMotionControllerInitObservable.add(init);
            }
        } else {
            // use the select and squeeze events
            const selectStartListener = (event: XRInputSourceEvent) => {
                if (controllerData.screenCoordinates) {
                    pointerEventInit.screenX = controllerData.screenCoordinates.x;
                    pointerEventInit.screenY = controllerData.screenCoordinates.y;
                }
                if (controllerData.xrController && event.inputSource === controllerData.xrController.inputSource && controllerData.pick) {
                    this._scene.simulatePointerDown(controllerData.pick, pointerEventInit);
                    (<StandardMaterial>controllerData.selectionMesh.material).emissiveColor = this.selectionMeshPickedColor;
                    (<StandardMaterial>controllerData.laserPointer.material).emissiveColor = this.laserPointerPickedColor;
                }
            };

            const selectEndListener = (event: XRInputSourceEvent) => {
                if (controllerData.screenCoordinates) {
                    pointerEventInit.screenX = controllerData.screenCoordinates.x;
                    pointerEventInit.screenY = controllerData.screenCoordinates.y;
                }
                if (controllerData.xrController && event.inputSource === controllerData.xrController.inputSource && controllerData.pick) {
                    this._scene.simulatePointerUp(controllerData.pick, pointerEventInit);
                    (<StandardMaterial>controllerData.selectionMesh.material).emissiveColor = this.selectionMeshDefaultColor;
                    (<StandardMaterial>controllerData.laserPointer.material).emissiveColor = this.laserPointerDefaultColor;
                }
            };

            controllerData.eventListeners = {
                selectend: selectEndListener,
                selectstart: selectStartListener,
            };

            this._xrSessionManager.session.addEventListener("selectstart", selectStartListener);
            this._xrSessionManager.session.addEventListener("selectend", selectEndListener);
        }
    }

    private _convertNormalToDirectionOfRay(normal: Nullable<Vector3>, ray: Ray) {
        if (normal) {
            let angle = Math.acos(Vector3.Dot(normal, ray.direction));
            if (angle < Math.PI / 2) {
                normal.scaleInPlace(-1);
            }
        }
        return normal;
    }

    private _detachController(xrControllerUniqueId: string) {
        const controllerData = this._controllers[xrControllerUniqueId];
        if (!controllerData) {
            return;
        }
        if (controllerData.selectionComponent) {
            if (controllerData.onButtonChangedObserver) {
                controllerData.selectionComponent.onButtonStateChangedObservable.remove(controllerData.onButtonChangedObserver);
            }
        }
        if (controllerData.onFrameObserver) {
            this._xrSessionManager.onXRFrameObservable.remove(controllerData.onFrameObserver);
        }
        if (controllerData.eventListeners) {
            Object.keys(controllerData.eventListeners).forEach((eventName: string) => {
                const func = controllerData.eventListeners && controllerData.eventListeners[eventName as XREventType];
                if (func) {
                    this._xrSessionManager.session.removeEventListener(eventName as XREventType, func);
                }
            });
        }

        this._xrSessionManager.scene.onBeforeRenderObservable.addOnce(() => {
            if (!this._controllers[xrControllerUniqueId].finalPointerUpTriggered) {
                // Stay safe and fire a pointerup, in case it wasn't already triggered
                const pointerEventInit: PointerEventInit = {
                    pointerId: controllerData.id,
                    pointerType: "xr",
                };
                this._scene.simulatePointerUp(new PickingInfo(), pointerEventInit);
            }

            controllerData.selectionMesh.dispose();
            controllerData.laserPointer.dispose();
            // remove from the map
            delete this._controllers[xrControllerUniqueId];
            if (this._attachedController === xrControllerUniqueId) {
                // check for other controllers
                const keys = Object.keys(this._controllers);
                if (keys.length) {
                    this._attachedController = keys[0];
                } else {
                    this._attachedController = "";
                }
            }
        });
    }

    private _generateNewMeshPair(meshParent: Node) {
        const sceneToRenderTo = this._options.useUtilityLayer ? this._options.customUtilityLayerScene || UtilityLayerRenderer.DefaultUtilityLayer.utilityLayerScene : this._scene;
        const laserPointer = this._options.customLasterPointerMeshGenerator ? this._options.customLasterPointerMeshGenerator() : CreateCylinder(
            "laserPointer",
            {
                height: 1,
                diameterTop: 0.0002,
                diameterBottom: 0.004,
                tessellation: 20,
                subdivisions: 1,
            },
            sceneToRenderTo
        );
        laserPointer.parent = meshParent;
        let laserPointerMaterial = new StandardMaterial("laserPointerMat", sceneToRenderTo);
        laserPointerMaterial.emissiveColor = this.laserPointerDefaultColor;
        laserPointerMaterial.alpha = 0.7;
        laserPointer.material = laserPointerMaterial;
        laserPointer.rotation.x = Math.PI / 2;
        this._updatePointerDistance(laserPointer, 1);
        laserPointer.isPickable = false;
        laserPointer.isVisible = false;

        // Create a gaze tracker for the  XR controller
        const selectionMesh = this._options.customSelectionMeshGenerator ? this._options.customSelectionMeshGenerator() : CreateTorus(
            "gazeTracker",
            {
                diameter: 0.0035 * 3,
                thickness: 0.0025 * 3,
                tessellation: 20,
            },
            sceneToRenderTo
        );
        selectionMesh.bakeCurrentTransformIntoVertices();
        selectionMesh.isPickable = false;
        selectionMesh.isVisible = false;
        let targetMat = new StandardMaterial("targetMat", sceneToRenderTo);
        targetMat.specularColor = Color3.Black();
        targetMat.emissiveColor = this.selectionMeshDefaultColor;
        targetMat.backFaceCulling = false;
        selectionMesh.material = targetMat;

        if (this._options.renderingGroupId !== undefined) {
            laserPointer.renderingGroupId = this._options.renderingGroupId;
            selectionMesh.renderingGroupId = this._options.renderingGroupId;
        }

        return {
            laserPointer,
            selectionMesh,
        };
    }

    private _pickingMoved(oldPick: PickingInfo, newPick: PickingInfo) {
        if (!oldPick.hit || !newPick.hit) {
            return true;
        }
        if (!oldPick.pickedMesh || !oldPick.pickedPoint || !newPick.pickedMesh || !newPick.pickedPoint) {
            return true;
        }
        if (oldPick.pickedMesh !== newPick.pickedMesh) {
            return true;
        }
        oldPick.pickedPoint?.subtractToRef(newPick.pickedPoint, this._tmpVectorForPickCompare);
        this._tmpVectorForPickCompare.set(Math.abs(this._tmpVectorForPickCompare.x), Math.abs(this._tmpVectorForPickCompare.y), Math.abs(this._tmpVectorForPickCompare.z));
        const delta = (this._options.gazeModePointerMovedFactor || 1) * 0.01 * newPick.distance;
        const length = this._tmpVectorForPickCompare.length();
        if (length > delta) {
            return true;
        }
        return false;
    }

    private _updatePointerDistance(_laserPointer: AbstractMesh, distance: number = 100) {
        _laserPointer.scaling.y = distance;
        // a bit of distance from the controller
        if (this._scene.useRightHandedSystem) {
            distance *= -1;
        }
        _laserPointer.position.z = distance / 2 + 0.05;
    }

    /** @hidden */
    public get lasterPointerDefaultColor(): Color3 {
        // here due to a typo
        return this.laserPointerDefaultColor;
    }
}

//register the plugin
WebXRFeaturesManager.AddWebXRFeature(
    WebXRControllerPointerSelection.Name,
    (xrSessionManager, options) => {
        return () => new WebXRControllerPointerSelection(xrSessionManager, options);
    },
    WebXRControllerPointerSelection.Version,
    true
);
<|MERGE_RESOLUTION|>--- conflicted
+++ resolved
@@ -1,866 +1,863 @@
-import { WebXRFeaturesManager, WebXRFeatureName } from "../webXRFeaturesManager";
-import { WebXRSessionManager } from "../webXRSessionManager";
-import { AbstractMesh } from "../../Meshes/abstractMesh";
-import { Observer } from "../../Misc/observable";
-import { WebXRInput } from "../webXRInput";
-import { WebXRInputSource } from "../webXRInputSource";
-import { Scene } from "../../scene";
-import { WebXRControllerComponent } from "../motionController/webXRControllerComponent";
-import { Nullable } from "../../types";
-import { Matrix, Vector3 } from "../../Maths/math.vector";
-import { Color3 } from "../../Maths/math.color";
-import { Axis } from "../../Maths/math.axis";
-import { StandardMaterial } from "../../Materials/standardMaterial";
-import { CreateCylinder } from "../../Meshes/Builders/cylinderBuilder";
-import { CreateTorus } from "../../Meshes/Builders/torusBuilder";
-import { Ray } from "../../Culling/ray";
-import { PickingInfo } from "../../Collisions/pickingInfo";
-import { WebXRAbstractFeature } from "./WebXRAbstractFeature";
-import { UtilityLayerRenderer } from "../../Rendering/utilityLayerRenderer";
-import { WebXRAbstractMotionController } from "../motionController/webXRAbstractMotionController";
-import { WebXRCamera } from "../webXRCamera";
-import { Node } from "../../node";
-import { Viewport } from "../../Maths/math.viewport";
-import { Mesh } from "../../Meshes/mesh";
-
-/**
- * Options interface for the pointer selection module
- */
-export interface IWebXRControllerPointerSelectionOptions {
-    /**
-     * if provided, this scene will be used to render meshes.
-     */
-    customUtilityLayerScene?: Scene;
-    /**
-     * Disable the pointer up event when the xr controller in screen and gaze mode is disposed (meaning - when the user removed the finger from the screen)
-     * If not disabled, the last picked point will be used to execute a pointer up event
-     * If disabled, pointer up event will be triggered right after the pointer down event.
-     * Used in screen and gaze target ray mode only
-     */
-    disablePointerUpOnTouchOut: boolean;
-    /**
-     * For gaze mode for tracked-pointer / controllers (time to select instead of button press)
-     */
-    forceGazeMode: boolean;
-    /**
-     * Factor to be applied to the pointer-moved function in the gaze mode. How sensitive should the gaze mode be when checking if the pointer moved
-     * to start a new countdown to the pointer down event.
-     * Defaults to 1.
-     */
-    gazeModePointerMovedFactor?: number;
-    /**
-     * Different button type to use instead of the main component
-     */
-    overrideButtonId?: string;
-    /**
-     *  use this rendering group id for the meshes (optional)
-     */
-    renderingGroupId?: number;
-    /**
-     * The amount of time in milliseconds it takes between pick found something to a pointer down event.
-     * Used in gaze modes. Tracked pointer uses the trigger, screen uses touch events
-     * 3000 means 3 seconds between pointing at something and selecting it
-     */
-    timeToSelect?: number;
-    /**
-     * Should meshes created here be added to a utility layer or the main scene
-     */
-    useUtilityLayer?: boolean;
-    /**
-     * Optional WebXR camera to be used for gaze selection
-     */
-    gazeCamera?: WebXRCamera;
-    /**
-     * the xr input to use with this pointer selection
-     */
-    xrInput: WebXRInput;
-
-    /**
-     * Should the scene pointerX and pointerY update be disabled
-     * This is required for fullscreen AR GUI, but might slow down other experiences.
-     * Disable in VR, if not needed.
-     * The first rig camera (left eye) will be used to calculate the projection
-     */
-    disableScenePointerVectorUpdate: boolean;
-
-    /**
-     * Enable pointer selection on all controllers instead of switching between them
-     */
-    enablePointerSelectionOnAllControllers?: boolean;
-
-    /**
-     * The preferred hand to give the pointer selection to. This will be prioritized when the controller initialize.
-     * If switch is enabled, it will still allow the user to switch between the different controllers
-     */
-    preferredHandedness?: XRHandedness;
-
-    /**
-     * Disable switching the pointer selection from one controller to the other.
-     * If the preferred hand is set it will be fixed on this hand, and if not it will be fixed on the first controller added to the scene
-     */
-    disableSwitchOnClick?: boolean;
-
-    /**
-     * The maximum distance of the pointer selection feature. Defaults to 100.
-     */
-    maxPointerDistance?: number;
-
-    /**
-     * A function that will be called when a new selection mesh is generated.
-     * This function should return a mesh that will be used as the selection mesh.
-     * The default is a torus with a 0.01 diameter and 0.0075 thickness .
-     */
-    customSelectionMeshGenerator?: () => Mesh;
-
-    /**
-     * A function that will be called when a new laser pointer mesh is generated.
-     * This function should return a mesh that will be used as the laser pointer mesh.
-     * The height (y) of the mesh must be 1.
-     */
-    customLasterPointerMeshGenerator?: () => AbstractMesh;
-}
-
-/**
- * A module that will enable pointer selection for motion controllers of XR Input Sources
- */
-export class WebXRControllerPointerSelection extends WebXRAbstractFeature {
-    private static _idCounter = 200;
-
-    private _attachController = (xrController: WebXRInputSource) => {
-        if (this._controllers[xrController.uniqueId]) {
-            // already attached
-            return;
-        }
-
-        const { laserPointer, selectionMesh } = this._generateNewMeshPair(xrController.pointer);
-
-        // get two new meshes
-        this._controllers[xrController.uniqueId] = {
-            xrController,
-            laserPointer,
-            selectionMesh,
-            meshUnderPointer: null,
-            pick: null,
-            tmpRay: new Ray(new Vector3(), new Vector3()),
-            disabledByNearInteraction: false,
-            id: WebXRControllerPointerSelection._idCounter++,
-        };
-
-        if (this._attachedController) {
-            if (
-                !this._options.enablePointerSelectionOnAllControllers &&
-                this._options.preferredHandedness &&
-                xrController.inputSource.handedness === this._options.preferredHandedness
-            ) {
-                this._attachedController = xrController.uniqueId;
-            }
-        } else {
-            if (!this._options.enablePointerSelectionOnAllControllers) {
-                this._attachedController = xrController.uniqueId;
-            }
-        }
-
-        switch (xrController.inputSource.targetRayMode) {
-            case "tracked-pointer":
-                return this._attachTrackedPointerRayMode(xrController);
-            case "gaze":
-                return this._attachGazeMode(xrController);
-            case "screen":
-                return this._attachScreenRayMode(xrController);
-        }
-    };
-
-    private _controllers: {
-        [controllerUniqueId: string]: {
-            xrController?: WebXRInputSource;
-            webXRCamera?: WebXRCamera;
-            selectionComponent?: WebXRControllerComponent;
-            onButtonChangedObserver?: Nullable<Observer<WebXRControllerComponent>>;
-            onFrameObserver?: Nullable<Observer<XRFrame>>;
-            laserPointer: AbstractMesh;
-            selectionMesh: AbstractMesh;
-            meshUnderPointer: Nullable<AbstractMesh>;
-            pick: Nullable<PickingInfo>;
-            id: number;
-            tmpRay: Ray;
-            disabledByNearInteraction: boolean;
-            // event support
-            eventListeners?: { [event in XREventType]?: (event: XRInputSourceEvent) => void };
-<<<<<<< HEAD
-            screenCoordinates?: { x: number; y: number };
-=======
-            finalPointerUpTriggered?: boolean;
->>>>>>> 251706cf
-        };
-    } = {};
-    private _scene: Scene;
-    private _tmpVectorForPickCompare = new Vector3();
-
-    private _attachedController: string;
-
-    /**
-     * The module's name
-     */
-    public static readonly Name = WebXRFeatureName.POINTER_SELECTION;
-    /**
-     * The (Babylon) version of this module.
-     * This is an integer representing the implementation version.
-     * This number does not correspond to the WebXR specs version
-     */
-    public static readonly Version = 1;
-
-    /**
-     * Disable lighting on the laser pointer (so it will always be visible)
-     */
-    public disablePointerLighting: boolean = true;
-    /**
-     * Disable lighting on the selection mesh (so it will always be visible)
-     */
-    public disableSelectionMeshLighting: boolean = true;
-    /**
-     * Should the laser pointer be displayed
-     */
-    public displayLaserPointer: boolean = true;
-    /**
-     * Should the selection mesh be displayed (The ring at the end of the laser pointer)
-     */
-    public displaySelectionMesh: boolean = true;
-    /**
-     * This color will be set to the laser pointer when selection is triggered
-     */
-    public laserPointerPickedColor: Color3 = new Color3(0.9, 0.9, 0.9);
-    /**
-     * Default color of the laser pointer
-     */
-    public laserPointerDefaultColor: Color3 = new Color3(0.7, 0.7, 0.7);
-    /**
-     * default color of the selection ring
-     */
-    public selectionMeshDefaultColor: Color3 = new Color3(0.8, 0.8, 0.8);
-    /**
-     * This color will be applied to the selection ring when selection is triggered
-     */
-    public selectionMeshPickedColor: Color3 = new Color3(0.3, 0.3, 1.0);
-
-    /**
-     * Optional filter to be used for ray selection.  This predicate shares behavior with
-     * scene.pointerMovePredicate which takes priority if it is also assigned.
-     */
-    public raySelectionPredicate: (mesh: AbstractMesh) => boolean;
-
-    /**
-     * constructs a new background remover module
-     * @param _xrSessionManager the session manager for this module
-     * @param _options read-only options to be used in this module
-     */
-    constructor(_xrSessionManager: WebXRSessionManager, private readonly _options: IWebXRControllerPointerSelectionOptions) {
-        super(_xrSessionManager);
-        this._scene = this._xrSessionManager.scene;
-    }
-
-    /**
-     * attach this feature
-     * Will usually be called by the features manager
-     *
-     * @returns true if successful.
-     */
-    public attach(): boolean {
-        if (!super.attach()) {
-            return false;
-        }
-
-        this._options.xrInput.controllers.forEach(this._attachController);
-        this._addNewAttachObserver(this._options.xrInput.onControllerAddedObservable, this._attachController);
-        this._addNewAttachObserver(this._options.xrInput.onControllerRemovedObservable, (controller) => {
-            // REMOVE the controller
-            this._detachController(controller.uniqueId);
-        });
-
-        this._scene.constantlyUpdateMeshUnderPointer = true;
-
-        if (this._options.gazeCamera) {
-            const webXRCamera = this._options.gazeCamera;
-
-            const { laserPointer, selectionMesh } = this._generateNewMeshPair(webXRCamera);
-
-            this._controllers["camera"] = {
-                webXRCamera,
-                laserPointer,
-                selectionMesh,
-                meshUnderPointer: null,
-                pick: null,
-                tmpRay: new Ray(new Vector3(), new Vector3()),
-                disabledByNearInteraction: false,
-                id: WebXRControllerPointerSelection._idCounter++,
-            };
-            this._attachGazeMode();
-        }
-
-        return true;
-    }
-
-    /**
-     * detach this feature.
-     * Will usually be called by the features manager
-     *
-     * @returns true if successful.
-     */
-    public detach(): boolean {
-        if (!super.detach()) {
-            return false;
-        }
-
-        Object.keys(this._controllers).forEach((controllerId) => {
-            this._detachController(controllerId);
-        });
-
-        return true;
-    }
-
-    /**
-     * Will get the mesh under a specific pointer.
-     * `scene.meshUnderPointer` will only return one mesh - either left or right.
-     * @param controllerId the controllerId to check
-     * @returns The mesh under pointer or null if no mesh is under the pointer
-     */
-    public getMeshUnderPointer(controllerId: string): Nullable<AbstractMesh> {
-        if (this._controllers[controllerId]) {
-            return this._controllers[controllerId].meshUnderPointer;
-        } else {
-            return null;
-        }
-    }
-
-    /**
-     * Get the xr controller that correlates to the pointer id in the pointer event
-     *
-     * @param id the pointer id to search for
-     * @returns the controller that correlates to this id or null if not found
-     */
-    public getXRControllerByPointerId(id: number): Nullable<WebXRInputSource> {
-        const keys = Object.keys(this._controllers);
-
-        for (let i = 0; i < keys.length; ++i) {
-            if (this._controllers[keys[i]].id === id) {
-                return this._controllers[keys[i]].xrController || null;
-            }
-        }
-        return null;
-    }
-
-    /** @hidden */
-    public _getPointerSelectionDisabledByPointerId(id: number): boolean {
-        const keys = Object.keys(this._controllers);
-
-        for (let i = 0; i < keys.length; ++i) {
-            if (this._controllers[keys[i]].id === id) {
-                return this._controllers[keys[i]].disabledByNearInteraction;
-            }
-        }
-        return true;
-    }
-
-    /** @hidden */
-    public _setPointerSelectionDisabledByPointerId(id: number, state: boolean) {
-        const keys = Object.keys(this._controllers);
-
-        for (let i = 0; i < keys.length; ++i) {
-            if (this._controllers[keys[i]].id === id) {
-                this._controllers[keys[i]].disabledByNearInteraction = state;
-                return;
-            }
-        }
-    }
-
-    private _identityMatrix = Matrix.Identity();
-    private _screenCoordinatesRef = Vector3.Zero();
-    private _viewportRef = new Viewport(0, 0, 0, 0);
-
-    protected _onXRFrame(_xrFrame: XRFrame) {
-        Object.keys(this._controllers).forEach((id) => {
-            // only do this for the selected pointer
-            const controllerData = this._controllers[id];
-            if ((!this._options.enablePointerSelectionOnAllControllers && id !== this._attachedController) || controllerData.disabledByNearInteraction) {
-                controllerData.selectionMesh.isVisible = false;
-                controllerData.laserPointer.isVisible = false;
-                controllerData.pick = null;
-                return;
-            }
-
-            controllerData.laserPointer.isVisible = this.displayLaserPointer;
-
-            let controllerGlobalPosition: Vector3;
-
-            // Every frame check collisions/input
-            if (controllerData.xrController) {
-                controllerGlobalPosition = controllerData.xrController.pointer.position;
-                controllerData.xrController.getWorldPointerRayToRef(controllerData.tmpRay);
-            } else if (controllerData.webXRCamera) {
-                controllerGlobalPosition = controllerData.webXRCamera.position;
-                controllerData.webXRCamera.getForwardRayToRef(controllerData.tmpRay);
-            } else {
-                return;
-            }
-
-            if (this._options.maxPointerDistance) {
-                controllerData.tmpRay.length = this._options.maxPointerDistance;
-            }
-            // update pointerX and pointerY of the scene. Only if the flag is set to true!
-            if (!this._options.disableScenePointerVectorUpdate && controllerGlobalPosition) {
-                const scene = this._xrSessionManager.scene;
-                const camera = this._options.xrInput.xrCamera;
-                if (camera) {
-                    camera.viewport.toGlobalToRef(scene.getEngine().getRenderWidth(), scene.getEngine().getRenderHeight(), this._viewportRef);
-                    Vector3.ProjectToRef(controllerGlobalPosition, this._identityMatrix, scene.getTransformMatrix(), this._viewportRef, this._screenCoordinatesRef);
-                    // stay safe
-                    if (typeof this._screenCoordinatesRef.x === "number" && typeof this._screenCoordinatesRef.y === "number" && !isNaN(this._screenCoordinatesRef.x) && !isNaN(this._screenCoordinatesRef.y)) {
-                        scene.pointerX = this._screenCoordinatesRef.x;
-                        scene.pointerY = this._screenCoordinatesRef.y;
-
-                        controllerData.screenCoordinates = {
-                            x: this._screenCoordinatesRef.x,
-                            y: this._screenCoordinatesRef.y,
-                        };
-                    }
-                }
-            }
-
-            let utilityScenePick = null;
-            if (this._utilityLayerScene) {
-                utilityScenePick = this._utilityLayerScene.pickWithRay(controllerData.tmpRay, this._utilityLayerScene.pointerMovePredicate || this.raySelectionPredicate);
-            }
-
-            let originalScenePick = this._scene.pickWithRay(controllerData.tmpRay, this._scene.pointerMovePredicate || this.raySelectionPredicate);
-            if (!utilityScenePick || !utilityScenePick.hit) {
-                // No hit in utility scene
-                controllerData.pick = originalScenePick;
-            } else if (!originalScenePick || !originalScenePick.hit) {
-                // No hit in original scene
-                controllerData.pick = utilityScenePick;
-            } else if (utilityScenePick.distance < originalScenePick.distance) {
-                // Hit is closer in utility scene
-                controllerData.pick = utilityScenePick;
-            } else {
-                // Hit is closer in original scene
-                controllerData.pick = originalScenePick;
-            }
-
-            if (controllerData.pick && controllerData.xrController) {
-                controllerData.pick.aimTransform = controllerData.xrController.pointer;
-                controllerData.pick.gripTransform = controllerData.xrController.grip || null;
-            }
-
-            const pick = controllerData.pick;
-
-            if (pick && pick.pickedPoint && pick.hit) {
-                // Update laser state
-                this._updatePointerDistance(controllerData.laserPointer, pick.distance);
-
-                // Update cursor state
-                controllerData.selectionMesh.position.copyFrom(pick.pickedPoint);
-                controllerData.selectionMesh.scaling.x = Math.sqrt(pick.distance);
-                controllerData.selectionMesh.scaling.y = Math.sqrt(pick.distance);
-                controllerData.selectionMesh.scaling.z = Math.sqrt(pick.distance);
-
-                // To avoid z-fighting
-                let pickNormal = this._convertNormalToDirectionOfRay(pick.getNormal(true), controllerData.tmpRay);
-                let deltaFighting = 0.001;
-                controllerData.selectionMesh.position.copyFrom(pick.pickedPoint);
-                if (pickNormal) {
-                    let axis1 = Vector3.Cross(Axis.Y, pickNormal);
-                    let axis2 = Vector3.Cross(pickNormal, axis1);
-                    Vector3.RotationFromAxisToRef(axis2, pickNormal, axis1, controllerData.selectionMesh.rotation);
-                    controllerData.selectionMesh.position.addInPlace(pickNormal.scale(deltaFighting));
-                }
-                controllerData.selectionMesh.isVisible = true && this.displaySelectionMesh;
-                controllerData.meshUnderPointer = pick.pickedMesh;
-            } else {
-                controllerData.selectionMesh.isVisible = false;
-                this._updatePointerDistance(controllerData.laserPointer, 1);
-                controllerData.meshUnderPointer = null;
-            }
-        });
-    }
-
-    private get _utilityLayerScene() {
-        return this._options.customUtilityLayerScene || UtilityLayerRenderer.DefaultUtilityLayer.utilityLayerScene;
-    }
-
-    private _attachGazeMode(xrController?: WebXRInputSource) {
-        const controllerData = this._controllers[(xrController && xrController.uniqueId) || "camera"];
-        // attached when touched, detaches when raised
-        const timeToSelect = this._options.timeToSelect || 3000;
-        const sceneToRenderTo = this._options.useUtilityLayer ? this._utilityLayerScene : this._scene;
-        let oldPick = new PickingInfo();
-        let discMesh = CreateTorus(
-            "selection",
-            {
-                diameter: 0.0035 * 15,
-                thickness: 0.0025 * 6,
-                tessellation: 20,
-            },
-            sceneToRenderTo
-        );
-        discMesh.isVisible = false;
-        discMesh.isPickable = false;
-        discMesh.parent = controllerData.selectionMesh;
-        let timer = 0;
-        let downTriggered = false;
-        const pointerEventInit: PointerEventInit = {
-            pointerId: controllerData.id,
-            pointerType: "xr",
-        };
-        controllerData.onFrameObserver = this._xrSessionManager.onXRFrameObservable.add(() => {
-            if (!controllerData.pick) {
-                return;
-            }
-            if (controllerData.screenCoordinates) {
-                pointerEventInit.screenX = controllerData.screenCoordinates.x;
-                pointerEventInit.screenY = controllerData.screenCoordinates.y;
-            }
-            controllerData.laserPointer.material!.alpha = 0;
-            discMesh.isVisible = false;
-            if (controllerData.pick.hit) {
-                if (!this._pickingMoved(oldPick, controllerData.pick)) {
-                    if (timer > timeToSelect / 10) {
-                        discMesh.isVisible = true;
-                    }
-
-                    timer += this._scene.getEngine().getDeltaTime();
-                    if (timer >= timeToSelect) {
-                        this._scene.simulatePointerDown(controllerData.pick, pointerEventInit);
-                        downTriggered = true;
-                        // pointer up right after down, if disable on touch out
-                        if (this._options.disablePointerUpOnTouchOut) {
-                            this._scene.simulatePointerUp(controllerData.pick, pointerEventInit);
-                        }
-                        discMesh.isVisible = false;
-                    } else {
-                        const scaleFactor = 1 - timer / timeToSelect;
-                        discMesh.scaling.set(scaleFactor, scaleFactor, scaleFactor);
-                    }
-                } else {
-                    if (downTriggered) {
-                        if (!this._options.disablePointerUpOnTouchOut) {
-                            this._scene.simulatePointerUp(controllerData.pick, pointerEventInit);
-                        }
-                    }
-                    downTriggered = false;
-                    timer = 0;
-                }
-            } else {
-                downTriggered = false;
-                timer = 0;
-            }
-
-            this._scene.simulatePointerMove(controllerData.pick, pointerEventInit);
-
-            oldPick = controllerData.pick;
-        });
-
-        if (this._options.renderingGroupId !== undefined) {
-            discMesh.renderingGroupId = this._options.renderingGroupId;
-        }
-        if (xrController) {
-            xrController.onDisposeObservable.addOnce(() => {
-                if (controllerData.pick && !this._options.disablePointerUpOnTouchOut && downTriggered) {
-                    this._scene.simulatePointerUp(controllerData.pick, pointerEventInit);
-                    controllerData.finalPointerUpTriggered = true;
-                }
-                discMesh.dispose();
-            });
-        }
-    }
-
-    private _attachScreenRayMode(xrController: WebXRInputSource) {
-        const controllerData = this._controllers[xrController.uniqueId];
-        let downTriggered = false;
-        const pointerEventInit: PointerEventInit = {
-            pointerId: controllerData.id,
-            pointerType: "xr",
-        };
-        controllerData.onFrameObserver = this._xrSessionManager.onXRFrameObservable.add(() => {
-            if (controllerData.screenCoordinates) {
-                pointerEventInit.screenX = controllerData.screenCoordinates.x;
-                pointerEventInit.screenY = controllerData.screenCoordinates.y;
-            }
-            if (!controllerData.pick || (this._options.disablePointerUpOnTouchOut && downTriggered)) {
-                return;
-            }
-            if (!downTriggered) {
-                this._scene.simulatePointerDown(controllerData.pick, pointerEventInit);
-                downTriggered = true;
-                if (this._options.disablePointerUpOnTouchOut) {
-                    this._scene.simulatePointerUp(controllerData.pick, pointerEventInit);
-                }
-            } else {
-                this._scene.simulatePointerMove(controllerData.pick, pointerEventInit);
-            }
-        });
-        xrController.onDisposeObservable.addOnce(() => {
-            if (controllerData.screenCoordinates) {
-                pointerEventInit.screenX = controllerData.screenCoordinates.x;
-                pointerEventInit.screenY = controllerData.screenCoordinates.y;
-            }
-            if (controllerData.pick && downTriggered && !this._options.disablePointerUpOnTouchOut) {
-                this._scene.simulatePointerUp(controllerData.pick, pointerEventInit);
-                controllerData.finalPointerUpTriggered = true;
-            }
-        });
-    }
-
-    private _attachTrackedPointerRayMode(xrController: WebXRInputSource) {
-        const controllerData = this._controllers[xrController.uniqueId];
-        if (this._options.forceGazeMode) {
-            return this._attachGazeMode(xrController);
-        }
-        const pointerEventInit: PointerEventInit = {
-            pointerId: controllerData.id,
-            pointerType: "xr",
-        };
-        controllerData.onFrameObserver = this._xrSessionManager.onXRFrameObservable.add(() => {
-            (<StandardMaterial>controllerData.laserPointer.material).disableLighting = this.disablePointerLighting;
-            (<StandardMaterial>controllerData.selectionMesh.material).disableLighting = this.disableSelectionMeshLighting;
-
-            if (controllerData.pick) {
-                if (controllerData.screenCoordinates) {
-                    pointerEventInit.screenX = controllerData.screenCoordinates.x;
-                    pointerEventInit.screenY = controllerData.screenCoordinates.y;
-                }
-                this._scene.simulatePointerMove(controllerData.pick, pointerEventInit);
-            }
-        });
-        if (xrController.inputSource.gamepad) {
-            const init = (motionController: WebXRAbstractMotionController) => {
-                if (this._options.overrideButtonId) {
-                    controllerData.selectionComponent = motionController.getComponent(this._options.overrideButtonId);
-                }
-                if (!controllerData.selectionComponent) {
-                    controllerData.selectionComponent = motionController.getMainComponent();
-                }
-
-                controllerData.onButtonChangedObserver = controllerData.selectionComponent.onButtonStateChangedObservable.add((component) => {
-                    if (component.changes.pressed) {
-                        const pressed = component.changes.pressed.current;
-                        if (controllerData.pick) {
-                            if (this._options.enablePointerSelectionOnAllControllers || xrController.uniqueId === this._attachedController) {
-                                if (controllerData.screenCoordinates) {
-                                    pointerEventInit.screenX = controllerData.screenCoordinates.x;
-                                    pointerEventInit.screenY = controllerData.screenCoordinates.y;
-                                }
-                                if (pressed) {
-                                    this._scene.simulatePointerDown(controllerData.pick, pointerEventInit);
-                                    (<StandardMaterial>controllerData.selectionMesh.material).emissiveColor = this.selectionMeshPickedColor;
-                                    (<StandardMaterial>controllerData.laserPointer.material).emissiveColor = this.laserPointerPickedColor;
-                                } else {
-                                    this._scene.simulatePointerUp(controllerData.pick, pointerEventInit);
-                                    (<StandardMaterial>controllerData.selectionMesh.material).emissiveColor = this.selectionMeshDefaultColor;
-                                    (<StandardMaterial>controllerData.laserPointer.material).emissiveColor = this.laserPointerDefaultColor;
-                                }
-                            } else {
-                            }
-                        } else {
-                            if (pressed && !this._options.enablePointerSelectionOnAllControllers && !this._options.disableSwitchOnClick) {
-                                this._attachedController = xrController.uniqueId;
-                            }
-                        }
-                    }
-                });
-            };
-            if (xrController.motionController) {
-                init(xrController.motionController);
-            } else {
-                xrController.onMotionControllerInitObservable.add(init);
-            }
-        } else {
-            // use the select and squeeze events
-            const selectStartListener = (event: XRInputSourceEvent) => {
-                if (controllerData.screenCoordinates) {
-                    pointerEventInit.screenX = controllerData.screenCoordinates.x;
-                    pointerEventInit.screenY = controllerData.screenCoordinates.y;
-                }
-                if (controllerData.xrController && event.inputSource === controllerData.xrController.inputSource && controllerData.pick) {
-                    this._scene.simulatePointerDown(controllerData.pick, pointerEventInit);
-                    (<StandardMaterial>controllerData.selectionMesh.material).emissiveColor = this.selectionMeshPickedColor;
-                    (<StandardMaterial>controllerData.laserPointer.material).emissiveColor = this.laserPointerPickedColor;
-                }
-            };
-
-            const selectEndListener = (event: XRInputSourceEvent) => {
-                if (controllerData.screenCoordinates) {
-                    pointerEventInit.screenX = controllerData.screenCoordinates.x;
-                    pointerEventInit.screenY = controllerData.screenCoordinates.y;
-                }
-                if (controllerData.xrController && event.inputSource === controllerData.xrController.inputSource && controllerData.pick) {
-                    this._scene.simulatePointerUp(controllerData.pick, pointerEventInit);
-                    (<StandardMaterial>controllerData.selectionMesh.material).emissiveColor = this.selectionMeshDefaultColor;
-                    (<StandardMaterial>controllerData.laserPointer.material).emissiveColor = this.laserPointerDefaultColor;
-                }
-            };
-
-            controllerData.eventListeners = {
-                selectend: selectEndListener,
-                selectstart: selectStartListener,
-            };
-
-            this._xrSessionManager.session.addEventListener("selectstart", selectStartListener);
-            this._xrSessionManager.session.addEventListener("selectend", selectEndListener);
-        }
-    }
-
-    private _convertNormalToDirectionOfRay(normal: Nullable<Vector3>, ray: Ray) {
-        if (normal) {
-            let angle = Math.acos(Vector3.Dot(normal, ray.direction));
-            if (angle < Math.PI / 2) {
-                normal.scaleInPlace(-1);
-            }
-        }
-        return normal;
-    }
-
-    private _detachController(xrControllerUniqueId: string) {
-        const controllerData = this._controllers[xrControllerUniqueId];
-        if (!controllerData) {
-            return;
-        }
-        if (controllerData.selectionComponent) {
-            if (controllerData.onButtonChangedObserver) {
-                controllerData.selectionComponent.onButtonStateChangedObservable.remove(controllerData.onButtonChangedObserver);
-            }
-        }
-        if (controllerData.onFrameObserver) {
-            this._xrSessionManager.onXRFrameObservable.remove(controllerData.onFrameObserver);
-        }
-        if (controllerData.eventListeners) {
-            Object.keys(controllerData.eventListeners).forEach((eventName: string) => {
-                const func = controllerData.eventListeners && controllerData.eventListeners[eventName as XREventType];
-                if (func) {
-                    this._xrSessionManager.session.removeEventListener(eventName as XREventType, func);
-                }
-            });
-        }
-
-        this._xrSessionManager.scene.onBeforeRenderObservable.addOnce(() => {
-            if (!this._controllers[xrControllerUniqueId].finalPointerUpTriggered) {
-                // Stay safe and fire a pointerup, in case it wasn't already triggered
-                const pointerEventInit: PointerEventInit = {
-                    pointerId: controllerData.id,
-                    pointerType: "xr",
-                };
-                this._scene.simulatePointerUp(new PickingInfo(), pointerEventInit);
-            }
-
-            controllerData.selectionMesh.dispose();
-            controllerData.laserPointer.dispose();
-            // remove from the map
-            delete this._controllers[xrControllerUniqueId];
-            if (this._attachedController === xrControllerUniqueId) {
-                // check for other controllers
-                const keys = Object.keys(this._controllers);
-                if (keys.length) {
-                    this._attachedController = keys[0];
-                } else {
-                    this._attachedController = "";
-                }
-            }
-        });
-    }
-
-    private _generateNewMeshPair(meshParent: Node) {
-        const sceneToRenderTo = this._options.useUtilityLayer ? this._options.customUtilityLayerScene || UtilityLayerRenderer.DefaultUtilityLayer.utilityLayerScene : this._scene;
-        const laserPointer = this._options.customLasterPointerMeshGenerator ? this._options.customLasterPointerMeshGenerator() : CreateCylinder(
-            "laserPointer",
-            {
-                height: 1,
-                diameterTop: 0.0002,
-                diameterBottom: 0.004,
-                tessellation: 20,
-                subdivisions: 1,
-            },
-            sceneToRenderTo
-        );
-        laserPointer.parent = meshParent;
-        let laserPointerMaterial = new StandardMaterial("laserPointerMat", sceneToRenderTo);
-        laserPointerMaterial.emissiveColor = this.laserPointerDefaultColor;
-        laserPointerMaterial.alpha = 0.7;
-        laserPointer.material = laserPointerMaterial;
-        laserPointer.rotation.x = Math.PI / 2;
-        this._updatePointerDistance(laserPointer, 1);
-        laserPointer.isPickable = false;
-        laserPointer.isVisible = false;
-
-        // Create a gaze tracker for the  XR controller
-        const selectionMesh = this._options.customSelectionMeshGenerator ? this._options.customSelectionMeshGenerator() : CreateTorus(
-            "gazeTracker",
-            {
-                diameter: 0.0035 * 3,
-                thickness: 0.0025 * 3,
-                tessellation: 20,
-            },
-            sceneToRenderTo
-        );
-        selectionMesh.bakeCurrentTransformIntoVertices();
-        selectionMesh.isPickable = false;
-        selectionMesh.isVisible = false;
-        let targetMat = new StandardMaterial("targetMat", sceneToRenderTo);
-        targetMat.specularColor = Color3.Black();
-        targetMat.emissiveColor = this.selectionMeshDefaultColor;
-        targetMat.backFaceCulling = false;
-        selectionMesh.material = targetMat;
-
-        if (this._options.renderingGroupId !== undefined) {
-            laserPointer.renderingGroupId = this._options.renderingGroupId;
-            selectionMesh.renderingGroupId = this._options.renderingGroupId;
-        }
-
-        return {
-            laserPointer,
-            selectionMesh,
-        };
-    }
-
-    private _pickingMoved(oldPick: PickingInfo, newPick: PickingInfo) {
-        if (!oldPick.hit || !newPick.hit) {
-            return true;
-        }
-        if (!oldPick.pickedMesh || !oldPick.pickedPoint || !newPick.pickedMesh || !newPick.pickedPoint) {
-            return true;
-        }
-        if (oldPick.pickedMesh !== newPick.pickedMesh) {
-            return true;
-        }
-        oldPick.pickedPoint?.subtractToRef(newPick.pickedPoint, this._tmpVectorForPickCompare);
-        this._tmpVectorForPickCompare.set(Math.abs(this._tmpVectorForPickCompare.x), Math.abs(this._tmpVectorForPickCompare.y), Math.abs(this._tmpVectorForPickCompare.z));
-        const delta = (this._options.gazeModePointerMovedFactor || 1) * 0.01 * newPick.distance;
-        const length = this._tmpVectorForPickCompare.length();
-        if (length > delta) {
-            return true;
-        }
-        return false;
-    }
-
-    private _updatePointerDistance(_laserPointer: AbstractMesh, distance: number = 100) {
-        _laserPointer.scaling.y = distance;
-        // a bit of distance from the controller
-        if (this._scene.useRightHandedSystem) {
-            distance *= -1;
-        }
-        _laserPointer.position.z = distance / 2 + 0.05;
-    }
-
-    /** @hidden */
-    public get lasterPointerDefaultColor(): Color3 {
-        // here due to a typo
-        return this.laserPointerDefaultColor;
-    }
-}
-
-//register the plugin
-WebXRFeaturesManager.AddWebXRFeature(
-    WebXRControllerPointerSelection.Name,
-    (xrSessionManager, options) => {
-        return () => new WebXRControllerPointerSelection(xrSessionManager, options);
-    },
-    WebXRControllerPointerSelection.Version,
-    true
-);
+import { WebXRFeaturesManager, WebXRFeatureName } from "../webXRFeaturesManager";
+import { WebXRSessionManager } from "../webXRSessionManager";
+import { AbstractMesh } from "../../Meshes/abstractMesh";
+import { Observer } from "../../Misc/observable";
+import { WebXRInput } from "../webXRInput";
+import { WebXRInputSource } from "../webXRInputSource";
+import { Scene } from "../../scene";
+import { WebXRControllerComponent } from "../motionController/webXRControllerComponent";
+import { Nullable } from "../../types";
+import { Matrix, Vector3 } from "../../Maths/math.vector";
+import { Color3 } from "../../Maths/math.color";
+import { Axis } from "../../Maths/math.axis";
+import { StandardMaterial } from "../../Materials/standardMaterial";
+import { CreateCylinder } from "../../Meshes/Builders/cylinderBuilder";
+import { CreateTorus } from "../../Meshes/Builders/torusBuilder";
+import { Ray } from "../../Culling/ray";
+import { PickingInfo } from "../../Collisions/pickingInfo";
+import { WebXRAbstractFeature } from "./WebXRAbstractFeature";
+import { UtilityLayerRenderer } from "../../Rendering/utilityLayerRenderer";
+import { WebXRAbstractMotionController } from "../motionController/webXRAbstractMotionController";
+import { WebXRCamera } from "../webXRCamera";
+import { Node } from "../../node";
+import { Viewport } from "../../Maths/math.viewport";
+import { Mesh } from "../../Meshes/mesh";
+
+/**
+ * Options interface for the pointer selection module
+ */
+export interface IWebXRControllerPointerSelectionOptions {
+    /**
+     * if provided, this scene will be used to render meshes.
+     */
+    customUtilityLayerScene?: Scene;
+    /**
+     * Disable the pointer up event when the xr controller in screen and gaze mode is disposed (meaning - when the user removed the finger from the screen)
+     * If not disabled, the last picked point will be used to execute a pointer up event
+     * If disabled, pointer up event will be triggered right after the pointer down event.
+     * Used in screen and gaze target ray mode only
+     */
+    disablePointerUpOnTouchOut: boolean;
+    /**
+     * For gaze mode for tracked-pointer / controllers (time to select instead of button press)
+     */
+    forceGazeMode: boolean;
+    /**
+     * Factor to be applied to the pointer-moved function in the gaze mode. How sensitive should the gaze mode be when checking if the pointer moved
+     * to start a new countdown to the pointer down event.
+     * Defaults to 1.
+     */
+    gazeModePointerMovedFactor?: number;
+    /**
+     * Different button type to use instead of the main component
+     */
+    overrideButtonId?: string;
+    /**
+     *  use this rendering group id for the meshes (optional)
+     */
+    renderingGroupId?: number;
+    /**
+     * The amount of time in milliseconds it takes between pick found something to a pointer down event.
+     * Used in gaze modes. Tracked pointer uses the trigger, screen uses touch events
+     * 3000 means 3 seconds between pointing at something and selecting it
+     */
+    timeToSelect?: number;
+    /**
+     * Should meshes created here be added to a utility layer or the main scene
+     */
+    useUtilityLayer?: boolean;
+    /**
+     * Optional WebXR camera to be used for gaze selection
+     */
+    gazeCamera?: WebXRCamera;
+    /**
+     * the xr input to use with this pointer selection
+     */
+    xrInput: WebXRInput;
+
+    /**
+     * Should the scene pointerX and pointerY update be disabled
+     * This is required for fullscreen AR GUI, but might slow down other experiences.
+     * Disable in VR, if not needed.
+     * The first rig camera (left eye) will be used to calculate the projection
+     */
+    disableScenePointerVectorUpdate: boolean;
+
+    /**
+     * Enable pointer selection on all controllers instead of switching between them
+     */
+    enablePointerSelectionOnAllControllers?: boolean;
+
+    /**
+     * The preferred hand to give the pointer selection to. This will be prioritized when the controller initialize.
+     * If switch is enabled, it will still allow the user to switch between the different controllers
+     */
+    preferredHandedness?: XRHandedness;
+
+    /**
+     * Disable switching the pointer selection from one controller to the other.
+     * If the preferred hand is set it will be fixed on this hand, and if not it will be fixed on the first controller added to the scene
+     */
+    disableSwitchOnClick?: boolean;
+
+    /**
+     * The maximum distance of the pointer selection feature. Defaults to 100.
+     */
+    maxPointerDistance?: number;
+
+    /**
+     * A function that will be called when a new selection mesh is generated.
+     * This function should return a mesh that will be used as the selection mesh.
+     * The default is a torus with a 0.01 diameter and 0.0075 thickness .
+     */
+    customSelectionMeshGenerator?: () => Mesh;
+
+    /**
+     * A function that will be called when a new laser pointer mesh is generated.
+     * This function should return a mesh that will be used as the laser pointer mesh.
+     * The height (y) of the mesh must be 1.
+     */
+    customLasterPointerMeshGenerator?: () => AbstractMesh;
+}
+
+/**
+ * A module that will enable pointer selection for motion controllers of XR Input Sources
+ */
+export class WebXRControllerPointerSelection extends WebXRAbstractFeature {
+    private static _idCounter = 200;
+
+    private _attachController = (xrController: WebXRInputSource) => {
+        if (this._controllers[xrController.uniqueId]) {
+            // already attached
+            return;
+        }
+
+        const { laserPointer, selectionMesh } = this._generateNewMeshPair(xrController.pointer);
+
+        // get two new meshes
+        this._controllers[xrController.uniqueId] = {
+            xrController,
+            laserPointer,
+            selectionMesh,
+            meshUnderPointer: null,
+            pick: null,
+            tmpRay: new Ray(new Vector3(), new Vector3()),
+            disabledByNearInteraction: false,
+            id: WebXRControllerPointerSelection._idCounter++,
+        };
+
+        if (this._attachedController) {
+            if (
+                !this._options.enablePointerSelectionOnAllControllers &&
+                this._options.preferredHandedness &&
+                xrController.inputSource.handedness === this._options.preferredHandedness
+            ) {
+                this._attachedController = xrController.uniqueId;
+            }
+        } else {
+            if (!this._options.enablePointerSelectionOnAllControllers) {
+                this._attachedController = xrController.uniqueId;
+            }
+        }
+
+        switch (xrController.inputSource.targetRayMode) {
+            case "tracked-pointer":
+                return this._attachTrackedPointerRayMode(xrController);
+            case "gaze":
+                return this._attachGazeMode(xrController);
+            case "screen":
+                return this._attachScreenRayMode(xrController);
+        }
+    };
+
+    private _controllers: {
+        [controllerUniqueId: string]: {
+            xrController?: WebXRInputSource;
+            webXRCamera?: WebXRCamera;
+            selectionComponent?: WebXRControllerComponent;
+            onButtonChangedObserver?: Nullable<Observer<WebXRControllerComponent>>;
+            onFrameObserver?: Nullable<Observer<XRFrame>>;
+            laserPointer: AbstractMesh;
+            selectionMesh: AbstractMesh;
+            meshUnderPointer: Nullable<AbstractMesh>;
+            pick: Nullable<PickingInfo>;
+            id: number;
+            tmpRay: Ray;
+            disabledByNearInteraction: boolean;
+            // event support
+            eventListeners?: { [event in XREventType]?: (event: XRInputSourceEvent) => void };
+            screenCoordinates?: { x: number; y: number };
+            finalPointerUpTriggered?: boolean;
+        };
+    } = {};
+    private _scene: Scene;
+    private _tmpVectorForPickCompare = new Vector3();
+
+    private _attachedController: string;
+
+    /**
+     * The module's name
+     */
+    public static readonly Name = WebXRFeatureName.POINTER_SELECTION;
+    /**
+     * The (Babylon) version of this module.
+     * This is an integer representing the implementation version.
+     * This number does not correspond to the WebXR specs version
+     */
+    public static readonly Version = 1;
+
+    /**
+     * Disable lighting on the laser pointer (so it will always be visible)
+     */
+    public disablePointerLighting: boolean = true;
+    /**
+     * Disable lighting on the selection mesh (so it will always be visible)
+     */
+    public disableSelectionMeshLighting: boolean = true;
+    /**
+     * Should the laser pointer be displayed
+     */
+    public displayLaserPointer: boolean = true;
+    /**
+     * Should the selection mesh be displayed (The ring at the end of the laser pointer)
+     */
+    public displaySelectionMesh: boolean = true;
+    /**
+     * This color will be set to the laser pointer when selection is triggered
+     */
+    public laserPointerPickedColor: Color3 = new Color3(0.9, 0.9, 0.9);
+    /**
+     * Default color of the laser pointer
+     */
+    public laserPointerDefaultColor: Color3 = new Color3(0.7, 0.7, 0.7);
+    /**
+     * default color of the selection ring
+     */
+    public selectionMeshDefaultColor: Color3 = new Color3(0.8, 0.8, 0.8);
+    /**
+     * This color will be applied to the selection ring when selection is triggered
+     */
+    public selectionMeshPickedColor: Color3 = new Color3(0.3, 0.3, 1.0);
+
+    /**
+     * Optional filter to be used for ray selection.  This predicate shares behavior with
+     * scene.pointerMovePredicate which takes priority if it is also assigned.
+     */
+    public raySelectionPredicate: (mesh: AbstractMesh) => boolean;
+
+    /**
+     * constructs a new background remover module
+     * @param _xrSessionManager the session manager for this module
+     * @param _options read-only options to be used in this module
+     */
+    constructor(_xrSessionManager: WebXRSessionManager, private readonly _options: IWebXRControllerPointerSelectionOptions) {
+        super(_xrSessionManager);
+        this._scene = this._xrSessionManager.scene;
+    }
+
+    /**
+     * attach this feature
+     * Will usually be called by the features manager
+     *
+     * @returns true if successful.
+     */
+    public attach(): boolean {
+        if (!super.attach()) {
+            return false;
+        }
+
+        this._options.xrInput.controllers.forEach(this._attachController);
+        this._addNewAttachObserver(this._options.xrInput.onControllerAddedObservable, this._attachController);
+        this._addNewAttachObserver(this._options.xrInput.onControllerRemovedObservable, (controller) => {
+            // REMOVE the controller
+            this._detachController(controller.uniqueId);
+        });
+
+        this._scene.constantlyUpdateMeshUnderPointer = true;
+
+        if (this._options.gazeCamera) {
+            const webXRCamera = this._options.gazeCamera;
+
+            const { laserPointer, selectionMesh } = this._generateNewMeshPair(webXRCamera);
+
+            this._controllers["camera"] = {
+                webXRCamera,
+                laserPointer,
+                selectionMesh,
+                meshUnderPointer: null,
+                pick: null,
+                tmpRay: new Ray(new Vector3(), new Vector3()),
+                disabledByNearInteraction: false,
+                id: WebXRControllerPointerSelection._idCounter++,
+            };
+            this._attachGazeMode();
+        }
+
+        return true;
+    }
+
+    /**
+     * detach this feature.
+     * Will usually be called by the features manager
+     *
+     * @returns true if successful.
+     */
+    public detach(): boolean {
+        if (!super.detach()) {
+            return false;
+        }
+
+        Object.keys(this._controllers).forEach((controllerId) => {
+            this._detachController(controllerId);
+        });
+
+        return true;
+    }
+
+    /**
+     * Will get the mesh under a specific pointer.
+     * `scene.meshUnderPointer` will only return one mesh - either left or right.
+     * @param controllerId the controllerId to check
+     * @returns The mesh under pointer or null if no mesh is under the pointer
+     */
+    public getMeshUnderPointer(controllerId: string): Nullable<AbstractMesh> {
+        if (this._controllers[controllerId]) {
+            return this._controllers[controllerId].meshUnderPointer;
+        } else {
+            return null;
+        }
+    }
+
+    /**
+     * Get the xr controller that correlates to the pointer id in the pointer event
+     *
+     * @param id the pointer id to search for
+     * @returns the controller that correlates to this id or null if not found
+     */
+    public getXRControllerByPointerId(id: number): Nullable<WebXRInputSource> {
+        const keys = Object.keys(this._controllers);
+
+        for (let i = 0; i < keys.length; ++i) {
+            if (this._controllers[keys[i]].id === id) {
+                return this._controllers[keys[i]].xrController || null;
+            }
+        }
+        return null;
+    }
+
+    /** @hidden */
+    public _getPointerSelectionDisabledByPointerId(id: number): boolean {
+        const keys = Object.keys(this._controllers);
+
+        for (let i = 0; i < keys.length; ++i) {
+            if (this._controllers[keys[i]].id === id) {
+                return this._controllers[keys[i]].disabledByNearInteraction;
+            }
+        }
+        return true;
+    }
+
+    /** @hidden */
+    public _setPointerSelectionDisabledByPointerId(id: number, state: boolean) {
+        const keys = Object.keys(this._controllers);
+
+        for (let i = 0; i < keys.length; ++i) {
+            if (this._controllers[keys[i]].id === id) {
+                this._controllers[keys[i]].disabledByNearInteraction = state;
+                return;
+            }
+        }
+    }
+
+    private _identityMatrix = Matrix.Identity();
+    private _screenCoordinatesRef = Vector3.Zero();
+    private _viewportRef = new Viewport(0, 0, 0, 0);
+
+    protected _onXRFrame(_xrFrame: XRFrame) {
+        Object.keys(this._controllers).forEach((id) => {
+            // only do this for the selected pointer
+            const controllerData = this._controllers[id];
+            if ((!this._options.enablePointerSelectionOnAllControllers && id !== this._attachedController) || controllerData.disabledByNearInteraction) {
+                controllerData.selectionMesh.isVisible = false;
+                controllerData.laserPointer.isVisible = false;
+                controllerData.pick = null;
+                return;
+            }
+
+            controllerData.laserPointer.isVisible = this.displayLaserPointer;
+
+            let controllerGlobalPosition: Vector3;
+
+            // Every frame check collisions/input
+            if (controllerData.xrController) {
+                controllerGlobalPosition = controllerData.xrController.pointer.position;
+                controllerData.xrController.getWorldPointerRayToRef(controllerData.tmpRay);
+            } else if (controllerData.webXRCamera) {
+                controllerGlobalPosition = controllerData.webXRCamera.position;
+                controllerData.webXRCamera.getForwardRayToRef(controllerData.tmpRay);
+            } else {
+                return;
+            }
+
+            if (this._options.maxPointerDistance) {
+                controllerData.tmpRay.length = this._options.maxPointerDistance;
+            }
+            // update pointerX and pointerY of the scene. Only if the flag is set to true!
+            if (!this._options.disableScenePointerVectorUpdate && controllerGlobalPosition) {
+                const scene = this._xrSessionManager.scene;
+                const camera = this._options.xrInput.xrCamera;
+                if (camera) {
+                    camera.viewport.toGlobalToRef(scene.getEngine().getRenderWidth(), scene.getEngine().getRenderHeight(), this._viewportRef);
+                    Vector3.ProjectToRef(controllerGlobalPosition, this._identityMatrix, scene.getTransformMatrix(), this._viewportRef, this._screenCoordinatesRef);
+                    // stay safe
+                    if (typeof this._screenCoordinatesRef.x === "number" && typeof this._screenCoordinatesRef.y === "number" && !isNaN(this._screenCoordinatesRef.x) && !isNaN(this._screenCoordinatesRef.y)) {
+                        scene.pointerX = this._screenCoordinatesRef.x;
+                        scene.pointerY = this._screenCoordinatesRef.y;
+
+                        controllerData.screenCoordinates = {
+                            x: this._screenCoordinatesRef.x,
+                            y: this._screenCoordinatesRef.y,
+                        };
+                    }
+                }
+            }
+
+            let utilityScenePick = null;
+            if (this._utilityLayerScene) {
+                utilityScenePick = this._utilityLayerScene.pickWithRay(controllerData.tmpRay, this._utilityLayerScene.pointerMovePredicate || this.raySelectionPredicate);
+            }
+
+            let originalScenePick = this._scene.pickWithRay(controllerData.tmpRay, this._scene.pointerMovePredicate || this.raySelectionPredicate);
+            if (!utilityScenePick || !utilityScenePick.hit) {
+                // No hit in utility scene
+                controllerData.pick = originalScenePick;
+            } else if (!originalScenePick || !originalScenePick.hit) {
+                // No hit in original scene
+                controllerData.pick = utilityScenePick;
+            } else if (utilityScenePick.distance < originalScenePick.distance) {
+                // Hit is closer in utility scene
+                controllerData.pick = utilityScenePick;
+            } else {
+                // Hit is closer in original scene
+                controllerData.pick = originalScenePick;
+            }
+
+            if (controllerData.pick && controllerData.xrController) {
+                controllerData.pick.aimTransform = controllerData.xrController.pointer;
+                controllerData.pick.gripTransform = controllerData.xrController.grip || null;
+            }
+
+            const pick = controllerData.pick;
+
+            if (pick && pick.pickedPoint && pick.hit) {
+                // Update laser state
+                this._updatePointerDistance(controllerData.laserPointer, pick.distance);
+
+                // Update cursor state
+                controllerData.selectionMesh.position.copyFrom(pick.pickedPoint);
+                controllerData.selectionMesh.scaling.x = Math.sqrt(pick.distance);
+                controllerData.selectionMesh.scaling.y = Math.sqrt(pick.distance);
+                controllerData.selectionMesh.scaling.z = Math.sqrt(pick.distance);
+
+                // To avoid z-fighting
+                let pickNormal = this._convertNormalToDirectionOfRay(pick.getNormal(true), controllerData.tmpRay);
+                let deltaFighting = 0.001;
+                controllerData.selectionMesh.position.copyFrom(pick.pickedPoint);
+                if (pickNormal) {
+                    let axis1 = Vector3.Cross(Axis.Y, pickNormal);
+                    let axis2 = Vector3.Cross(pickNormal, axis1);
+                    Vector3.RotationFromAxisToRef(axis2, pickNormal, axis1, controllerData.selectionMesh.rotation);
+                    controllerData.selectionMesh.position.addInPlace(pickNormal.scale(deltaFighting));
+                }
+                controllerData.selectionMesh.isVisible = true && this.displaySelectionMesh;
+                controllerData.meshUnderPointer = pick.pickedMesh;
+            } else {
+                controllerData.selectionMesh.isVisible = false;
+                this._updatePointerDistance(controllerData.laserPointer, 1);
+                controllerData.meshUnderPointer = null;
+            }
+        });
+    }
+
+    private get _utilityLayerScene() {
+        return this._options.customUtilityLayerScene || UtilityLayerRenderer.DefaultUtilityLayer.utilityLayerScene;
+    }
+
+    private _attachGazeMode(xrController?: WebXRInputSource) {
+        const controllerData = this._controllers[(xrController && xrController.uniqueId) || "camera"];
+        // attached when touched, detaches when raised
+        const timeToSelect = this._options.timeToSelect || 3000;
+        const sceneToRenderTo = this._options.useUtilityLayer ? this._utilityLayerScene : this._scene;
+        let oldPick = new PickingInfo();
+        let discMesh = CreateTorus(
+            "selection",
+            {
+                diameter: 0.0035 * 15,
+                thickness: 0.0025 * 6,
+                tessellation: 20,
+            },
+            sceneToRenderTo
+        );
+        discMesh.isVisible = false;
+        discMesh.isPickable = false;
+        discMesh.parent = controllerData.selectionMesh;
+        let timer = 0;
+        let downTriggered = false;
+        const pointerEventInit: PointerEventInit = {
+            pointerId: controllerData.id,
+            pointerType: "xr",
+        };
+        controllerData.onFrameObserver = this._xrSessionManager.onXRFrameObservable.add(() => {
+            if (!controllerData.pick) {
+                return;
+            }
+            if (controllerData.screenCoordinates) {
+                pointerEventInit.screenX = controllerData.screenCoordinates.x;
+                pointerEventInit.screenY = controllerData.screenCoordinates.y;
+            }
+            controllerData.laserPointer.material!.alpha = 0;
+            discMesh.isVisible = false;
+            if (controllerData.pick.hit) {
+                if (!this._pickingMoved(oldPick, controllerData.pick)) {
+                    if (timer > timeToSelect / 10) {
+                        discMesh.isVisible = true;
+                    }
+
+                    timer += this._scene.getEngine().getDeltaTime();
+                    if (timer >= timeToSelect) {
+                        this._scene.simulatePointerDown(controllerData.pick, pointerEventInit);
+                        downTriggered = true;
+                        // pointer up right after down, if disable on touch out
+                        if (this._options.disablePointerUpOnTouchOut) {
+                            this._scene.simulatePointerUp(controllerData.pick, pointerEventInit);
+                        }
+                        discMesh.isVisible = false;
+                    } else {
+                        const scaleFactor = 1 - timer / timeToSelect;
+                        discMesh.scaling.set(scaleFactor, scaleFactor, scaleFactor);
+                    }
+                } else {
+                    if (downTriggered) {
+                        if (!this._options.disablePointerUpOnTouchOut) {
+                            this._scene.simulatePointerUp(controllerData.pick, pointerEventInit);
+                        }
+                    }
+                    downTriggered = false;
+                    timer = 0;
+                }
+            } else {
+                downTriggered = false;
+                timer = 0;
+            }
+
+            this._scene.simulatePointerMove(controllerData.pick, pointerEventInit);
+
+            oldPick = controllerData.pick;
+        });
+
+        if (this._options.renderingGroupId !== undefined) {
+            discMesh.renderingGroupId = this._options.renderingGroupId;
+        }
+        if (xrController) {
+            xrController.onDisposeObservable.addOnce(() => {
+                if (controllerData.pick && !this._options.disablePointerUpOnTouchOut && downTriggered) {
+                    this._scene.simulatePointerUp(controllerData.pick, pointerEventInit);
+                    controllerData.finalPointerUpTriggered = true;
+                }
+                discMesh.dispose();
+            });
+        }
+    }
+
+    private _attachScreenRayMode(xrController: WebXRInputSource) {
+        const controllerData = this._controllers[xrController.uniqueId];
+        let downTriggered = false;
+        const pointerEventInit: PointerEventInit = {
+            pointerId: controllerData.id,
+            pointerType: "xr",
+        };
+        controllerData.onFrameObserver = this._xrSessionManager.onXRFrameObservable.add(() => {
+            if (controllerData.screenCoordinates) {
+                pointerEventInit.screenX = controllerData.screenCoordinates.x;
+                pointerEventInit.screenY = controllerData.screenCoordinates.y;
+            }
+            if (!controllerData.pick || (this._options.disablePointerUpOnTouchOut && downTriggered)) {
+                return;
+            }
+            if (!downTriggered) {
+                this._scene.simulatePointerDown(controllerData.pick, pointerEventInit);
+                downTriggered = true;
+                if (this._options.disablePointerUpOnTouchOut) {
+                    this._scene.simulatePointerUp(controllerData.pick, pointerEventInit);
+                }
+            } else {
+                this._scene.simulatePointerMove(controllerData.pick, pointerEventInit);
+            }
+        });
+        xrController.onDisposeObservable.addOnce(() => {
+            if (controllerData.screenCoordinates) {
+                pointerEventInit.screenX = controllerData.screenCoordinates.x;
+                pointerEventInit.screenY = controllerData.screenCoordinates.y;
+            }
+            if (controllerData.pick && downTriggered && !this._options.disablePointerUpOnTouchOut) {
+                this._scene.simulatePointerUp(controllerData.pick, pointerEventInit);
+                controllerData.finalPointerUpTriggered = true;
+            }
+        });
+    }
+
+    private _attachTrackedPointerRayMode(xrController: WebXRInputSource) {
+        const controllerData = this._controllers[xrController.uniqueId];
+        if (this._options.forceGazeMode) {
+            return this._attachGazeMode(xrController);
+        }
+        const pointerEventInit: PointerEventInit = {
+            pointerId: controllerData.id,
+            pointerType: "xr",
+        };
+        controllerData.onFrameObserver = this._xrSessionManager.onXRFrameObservable.add(() => {
+            (<StandardMaterial>controllerData.laserPointer.material).disableLighting = this.disablePointerLighting;
+            (<StandardMaterial>controllerData.selectionMesh.material).disableLighting = this.disableSelectionMeshLighting;
+
+            if (controllerData.pick) {
+                if (controllerData.screenCoordinates) {
+                    pointerEventInit.screenX = controllerData.screenCoordinates.x;
+                    pointerEventInit.screenY = controllerData.screenCoordinates.y;
+                }
+                this._scene.simulatePointerMove(controllerData.pick, pointerEventInit);
+            }
+        });
+        if (xrController.inputSource.gamepad) {
+            const init = (motionController: WebXRAbstractMotionController) => {
+                if (this._options.overrideButtonId) {
+                    controllerData.selectionComponent = motionController.getComponent(this._options.overrideButtonId);
+                }
+                if (!controllerData.selectionComponent) {
+                    controllerData.selectionComponent = motionController.getMainComponent();
+                }
+
+                controllerData.onButtonChangedObserver = controllerData.selectionComponent.onButtonStateChangedObservable.add((component) => {
+                    if (component.changes.pressed) {
+                        const pressed = component.changes.pressed.current;
+                        if (controllerData.pick) {
+                            if (this._options.enablePointerSelectionOnAllControllers || xrController.uniqueId === this._attachedController) {
+                                if (controllerData.screenCoordinates) {
+                                    pointerEventInit.screenX = controllerData.screenCoordinates.x;
+                                    pointerEventInit.screenY = controllerData.screenCoordinates.y;
+                                }
+                                if (pressed) {
+                                    this._scene.simulatePointerDown(controllerData.pick, pointerEventInit);
+                                    (<StandardMaterial>controllerData.selectionMesh.material).emissiveColor = this.selectionMeshPickedColor;
+                                    (<StandardMaterial>controllerData.laserPointer.material).emissiveColor = this.laserPointerPickedColor;
+                                } else {
+                                    this._scene.simulatePointerUp(controllerData.pick, pointerEventInit);
+                                    (<StandardMaterial>controllerData.selectionMesh.material).emissiveColor = this.selectionMeshDefaultColor;
+                                    (<StandardMaterial>controllerData.laserPointer.material).emissiveColor = this.laserPointerDefaultColor;
+                                }
+                            } else {
+                            }
+                        } else {
+                            if (pressed && !this._options.enablePointerSelectionOnAllControllers && !this._options.disableSwitchOnClick) {
+                                this._attachedController = xrController.uniqueId;
+                            }
+                        }
+                    }
+                });
+            };
+            if (xrController.motionController) {
+                init(xrController.motionController);
+            } else {
+                xrController.onMotionControllerInitObservable.add(init);
+            }
+        } else {
+            // use the select and squeeze events
+            const selectStartListener = (event: XRInputSourceEvent) => {
+                if (controllerData.screenCoordinates) {
+                    pointerEventInit.screenX = controllerData.screenCoordinates.x;
+                    pointerEventInit.screenY = controllerData.screenCoordinates.y;
+                }
+                if (controllerData.xrController && event.inputSource === controllerData.xrController.inputSource && controllerData.pick) {
+                    this._scene.simulatePointerDown(controllerData.pick, pointerEventInit);
+                    (<StandardMaterial>controllerData.selectionMesh.material).emissiveColor = this.selectionMeshPickedColor;
+                    (<StandardMaterial>controllerData.laserPointer.material).emissiveColor = this.laserPointerPickedColor;
+                }
+            };
+
+            const selectEndListener = (event: XRInputSourceEvent) => {
+                if (controllerData.screenCoordinates) {
+                    pointerEventInit.screenX = controllerData.screenCoordinates.x;
+                    pointerEventInit.screenY = controllerData.screenCoordinates.y;
+                }
+                if (controllerData.xrController && event.inputSource === controllerData.xrController.inputSource && controllerData.pick) {
+                    this._scene.simulatePointerUp(controllerData.pick, pointerEventInit);
+                    (<StandardMaterial>controllerData.selectionMesh.material).emissiveColor = this.selectionMeshDefaultColor;
+                    (<StandardMaterial>controllerData.laserPointer.material).emissiveColor = this.laserPointerDefaultColor;
+                }
+            };
+
+            controllerData.eventListeners = {
+                selectend: selectEndListener,
+                selectstart: selectStartListener,
+            };
+
+            this._xrSessionManager.session.addEventListener("selectstart", selectStartListener);
+            this._xrSessionManager.session.addEventListener("selectend", selectEndListener);
+        }
+    }
+
+    private _convertNormalToDirectionOfRay(normal: Nullable<Vector3>, ray: Ray) {
+        if (normal) {
+            let angle = Math.acos(Vector3.Dot(normal, ray.direction));
+            if (angle < Math.PI / 2) {
+                normal.scaleInPlace(-1);
+            }
+        }
+        return normal;
+    }
+
+    private _detachController(xrControllerUniqueId: string) {
+        const controllerData = this._controllers[xrControllerUniqueId];
+        if (!controllerData) {
+            return;
+        }
+        if (controllerData.selectionComponent) {
+            if (controllerData.onButtonChangedObserver) {
+                controllerData.selectionComponent.onButtonStateChangedObservable.remove(controllerData.onButtonChangedObserver);
+            }
+        }
+        if (controllerData.onFrameObserver) {
+            this._xrSessionManager.onXRFrameObservable.remove(controllerData.onFrameObserver);
+        }
+        if (controllerData.eventListeners) {
+            Object.keys(controllerData.eventListeners).forEach((eventName: string) => {
+                const func = controllerData.eventListeners && controllerData.eventListeners[eventName as XREventType];
+                if (func) {
+                    this._xrSessionManager.session.removeEventListener(eventName as XREventType, func);
+                }
+            });
+        }
+
+        this._xrSessionManager.scene.onBeforeRenderObservable.addOnce(() => {
+            if (!this._controllers[xrControllerUniqueId].finalPointerUpTriggered) {
+                // Stay safe and fire a pointerup, in case it wasn't already triggered
+                const pointerEventInit: PointerEventInit = {
+                    pointerId: controllerData.id,
+                    pointerType: "xr",
+                };
+                this._scene.simulatePointerUp(new PickingInfo(), pointerEventInit);
+            }
+
+            controllerData.selectionMesh.dispose();
+            controllerData.laserPointer.dispose();
+            // remove from the map
+            delete this._controllers[xrControllerUniqueId];
+            if (this._attachedController === xrControllerUniqueId) {
+                // check for other controllers
+                const keys = Object.keys(this._controllers);
+                if (keys.length) {
+                    this._attachedController = keys[0];
+                } else {
+                    this._attachedController = "";
+                }
+            }
+        });
+    }
+
+    private _generateNewMeshPair(meshParent: Node) {
+        const sceneToRenderTo = this._options.useUtilityLayer ? this._options.customUtilityLayerScene || UtilityLayerRenderer.DefaultUtilityLayer.utilityLayerScene : this._scene;
+        const laserPointer = this._options.customLasterPointerMeshGenerator ? this._options.customLasterPointerMeshGenerator() : CreateCylinder(
+            "laserPointer",
+            {
+                height: 1,
+                diameterTop: 0.0002,
+                diameterBottom: 0.004,
+                tessellation: 20,
+                subdivisions: 1,
+            },
+            sceneToRenderTo
+        );
+        laserPointer.parent = meshParent;
+        let laserPointerMaterial = new StandardMaterial("laserPointerMat", sceneToRenderTo);
+        laserPointerMaterial.emissiveColor = this.laserPointerDefaultColor;
+        laserPointerMaterial.alpha = 0.7;
+        laserPointer.material = laserPointerMaterial;
+        laserPointer.rotation.x = Math.PI / 2;
+        this._updatePointerDistance(laserPointer, 1);
+        laserPointer.isPickable = false;
+        laserPointer.isVisible = false;
+
+        // Create a gaze tracker for the  XR controller
+        const selectionMesh = this._options.customSelectionMeshGenerator ? this._options.customSelectionMeshGenerator() : CreateTorus(
+            "gazeTracker",
+            {
+                diameter: 0.0035 * 3,
+                thickness: 0.0025 * 3,
+                tessellation: 20,
+            },
+            sceneToRenderTo
+        );
+        selectionMesh.bakeCurrentTransformIntoVertices();
+        selectionMesh.isPickable = false;
+        selectionMesh.isVisible = false;
+        let targetMat = new StandardMaterial("targetMat", sceneToRenderTo);
+        targetMat.specularColor = Color3.Black();
+        targetMat.emissiveColor = this.selectionMeshDefaultColor;
+        targetMat.backFaceCulling = false;
+        selectionMesh.material = targetMat;
+
+        if (this._options.renderingGroupId !== undefined) {
+            laserPointer.renderingGroupId = this._options.renderingGroupId;
+            selectionMesh.renderingGroupId = this._options.renderingGroupId;
+        }
+
+        return {
+            laserPointer,
+            selectionMesh,
+        };
+    }
+
+    private _pickingMoved(oldPick: PickingInfo, newPick: PickingInfo) {
+        if (!oldPick.hit || !newPick.hit) {
+            return true;
+        }
+        if (!oldPick.pickedMesh || !oldPick.pickedPoint || !newPick.pickedMesh || !newPick.pickedPoint) {
+            return true;
+        }
+        if (oldPick.pickedMesh !== newPick.pickedMesh) {
+            return true;
+        }
+        oldPick.pickedPoint?.subtractToRef(newPick.pickedPoint, this._tmpVectorForPickCompare);
+        this._tmpVectorForPickCompare.set(Math.abs(this._tmpVectorForPickCompare.x), Math.abs(this._tmpVectorForPickCompare.y), Math.abs(this._tmpVectorForPickCompare.z));
+        const delta = (this._options.gazeModePointerMovedFactor || 1) * 0.01 * newPick.distance;
+        const length = this._tmpVectorForPickCompare.length();
+        if (length > delta) {
+            return true;
+        }
+        return false;
+    }
+
+    private _updatePointerDistance(_laserPointer: AbstractMesh, distance: number = 100) {
+        _laserPointer.scaling.y = distance;
+        // a bit of distance from the controller
+        if (this._scene.useRightHandedSystem) {
+            distance *= -1;
+        }
+        _laserPointer.position.z = distance / 2 + 0.05;
+    }
+
+    /** @hidden */
+    public get lasterPointerDefaultColor(): Color3 {
+        // here due to a typo
+        return this.laserPointerDefaultColor;
+    }
+}
+
+//register the plugin
+WebXRFeaturesManager.AddWebXRFeature(
+    WebXRControllerPointerSelection.Name,
+    (xrSessionManager, options) => {
+        return () => new WebXRControllerPointerSelection(xrSessionManager, options);
+    },
+    WebXRControllerPointerSelection.Version,
+    true
+);