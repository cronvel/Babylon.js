--- conflicted
+++ resolved
@@ -202,11 +202,6 @@
                 "../../src/Materials/Textures/babylon.texture.js",
                 "../../src/Mesh/babylon.mesh.js",
                 "../../src/Mesh/babylon.subMesh.js",
-<<<<<<< HEAD
-                "../../src/Materials/babylon.materialHelper.js",
-=======
-                "../../src/Materials/babylon.effect.js",
->>>>>>> 9b81addb
                 "../../src/Materials/babylon.material.js",
                 "../../src/Materials/babylon.uniformBuffer.js",
                 "../../src/Mesh/babylon.mesh.vertexData.js",
