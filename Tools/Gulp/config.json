{
    "build": {
        "filename": "babylon.max.js",
        "minFilename": "babylon.js",
        "declarationFilename": "babylon.d.ts",
        "outputDirectory": "../../dist/preview release",
        "playgroundDirectory": "../../Playground/",
        "tempDirectory": "../../.temp/",
        "intellisenseFile": "babylon.d.txt",
        "intellisenseSources": [
            "../../dist/preview release/babylon.d.ts",
            "../../dist/preview release/gui/babylon.gui.d.ts",
            "../../dist/preview release/loaders/babylonjs.loaders.d.ts",
            "../../dist/preview release/serializers/babylonjs.serializers.d.ts",
            "../../dist/preview release/glTF2Interface/babylon.glTF2Interface.d.ts",
            "../../dist/preview release/materialsLibrary/babylonjs.materials.d.ts",
            "../../dist/preview release/postProcessesLibrary/babylonjs.postProcess.d.ts",
            "../../dist/preview release/proceduralTexturesLibrary/babylonjs.proceduralTextures.d.ts"
        ],
        "typedocJSON": "../../.temp/babylon.typedoc.json",
        "typedocValidationBaseline": "../../dist/preview release/typedocValidationBaseline.json",
        "dependencies": [
            {
                "name": "CANNON",
                "module": "cannon",
                "optional": true
            },
            {
                "name": "OIMO",
                "module": "oimo",
                "optional": true
            },
            {
                "name": "earcut",
                "module": "earcut",
                "optional": true
            }
        ]
    },
    "modules": [
        "core",
        "materialsLibrary",
        "postProcessesLibrary",
        "proceduralTexturesLibrary",
        "loaders",
        "serializers",
        "gui",
        "inspector"
    ],
    "viewerModules": [
        "viewer",
        "viewer-assets"
    ],
    "core": {
        "isCore": true,
        "libraries": [
            {
                "output": "babylon.js",
                "maxOutput": "babylon.max.js",
                "entry": "./Legacy/legacy.ts"
            }
        ],
        "build": {
            "webpack": "../../../src/webpack.config.js",
            "srcDirectory": "../../src/",
            "distOutputDirectory": "/",
            "dtsBundle": {
                "name": "babylonjs",
                "main": "../../dist/preview release/build/index.d.ts",
                "out": "../babylon.module.d.ts",
                "baseDir": "../../dist/preview release/build/",
                "headerText": "BabylonJS"
            },
            "processDeclaration": {
                "filename": "babylon.module.d.ts",
                "packageName": "babylonjs",
                "moduleName": "BABYLON",
                "moduleSpecifics": [
                    {
                        "path": "babylonjs/Debug",
                        "namespace": "BABYLON.Debug"
                    }
                ],
                "importsToRemove": [],
                "classMap": {
                    "babylonjs": "BABYLON"
                }
            }
        }
    },
    "materialsLibrary": {
        "libraries": [
            {
                "output": "babylonjs.materials.min.js",
                "entry": "./legacy/legacy.ts"
            },
            {
                "output": "babylon.cellMaterial.min.js",
                "entry": "./legacy/legacy-cell.ts",
                "preventLoadLibrary": true
            },
            {
                "output": "babylon.customMaterial.min.js",
                "entry": "./legacy/legacy-custom.ts",
                "preventLoadLibrary": true
            },
            {
                "output": "babylon.fireMaterial.min.js",
                "entry": "./legacy/legacy-fire.ts",
                "preventLoadLibrary": true
            },
            {
                "output": "babylon.furMaterial.min.js",
                "entry": "./legacy/legacy-fur.ts",
                "preventLoadLibrary": true
            },
            {
                "output": "babylon.gradientMaterial.min.js",
                "entry": "./legacy/legacy-gradient.ts",
                "preventLoadLibrary": true
            },
            {
                "output": "babylon.gridMaterial.min.js",
                "entry": "./legacy/legacy-grid.ts",
                "preventLoadLibrary": true
            },
            {
                "output": "babylon.lavaMaterial.min.js",
                "entry": "./legacy/legacy-lava.ts",
                "preventLoadLibrary": true
            },
            {
                "output": "babylon.mixMaterial.min.js",
                "entry": "./legacy/legacy-mix.ts",
                "preventLoadLibrary": true
            },
            {
                "output": "babylon.normalMaterial.min.js",
                "entry": "./legacy/legacy-normal.ts",
                "preventLoadLibrary": true
            },
            {
                "output": "babylon.shadowOnlyMaterial.min.js",
                "entry": "./legacy/legacy-shadowOnly.ts",
                "preventLoadLibrary": true
            },
            {
                "output": "babylon.simpleMaterial.min.js",
                "entry": "./legacy/legacy-simple.ts",
                "preventLoadLibrary": true
            },
            {
                "output": "babylon.skyMaterial.min.js",
                "entry": "./legacy/legacy-sky.ts",
                "preventLoadLibrary": true
            },
            {
                "output": "babylon.terrainMaterial.min.js",
                "entry": "./legacy/legacy-terrain.ts",
                "preventLoadLibrary": true
            },
            {
                "output": "babylon.triPlanarMaterial.min.js",
                "entry": "./legacy/legacy-triPlanar.ts",
                "preventLoadLibrary": true
            },
            {
                "output": "babylon.waterMaterial.min.js",
                "entry": "./legacy/legacy-water.ts",
                "preventLoadLibrary": true
            }
        ],
        "build": {
            "webpack": "../../../materialsLibrary/webpack.config.js",
            "srcDirectory": "../../materialsLibrary/src/",
            "distOutputDirectory": "/materialsLibrary/",
            "dtsBundle": {
                "name": "babylonjs-materials",
                "main": "../../dist/preview release/materialsLibrary/build/src/index.d.ts",
                "out": "../babylonjs.materials.module.d.ts",
                "baseDir": "../../dist/preview release/materialsLibrary/build/",
                "headerText": "BabylonJS Materials"
            },
            "processDeclaration": {
                "filename": "babylonjs.materials.module.d.ts",
                "packageName": "babylonjs-materials",
                "moduleName": "BABYLON",
                "importsToRemove": [],
                "classMap": {
                    "babylonjs": "BABYLON",
                    "babylonjs-loaders": "BABYLON",
                    "babylonjs-serializers": "BABYLON"
                }
            }
        }
    },
    "postProcessesLibrary": {
        "libraries": [
            {
                "output": "babylonjs.postProcess.min.js",
                "entry": "./legacy/legacy.ts"
            },
            {
                "output": "babylon.asciiArtPostProcess.min.js",
                "entry": "./legacy/legacy-asciiArt.ts",
                "preventLoadLibrary": true
            },
            {
                "output": "babylon.digitalRainPostProcess.min.js",
                "entry": "./legacy/legacy-digitalRain.ts",
                "preventLoadLibrary": true
            }
        ],
        "build": {
            "webpack": "../../../postProcessLibrary/webpack.config.js",
            "srcDirectory": "../../postProcessLibrary/src/",
            "distOutputDirectory": "/postProcessesLibrary/",
            "dtsBundle": {
                "name": "babylonjs-postProcessLibrary",
                "main": "../../dist/preview release/postProcessesLibrary/build/src/index.d.ts",
                "out": "../babylonjs.postProcess.module.d.ts",
                "baseDir": "../../dist/preview release/postProcessesLibrary/build/",
                "headerText": "BabylonJS Postprocess library"
            },
            "processDeclaration": {
                "filename": "babylonjs.postProcess.module.d.ts",
                "packageName": "babylonjs-postProcessLibrary",
                "moduleName": "BABYLON",
                "importsToRemove": [],
                "classMap": {
                    "babylonjs": "BABYLON",
                    "babylonjs-loaders": "BABYLON",
                    "babylonjs-serializers": "BABYLON"
                }
            }
        }
    },
    "proceduralTexturesLibrary": {
        "libraries": [
            {
                "output": "babylonjs.proceduralTextures.min.js",
                "entry": "./legacy/legacy.ts"
            },
            {
                "output": "babylon.brickProceduralTexture.min.js",
                "entry": "./legacy/legacy-brick.ts",
                "preventLoadLibrary": true
            },
            {
                "output": "babylon.cloudProceduralTexture.min.js",
                "entry": "./legacy/legacy-cloud.ts",
                "preventLoadLibrary": true
            },
            {
                "output": "babylon.fireProceduralTexture.min.js",
                "entry": "./legacy/legacy-fire.ts",
                "preventLoadLibrary": true
            },
            {
                "output": "babylon.grassProceduralTexture.min.js",
                "entry": "./legacy/legacy-grass.ts",
                "preventLoadLibrary": true
            },
            {
                "output": "babylon.marbleProceduralTexture.min.js",
                "entry": "./legacy/legacy-marble.ts",
                "preventLoadLibrary": true
            },
            {
                "output": "babylon.normalMapProceduralTexture.min.js",
                "entry": "./legacy/legacy-normalMap.ts",
                "preventLoadLibrary": true
            },
            {
                "output": "babylon.perlinNoiseProceduralTexture.min.js",
                "entry": "./legacy/legacy-perlinNoise.ts",
                "preventLoadLibrary": true
            },
            {
                "output": "babylon.roadProceduralTexture.min.js",
                "entry": "./legacy/legacy-road.ts",
                "preventLoadLibrary": true
            },
            {
                "output": "babylon.starfieldProceduralTexture.min.js",
                "entry": "./legacy/legacy-starfield.ts",
                "preventLoadLibrary": true
            },
            {
                "output": "babylon.woodProceduralTexture.min.js",
                "entry": "./legacy/legacy-wood.ts",
                "preventLoadLibrary": true
            }
        ],
        "build": {
            "webpack": "../../../proceduralTexturesLibrary/webpack.config.js",
            "srcDirectory": "../../proceduralTexturesLibrary/src/",
            "distOutputDirectory": "/proceduralTexturesLibrary/",
            "dtsBundle": {
                "name": "babylonjs-procedural-textures",
                "main": "../../dist/preview release/proceduralTexturesLibrary/build/src/index.d.ts",
                "out": "../babylonjs.proceduralTextures.module.d.ts",
                "baseDir": "../../dist/preview release/proceduralTexturesLibrary/build/",
                "headerText": "BabylonJS Procedural Textures"
            },
            "processDeclaration": {
                "filename": "babylonjs.proceduralTextures.module.d.ts",
                "packageName": "babylonjs-procedural-textures",
                "moduleName": "BABYLON",
                "importsToRemove": [],
                "classMap": {
                    "babylonjs": "BABYLON",
                    "babylonjs-loaders": "BABYLON",
                    "babylonjs-serializers": "BABYLON"
                }
            }
        }
    },
    "loaders": {
        "libraries": [
            {
                "output": "babylonjs.loaders.min.js",
                "entry": "./legacy/legacy.ts"
            },
            {
                "output": "babylon.objFileLoader.min.js",
                "entry": "./legacy/legacy-objFileLoader.ts",
                "preventLoadLibrary": true
            },
            {
                "output": "babylon.stlFileLoader.min.js",
                "entry": "./legacy/legacy-stlFileLoader.ts",
                "preventLoadLibrary": true
            },
            {
                "output": "babylon.glTF1FileLoader.min.js",
                "entry": "./legacy/legacy-glTF1FileLoader.ts",
                "preventLoadLibrary": true
            },
            {
                "output": "babylon.glTF2FileLoader.min.js",
                "entry": "./legacy/legacy-glTF2FileLoader.ts",
                "preventLoadLibrary": true
            },
            {
                "output": "babylon.glTFFileLoader.min.js",
                "entry": "./legacy/legacy-glTFFileLoader.ts",
                "preventLoadLibrary": true
            }
        ],
        "build": {
            "webpack": "../../../loaders/webpack.config.js",
            "srcDirectory": "../../loaders/src/",
            "distOutputDirectory": "/loaders/",
            "dtsBundle": {
                "name": "babylonjs-loaders",
                "main": "../../dist/preview release/loaders/build/src/index.d.ts",
                "out": "../babylonjs.loaders.module.d.ts",
                "baseDir": "../../dist/preview release/loaders/build/",
                "headerText": "BabylonJS Loaders"
            },
            "processDeclaration": {
                "filename": "babylonjs.loaders.module.d.ts",
                "packageName": "babylonjs-loaders",
                "moduleName": "BABYLON",
                "moduleSpecifics": [
                    {
                        "path": "babylonjs-loaders/src/glTF/1.0",
                        "namespace": "BABYLON.GLTF1"
                    },
                    {
                        "path": "babylonjs-loaders/src/glTF/2.0",
                        "namespace": "BABYLON.GLTF2"
                    },
                    {
                        "path": "babylonjs-loaders/src/glTF/2.0/glTFLoaderInterfaces",
                        "namespace": "BABYLON.GLTF2.Loader"
                    },
                    {
                        "path": "babylonjs-loaders/src/glTF/2.0/Extensions",
                        "namespace": "BABYLON.GLTF2.Loader.Extensions"
                    }
                ],
                "importsToRemove": [],
                "classMap": {
                    "babylonjs": "BABYLON",
                    "babylonjs-gltf2interface": "BABYLON.GLTF2"
                }
            }
        }
    },
    "serializers": {
        "libraries": [
            {
                "output": "babylonjs.serializers.min.js",
                "entry": "./legacy/legacy.ts"
            },
            {
                "output": "babylon.objSerializer.min.js",
                "entry": "./legacy/legacy-objSerializer.ts",
                "preventLoadLibrary": true
            },
            {
                "output": "babylon.glTF2Serializer.min.js",
                "entry": "./legacy/legacy-glTF2Serializer.ts",
                "preventLoadLibrary": true
            }
        ],
        "build": {
            "webpack": "../../../serializers/webpack.config.js",
            "srcDirectory": "../../serializers/src/",
            "distOutputDirectory": "/serializers/",
            "dtsBundle": {
                "name": "babylonjs-serializers",
                "main": "../../dist/preview release/serializers/build/src/index.d.ts",
                "out": "../babylonjs.serializers.module.d.ts",
                "baseDir": "../../dist/preview release/serializers/build/",
                "headerText": "BabylonJS serializers"
            },
            "processDeclaration": {
                "filename": "babylonjs.serializers.module.d.ts",
                "packageName": "babylonjs-serializers",
                "moduleName": "BABYLON",
                "importsToRemove": [],
                "classMap": {
                    "babylonjs": "BABYLON",
                    "babylonjs-loaders": "BABYLON",
                    "babylonjs-serializers": "BABYLON",
                    "babylonjs-gltf2interface": "BABYLON.GLTF2"
                },
                "moduleSpecifics": [
                    {
                        "path": "babylonjs-serializers/src/glTF/2.0",
                        "namespace": "BABYLON.GLTF2.Exporter"
                    },
                    {
                        "path": "babylonjs-serializers/src/glTF/2.0/Extensions",
                        "namespace": "BABYLON.GLTF2.Exporter.Extensions"
                    },
                    {
                        "path": "babylonjs-serializers/src/glTF/2.0/glTFData",
                        "namespace": "BABYLON"
                    },
                    {
                        "path": "babylonjs-serializers/src/glTF/2.0/glTFSerializer",
                        "namespace": "BABYLON"
                    }
                ]
            }
        }
    },
    "gui": {
        "libraries": [
            {
                "output": "babylon.gui.min.js",
                "entry": "././legacy/legacy.ts"
            }
        ],
        "build": {
            "webpack": "../../../gui/webpack.config.js",
            "srcDirectory": "../../gui/src/",
            "distOutputDirectory": "/gui/",
            "dtsBundle": {
                "name": "babylonjs-gui",
                "main": "../../dist/preview release/gui/build/src/index.d.ts",
                "out": "../babylon.gui.module.d.ts",
                "baseDir": "../../dist/preview release/gui/build/",
                "headerText": "Babylon.js GUI"
            },
            "processDeclaration": {
                "filename": "babylon.gui.module.d.ts",
                "packageName": "babylonjs-gui",
                "moduleName": "BABYLON.GUI",
                "importsToRemove": [],
                "classMap": {
                    "babylonjs": "BABYLON",
                    "babylonjs-loaders": "BABYLON",
                    "babylonjs-serializers": "BABYLON"
                }
            }
        }
    },
    "inspector": {
        "libraries": [
            {
                "output": "babylon.inspector.bundle.js",
<<<<<<< HEAD
                "entry": "././legacy/legacy.ts",
                "extendsRoot": true
            }
        ],
        "build": {
            "webpack": "../../../inspector/webpack.config.js",
            "srcDirectory": "../../inspector/src/",
=======
                "webpack": "../../inspector/webpack.config.js",
                "bundle": "true",
                "extendsRoot": true,
                "babylonIncluded": false,
                "useOutputForDebugging": true
            }
        ],
        "build": {
            "ignoreInTestMode": true,
            "srcOutputDirectory": "../../inspector/src/",
>>>>>>> a71f2d9b
            "distOutputDirectory": "/inspector/",
            "dtsBundle": {
                "name": "babylonjs-inspector",
                "main": "../../dist/preview release/inspector/build/src/index.d.ts",
                "out": "../babylon.inspector.module.d.ts",
                "baseDir": "../../dist/preview release/inspector/build/",
                "headerText": "Babylon.js Inspector"
            },
            "processDeclaration": {
                "filename": "babylon.inspector.module.d.ts",
                "packageName": "babylonjs-inspector",
                "moduleName": "INSPECTOR",
                "importsToRemove": [],
                "classMap": {
                    "babylonjs": "BABYLON",
                    "babylonjs-loaders": "BABYLON",
                    "babylonjs-serializers": "BABYLON",
                    "babylonjs-gui": "BABYLON.GUI"
                }
            }
        }
    },
    "viewer": {
        "libraries": [
            {
                "output": "babylon.viewer.js",
                "moduleDeclaration": {
                    "name": "BabylonViewer",
                    "module": "babylonjs-viewer"
                },
                "preventLoadLibrary": true
            }
        ],
        "build": {
            "webpack": "../../../Viewer/webpack.gulp.config.js",
            "srcDirectory": "../../Viewer/src/",
            "distOutputDirectory": "/viewer/",
            "dtsBundle": {
                "name": "babylonjs-viewer",
                "main": "../../dist/preview release/viewer/build/src/index.d.ts",
                "out": "../../babylon.viewer.module.d.ts"
            },
            "processDeclaration": {
                "packageName": "babylonjs-viewer",
                "moduleName": "BabylonViewer",
                "doNotAppendNamespace": true,
                "prependText": "/// <reference path=\"./babylon.d.ts\"/>\n/// <reference path=\"./babylon.glTF2Interface.d.ts\"/>\n/// <reference path=\"./babylonjs.loaders.d.ts\"/>\ndeclare module \"babylonjs-loaders\"{ export=BABYLON;}\n",
                "importsToRemove": [
                    "pep",
                    "babylonjs-loaders"
                ],
                "classMap": {
                    "babylonjs": "BABYLON",
                    "babylonjs-loaders": "BABYLON"
                }
            },
            "outputs": [
                {
                    "destinations": [
                        {
                            "filename": "viewer.js",
                            "outputDirectory": "/../../Viewer/dist/"
                        },
                        {
                            "filename": "babylon.viewer.js",
                            "outputDirectory": "/viewer/",
                            "addBabylonDeclaration": [
                                "babylon.d.ts",
                                "loaders/babylonjs.loaders.d.ts",
                                "glTF2Interface/babylon.glTF2Interface.d.ts"
                            ]
                        }
                    ],
                    "minified": true
                },
                {
                    "destinations": [
                        {
                            "filename": "viewer.max.js",
                            "outputDirectory": "/../../Viewer/dist/"
                        },
                        {
                            "filename": "babylon.viewer.max.js",
                            "outputDirectory": "/viewer/"
                        }
                    ]
                }
            ]
        }
    },
    "viewer-assets": {
        "libraries": [
            {
                "output": "babylon.viewer.assets.js",
                "moduleDeclaration": {
                    "name": "BabylonViewerAssets",
                    "module": "babylonjs-viewer-assets"
                },
                "preventLoadLibrary": true
            }
        ],
        "build": {
            "webpack": "../../../Viewer/webpack.assets.config.js",
            "srcDirectory": "../../Viewer/src/",
            "distOutputDirectory": "/viewer/",
            "dtsBundle": {
                "name": "babylonjs-viewer-assets",
                "main": "../../dist/preview release/viewer/build/src/assets/index.d.ts",
                "out": "../../../../../../Viewer/build/assets/babylon.viewer.assets.module.d.ts"
            },
            "outputs": [
                {
                    "destinations": [
                        {
                            "filename": "babylon.viewer.assets.js",
                            "outputDirectory": "/../../Viewer/build/assets/"
                        }
                    ],
                    "minified": true
                }
            ]
        }
    }
}<|MERGE_RESOLUTION|>--- conflicted
+++ resolved
@@ -69,7 +69,7 @@
                 "main": "../../dist/preview release/build/index.d.ts",
                 "out": "../babylon.module.d.ts",
                 "baseDir": "../../dist/preview release/build/",
-                "headerText": "BabylonJS"
+                "headerText": "Babylon.js"
             },
             "processDeclaration": {
                 "filename": "babylon.module.d.ts",
@@ -179,7 +179,7 @@
                 "main": "../../dist/preview release/materialsLibrary/build/src/index.d.ts",
                 "out": "../babylonjs.materials.module.d.ts",
                 "baseDir": "../../dist/preview release/materialsLibrary/build/",
-                "headerText": "BabylonJS Materials"
+                "headerText": "Babylon.js Materials"
             },
             "processDeclaration": {
                 "filename": "babylonjs.materials.module.d.ts",
@@ -220,7 +220,7 @@
                 "main": "../../dist/preview release/postProcessesLibrary/build/src/index.d.ts",
                 "out": "../babylonjs.postProcess.module.d.ts",
                 "baseDir": "../../dist/preview release/postProcessesLibrary/build/",
-                "headerText": "BabylonJS Postprocess library"
+                "headerText": "Babylon.js Postprocess library"
             },
             "processDeclaration": {
                 "filename": "babylonjs.postProcess.module.d.ts",
@@ -301,7 +301,7 @@
                 "main": "../../dist/preview release/proceduralTexturesLibrary/build/src/index.d.ts",
                 "out": "../babylonjs.proceduralTextures.module.d.ts",
                 "baseDir": "../../dist/preview release/proceduralTexturesLibrary/build/",
-                "headerText": "BabylonJS Procedural Textures"
+                "headerText": "Babylon.js Procedural Textures"
             },
             "processDeclaration": {
                 "filename": "babylonjs.proceduralTextures.module.d.ts",
@@ -357,7 +357,7 @@
                 "main": "../../dist/preview release/loaders/build/src/index.d.ts",
                 "out": "../babylonjs.loaders.module.d.ts",
                 "baseDir": "../../dist/preview release/loaders/build/",
-                "headerText": "BabylonJS Loaders"
+                "headerText": "Babylon.js Loaders"
             },
             "processDeclaration": {
                 "filename": "babylonjs.loaders.module.d.ts",
@@ -415,7 +415,7 @@
                 "main": "../../dist/preview release/serializers/build/src/index.d.ts",
                 "out": "../babylonjs.serializers.module.d.ts",
                 "baseDir": "../../dist/preview release/serializers/build/",
-                "headerText": "BabylonJS serializers"
+                "headerText": "Babylon.js serializers"
             },
             "processDeclaration": {
                 "filename": "babylonjs.serializers.module.d.ts",
@@ -484,7 +484,6 @@
         "libraries": [
             {
                 "output": "babylon.inspector.bundle.js",
-<<<<<<< HEAD
                 "entry": "././legacy/legacy.ts",
                 "extendsRoot": true
             }
@@ -492,18 +491,6 @@
         "build": {
             "webpack": "../../../inspector/webpack.config.js",
             "srcDirectory": "../../inspector/src/",
-=======
-                "webpack": "../../inspector/webpack.config.js",
-                "bundle": "true",
-                "extendsRoot": true,
-                "babylonIncluded": false,
-                "useOutputForDebugging": true
-            }
-        ],
-        "build": {
-            "ignoreInTestMode": true,
-            "srcOutputDirectory": "../../inspector/src/",
->>>>>>> a71f2d9b
             "distOutputDirectory": "/inspector/",
             "dtsBundle": {
                 "name": "babylonjs-inspector",
