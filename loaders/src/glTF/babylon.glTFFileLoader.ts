﻿/// <reference path="../../../dist/preview release/babylon.d.ts"/>

module BABYLON {
    /**
    * Values
    */
    var glTFAnimationPaths = ["translation", "rotation", "scale"];
    var babylonAnimationPaths = ["position", "rotationQuaternion", "scaling"];

    /**
    * Utils
    */
    var normalizeUVs = (buffer: any): void => {
        if (!buffer) {
            return;
        }

        for (var i = 0; i < buffer.length / 2; i++) {
            buffer[i * 2 + 1] = 1.0 - buffer[i * 2 + 1];
        }
    };

    /**
    * Returns the animation path (glTF -> Babylon)
    */
    var getAnimationPath = (path: string): string => {
        var index = glTFAnimationPaths.indexOf(path);

        if (index !== -1) {
            return babylonAnimationPaths[index];
        }

        return path;
    };

    /**
    * Loads and creates animations
    */
    var loadAnimations = (runtime: IGLTFRuntime): void => {
        var animations = runtime.gltf.animations;
        if (!animations) {
            return;
        }

        for (var animationIndex = 0; animationIndex < animations.length; animationIndex++) {
            var animation = animations[animationIndex];
            if (!animation || !animation.channels) {
                continue;
            }

            var lastAnimation: Animation = null;

            for (var channelIndex = 0; channelIndex < animation.channels.length; channelIndex++) {
                var channel = animation.channels[channelIndex];
                if (!channel) {
                    continue;
                }

                var sampler = animation.samplers[channel.sampler];
                if (!sampler) {
                    continue;
                }

                var inputData = sampler.input;
                var outputData = sampler.output;

                var bufferInput = GLTFUtils.GetBufferFromAccessor(runtime, runtime.gltf.accessors[inputData]);
                var bufferOutput = GLTFUtils.GetBufferFromAccessor(runtime, runtime.gltf.accessors[outputData]);

                var targetID = channel.target.id;
                var targetNode: any = runtime.gltf.nodes[channel.target.id].babylonNode;
                if (targetNode === null) {
                    Tools.Warn("Creating animation index " + animationIndex + " but cannot find node index " + targetID + " to attach to");
                    continue;
                }

                var isBone = targetNode instanceof Bone;

                // Get target path (position, rotation or scaling)
                var targetPath = channel.target.path;
                var targetPathIndex = glTFAnimationPaths.indexOf(targetPath);

                if (targetPathIndex !== -1) {
                    targetPath = babylonAnimationPaths[targetPathIndex];
                }

                // Determine animation type
                var animationType = Animation.ANIMATIONTYPE_MATRIX;

                if (!isBone) {
                    if (targetPath === "rotationQuaternion") {
                        animationType = Animation.ANIMATIONTYPE_QUATERNION;
                        targetNode.rotationQuaternion = new Quaternion();
                    }
                    else {
                        animationType = Animation.ANIMATIONTYPE_VECTOR3;
                    }
                }

                // Create animation and key frames
                var babylonAnimation: Animation = null;
                var keys = [];
                var arrayOffset = 0;
                var modifyKey = false;

                if (isBone && lastAnimation && lastAnimation.getKeys().length === bufferInput.length) {
                    babylonAnimation = lastAnimation;
                    modifyKey = true;
                }

                if (!modifyKey) {
                    var animationName = animation.name || "anim" + animationIndex;
                    babylonAnimation = new Animation(animationName, isBone ? "_matrix" : targetPath, 1, animationType, Animation.ANIMATIONLOOPMODE_CYCLE);
                }

                // For each frame
                for (var j = 0; j < bufferInput.length; j++) {
                    var value: any = null;

                    if (targetPath === "rotationQuaternion") { // VEC4
                        value = Quaternion.FromArray([bufferOutput[arrayOffset], bufferOutput[arrayOffset + 1], bufferOutput[arrayOffset + 2], bufferOutput[arrayOffset + 3]]);
                        arrayOffset += 4;
                    }
                    else { // Position and scaling are VEC3
                        value = Vector3.FromArray([bufferOutput[arrayOffset], bufferOutput[arrayOffset + 1], bufferOutput[arrayOffset + 2]]);
                        arrayOffset += 3;
                    }

                    if (isBone) {
                        var bone = <Bone>targetNode;
                        var translation = Vector3.Zero();
                        var rotationQuaternion = new Quaternion();
                        var scaling = Vector3.Zero();

                        // Warning on decompose
                        var mat = bone.getBaseMatrix();

                        if (modifyKey) {
                            mat = lastAnimation.getKeys()[j].value;
                        }

                        mat.decompose(scaling, rotationQuaternion, translation);

                        if (targetPath === "position") {
                            translation = value;
                        }
                        else if (targetPath === "rotationQuaternion") {
                            rotationQuaternion = value;
                        }
                        else {
                            scaling = value;
                        }

                        value = Matrix.Compose(scaling, rotationQuaternion, translation);
                    }

                    if (!modifyKey) {
                        keys.push({
                            frame: bufferInput[j],
                            value: value
                        });
                    }
                    else {
                        lastAnimation.getKeys()[j].value = value;
                    }
                }

                // Finish
                if (!modifyKey) {
                    babylonAnimation.setKeys(keys);
                    targetNode.animations.push(babylonAnimation);
                }

                lastAnimation = babylonAnimation;

                runtime.babylonScene.stopAnimation(targetNode);
                runtime.babylonScene.beginAnimation(targetNode, 0, bufferInput[bufferInput.length - 1], true, 1.0);
            }
        }
    };

    /**
    * Returns the bones transformation matrix
    */
    var configureBoneTransformation = (node: IGLTFNode): Matrix => {
        var mat: Matrix = null;

        if (node.translation || node.rotation || node.scale) {
            var scale = Vector3.FromArray(node.scale || [1, 1, 1]);
            var rotation = Quaternion.FromArray(node.rotation || [0, 0, 0, 1]);
            var position = Vector3.FromArray(node.translation || [0, 0, 0]);

            mat = Matrix.Compose(scale, rotation, position);
        }
        else {
            mat = Matrix.FromArray(node.matrix);
        }

        return mat;
    };

    /**
    * Returns the parent bone
    */
    var getParentBone = (runtime: IGLTFRuntime, skin: IGLTFSkin, jointName: string, newSkeleton: Skeleton): Bone => {
        // TODO: animation schema broken
        /*
        // Try to find
        for (var i = 0; i < newSkeleton.bones.length; i++) {
            if (newSkeleton.bones[i].name === jointName) {
                return newSkeleton.bones[i];
            }
        }

        // Not found, search in gltf nodes
        var nodes = runtime.gltf.nodes;
        for (var nde in nodes) {
            var node: IGLTFNode = nodes[nde];

            if (!node.jointName) {
                continue;
            }

            var children = node.children;
            for (var i = 0; i < children.length; i++) {
                var child: IGLTFNode = runtime.gltf.nodes[children[i]];
                if (!child.jointName) {
                    continue;
                }

                if (child.jointName === jointName) {
                    var mat = configureBoneTransformation(node);
                    var bone = new Bone(node.name, newSkeleton, getParentBone(runtime, skin, node.jointName, newSkeleton), mat);
                    bone.id = nde;
                    return bone;
                }
            }
        }
        */

        return null;
    }

    /**
    * Returns the appropriate root node
    */
    var getNodeToRoot = (nodesToRoot: INodeToRoot[], id: string): Bone => {
        // TODO: animation schema broken
        /*
        for (var i = 0; i < nodesToRoot.length; i++) {
            var nodeToRoot = nodesToRoot[i];

            for (var j = 0; j < nodeToRoot.node.children.length; j++) {
                var child = nodeToRoot.node.children[j];
                if (child === id) {
                    return nodeToRoot.bone;
                }
            }
        }
        */

        return null;
    };

    /**
    * Returns the node with the joint name
    */
    var getJointNode = (runtime: IGLTFRuntime, jointName: string): IJointNode => {
        // TODO: animation schema broken
        /*
        var nodes = runtime.nodes;
        var node: IGLTFNode = nodes[jointName];
        if (node) {
            return {
                node: node,
                id: jointName
            };
        }

        for (var nde in nodes) {
            node = nodes[nde];
            if (node.jointName === jointName) {
                return {
                    node: node,
                    id: nde
                };
            }
        }
        */

        return null;
    }

    /**
    * Checks if a nodes is in joints
    */
    var nodeIsInJoints = (skin: IGLTFSkin, id: string): boolean => {
        // TODO: animation schema broken
        /*
        for (var i = 0; i < skin.jointNames.length; i++) {
            if (skin.jointNames[i] === id) {
                return true;
            }
        }
        */

        return false;
    }

    /**
    * Fills the nodes to root for bones and builds hierarchy
    */
    var getNodesToRoot = (runtime: IGLTFRuntime, newSkeleton: Skeleton, skin: IGLTFSkin, nodesToRoot: INodeToRoot[]): void => {
        // TODO: animation schema broken
        /*
        // Creates nodes for root
        for (var nde in runtime.nodes) {
            var node: IGLTFNode = runtime.nodes[nde];
            var id = nde;

            if (!node.jointName || nodeIsInJoints(skin, node.jointName)) {
                continue;
            }

            // Create node to root bone
            var mat = configureBoneTransformation(node);
            var bone = new Bone(node.name, newSkeleton, null, mat);
            bone.id = id;
            nodesToRoot.push({ bone: bone, node: node, id: id });
        }

        // Parenting
        for (var i = 0; i < nodesToRoot.length; i++) {
            var nodeToRoot = nodesToRoot[i];
            var children = nodeToRoot.node.children;

            for (var j = 0; j < children.length; j++) {
                var child: INodeToRoot = null;

                for (var k = 0; k < nodesToRoot.length; k++) {
                    if (nodesToRoot[k].id === children[j]) {
                        child = nodesToRoot[k];
                        break;
                    }
                }

                if (child) {
                    (<any>child.bone)._parent = nodeToRoot.bone;
                    nodeToRoot.bone.children.push(child.bone);
                }
            }
        }
        */
    };

    /**
    * Imports a skeleton
    */
    var importSkeleton = (runtime: IGLTFRuntime, skin: IGLTFSkin, mesh: Mesh, newSkeleton: Skeleton, index: number): Skeleton => {
        // TODO: animation schema broken
        return null;
        /*
        if (!newSkeleton) {
            newSkeleton = new Skeleton(skin.name, "", runtime.scene);
        }

        if (!skin.babylonSkeleton) {
            return newSkeleton;
        }

        // Matrices
        var accessor = runtime.accessors[skin.inverseBindMatrices];
        var buffer = GLTFUtils.GetBufferFromAccessor(runtime, accessor);

        var bindShapeMatrix = Matrix.FromArray(skin.bindShapeMatrix);

        // Find the root bones
        var nodesToRoot: INodeToRoot[] = [];
        var nodesToRootToAdd: Bone[] = [];

        getNodesToRoot(runtime, newSkeleton, skin, nodesToRoot);
        newSkeleton.bones = [];

        // Joints
        for (var i = 0; i < skin.jointNames.length; i++) {
            var jointNode = getJointNode(runtime, skin.jointNames[i]);
            var node = jointNode.node;

            if (!node) {
                Tools.Warn("Joint named " + skin.jointNames[i] + " does not exist");
                continue;
            }

            var id = jointNode.id;

            // Optimize, if the bone already exists...
            var existingBone = runtime.scene.getBoneByID(id);
            if (existingBone) {
                newSkeleton.bones.push(existingBone);
                continue;
            }

            // Search for parent bone
            var foundBone = false;
            var parentBone: Bone = null;

            for (var j = 0; j < i; j++) {
                var joint: IGLTFNode = getJointNode(runtime, skin.jointNames[j]).node;

                if (!joint) {
                    Tools.Warn("Joint named " + skin.jointNames[j] + " does not exist when looking for parent");
                    continue;
                }

                var children = joint.children;
                foundBone = false;

                for (var k = 0; k < children.length; k++) {
                    if (children[k] === id) {
                        parentBone = getParentBone(runtime, skin, skin.jointNames[j], newSkeleton);
                        foundBone = true;
                        break;
                    }
                }

                if (foundBone) {
                    break;
                }
            }

            // Create bone
            var mat = configureBoneTransformation(node);

            if (!parentBone && nodesToRoot.length > 0) {
                parentBone = getNodeToRoot(nodesToRoot, id);

                if (parentBone) {
                    if (nodesToRootToAdd.indexOf(parentBone) === -1) {
                        nodesToRootToAdd.push(parentBone);
                    }
                }
            }

            var bone = new Bone(node.jointName, newSkeleton, parentBone, mat);
            bone.id = id;
        }

        // Polish
        var bones = newSkeleton.bones;
        newSkeleton.bones = [];
        
        for (var i = 0; i < skin.jointNames.length; i++) {
            var jointNode: IJointNode = getJointNode(runtime, skin.jointNames[i]);

            if (!jointNode) {
                continue;
            }

            for (var j = 0; j < bones.length; j++) {
                if (bones[j].id === jointNode.id) {
                    newSkeleton.bones.push(bones[j]);
                    break;
                }
            }
        }

        newSkeleton.prepare();

        // Finish
        for (var i = 0; i < nodesToRootToAdd.length; i++) {
            newSkeleton.bones.push(nodesToRootToAdd[i]);
        }

        return newSkeleton;
        */
    };

    /**
    * Imports a mesh and its geometries
    */
    var importMesh = (runtime: IGLTFRuntime, node: IGLTFNode, mesh: IGLTFMesh): Mesh => {
        var name = mesh.name || node.name || "mesh" + node.mesh;

        var babylonMesh = <Mesh>node.babylonNode;
        if (!babylonMesh) {
            babylonMesh = new Mesh(name, runtime.babylonScene);
        }

        if (!node.babylonNode) {
            return babylonMesh;
        }

        var multiMat = new MultiMaterial(name, runtime.babylonScene);

        if (!babylonMesh.material) {
            babylonMesh.material = multiMat;
        }

        var vertexData = new VertexData();
        var geometry = new Geometry(name, runtime.babylonScene, vertexData, false, babylonMesh);

        var verticesStarts = [];
        var verticesCounts = [];
        var indexStarts = [];
        var indexCounts = [];

        // Positions, normals and UVs
        for (var index = 0; index < mesh.primitives.length; index++) {
            // Temporary vertex data
            var tempVertexData = new VertexData();

            var primitive = mesh.primitives[index];
            if (primitive.mode !== EMeshPrimitiveMode.TRIANGLES) {
                // continue;
            }

            var attributes = primitive.attributes;
            var accessor: IGLTFAccessor = null;
            var buffer: any = null;

            // Set positions, normal and uvs
            for (var semantic in attributes) {

                // Link accessor and buffer view
                accessor = runtime.gltf.accessors[attributes[semantic]];
                buffer = GLTFUtils.GetBufferFromAccessor(runtime, accessor);

                if (semantic === "NORMAL") {
                    tempVertexData.normals = new Float32Array(buffer.length);
                    (<Float32Array>tempVertexData.normals).set(buffer);
                }
                else if (semantic === "POSITION") {
                    if (GLTFFileLoader.HomogeneousCoordinates) {
                        tempVertexData.positions = new Float32Array(buffer.length - buffer.length / 4);

                        for (var j = 0; j < buffer.length; j += 4) {
                            tempVertexData.positions[j] = buffer[j];
                            tempVertexData.positions[j + 1] = buffer[j + 1];
                            tempVertexData.positions[j + 2] = buffer[j + 2];
                        }
                    }
                    else {
                        tempVertexData.positions = new Float32Array(buffer.length);
                        (<Float32Array>tempVertexData.positions).set(buffer);
                    }

                    verticesCounts.push(tempVertexData.positions.length);
                }
                else if (semantic === "TANGENT") {
                    tempVertexData.tangents = new Float32Array(buffer.length);
                    (<Float32Array>tempVertexData.tangents).set(buffer);
                }
                else if (semantic.indexOf("TEXCOORD_") !== -1) {
                    var channel = Number(semantic.split("_")[1]);
                    var uvKind = VertexBuffer.UVKind + (channel === 0 ? "" : (channel + 1));
                    var uvs = new Float32Array(buffer.length);
                    (<Float32Array>uvs).set(buffer);
                    normalizeUVs(uvs);
                    tempVertexData.set(uvs, uvKind);
                }
                else if (semantic === "JOINT") {
                    tempVertexData.matricesIndices = new Float32Array(buffer.length);
                    (<Float32Array>tempVertexData.matricesIndices).set(buffer);
                }
                else if (semantic === "WEIGHT") {
                    tempVertexData.matricesWeights = new Float32Array(buffer.length);
                    (<Float32Array>tempVertexData.matricesWeights).set(buffer);
                }
                else if (semantic === "COLOR_0") {
                    tempVertexData.colors = new Float32Array(buffer.length);
                    (<Float32Array>tempVertexData.colors).set(buffer);
                }
                else {
                    Tools.Warn("Ignoring unrecognized semantic '" + semantic + "'");
                }
            }

            // Indices
            accessor = runtime.gltf.accessors[primitive.indices];
            if (accessor) {
                buffer = GLTFUtils.GetBufferFromAccessor(runtime, accessor);

                tempVertexData.indices = new Int32Array(buffer.length);
                (<Float32Array>tempVertexData.indices).set(buffer);
                indexCounts.push(tempVertexData.indices.length);
            }
            else {
                // Set indices on the fly
                var indices: number[] = [];
                for (var j = 0; j < tempVertexData.positions.length / 3; j++) {
                    indices.push(j);
                }

                tempVertexData.indices = new Int32Array(indices);
                indexCounts.push(tempVertexData.indices.length);
            }
            
            vertexData.merge(tempVertexData);
            tempVertexData = undefined;

            // Sub material
            var material = runtime.gltf.materials[primitive.material].babylonMaterial;
            multiMat.subMaterials.push(material === undefined ? GLTFUtils.GetDefaultMaterial(runtime.babylonScene) : material);

            // Update vertices start and index start
            verticesStarts.push(verticesStarts.length === 0 ? 0 : verticesStarts[verticesStarts.length - 1] + verticesCounts[verticesCounts.length - 2]);
            indexStarts.push(indexStarts.length === 0 ? 0 : indexStarts[indexStarts.length - 1] + indexCounts[indexCounts.length - 2]);
        }

        // Apply geometry
        geometry.setAllVerticesData(vertexData, false);
        babylonMesh.computeWorldMatrix(true);

        // Apply submeshes
        babylonMesh.subMeshes = [];
        for (var index = 0; index < mesh.primitives.length; index++) {
            if (mesh.primitives[index].mode !== EMeshPrimitiveMode.TRIANGLES) {
                //continue;
            }

            var subMesh = new SubMesh(index, verticesStarts[index], verticesCounts[index], indexStarts[index], indexCounts[index], babylonMesh, babylonMesh, true);
        }

        // Finish
        return babylonMesh;
    };

    /**
    * Configure node transformation from position, rotation and scaling
    */
    var configureNode = (newNode: any, position: Vector3, rotation: Quaternion, scaling: Vector3): void => {
        if (newNode.position) {
            newNode.position = position;
        }

        if (newNode.rotationQuaternion || newNode.rotation) {
            newNode.rotationQuaternion = rotation;
        }

        if (newNode.scaling) {
            newNode.scaling = scaling;
        }
    };

    /**
    * Configures node transformation
    */
    var configureNodeFromGLTFNode = (newNode: Mesh, node: IGLTFNode, parent: Node): void => {
        if (node.matrix) {
            var position = new Vector3(0, 0, 0);
            var rotation = new Quaternion();
            var scaling = new Vector3(0, 0, 0);
            var mat = Matrix.FromArray(node.matrix);
            mat.decompose(scaling, rotation, position);

            configureNode(newNode, position, rotation, scaling);
        }
        else {
            configureNode(newNode,
                Vector3.FromArray(node.translation || [0, 0, 0]),
                Quaternion.FromArray(node.rotation || [0, 0, 0, 1]),
                Vector3.FromArray(node.scale || [1, 1, 1]));
        }

        newNode.computeWorldMatrix(true);
    };

    /**
    * Imports a node
    */
    var importNode = (runtime: IGLTFRuntime, node: IGLTFNode, parent: Node): Node => {
        var babylonNode: Node = null;

        if (runtime.importOnlyMeshes && (node.skin !== undefined || node.mesh !== undefined)) {
            if (runtime.importMeshesNames.length > 0 && runtime.importMeshesNames.indexOf(node.name) === -1) {
                return null;
            }
        }

        // Meshes
        if (node.skin !== undefined) {
            // TODO: animation schema broken
            /*
            if (node.mesh) {
                var skin: IGLTFSkin = runtime.gltf.skins[node.skin];

                var newMesh = importMesh(runtime, node);
                newMesh.skeleton = runtime.babylonScene.getLastSkeletonByID(node.skin);

                if (newMesh.skeleton === null) {
                    newMesh.skeleton = importSkeleton(runtime, skin, newMesh, skin.babylonSkeleton, node.skin);

                    if (!skin.babylonSkeleton) {
                        skin.babylonSkeleton = newMesh.skeleton;
                    }
                }

                lastNode = newMesh;
            }
            */
        }
        else if (node.mesh !== undefined) {
            babylonNode = importMesh(runtime, node, runtime.gltf.meshes[node.mesh]);
        }
        // Cameras
        else if (node.camera !== undefined && !node.babylonNode && !runtime.importOnlyMeshes) {
            var camera = runtime.gltf.cameras[node.camera];

            if (camera) {
                if (camera.type === "orthographic") {
                    var orthographicCamera = camera.orthographic;
                    var orthoCamera = new FreeCamera(node.name || "camera" + node.camera, Vector3.Zero(), runtime.babylonScene);

                    orthoCamera.name = node.name;
                    orthoCamera.mode = Camera.ORTHOGRAPHIC_CAMERA;
                    orthoCamera.attachControl(runtime.babylonScene.getEngine().getRenderingCanvas());

                    babylonNode = orthoCamera;
                }
                else if (camera.type === "perspective") {
                    var perspectiveCamera = camera.perspective;
                    var persCamera = new FreeCamera(node.name || "camera" + node.camera, Vector3.Zero(), runtime.babylonScene);

                    persCamera.name = node.name;
                    persCamera.attachControl(runtime.babylonScene.getEngine().getRenderingCanvas());

                    if (!perspectiveCamera.aspectRatio) {
                        perspectiveCamera.aspectRatio = runtime.babylonScene.getEngine().getRenderWidth() / runtime.babylonScene.getEngine().getRenderHeight();
                    }

                    if (perspectiveCamera.znear && perspectiveCamera.zfar) {
                        persCamera.maxZ = perspectiveCamera.zfar;
                        persCamera.minZ = perspectiveCamera.znear;
                    }

                    babylonNode = persCamera;
                }
            }
        }

        // Empty node
        if (node.jointName === undefined) {
            if (node.babylonNode) {
                return node.babylonNode;
            }
            else if (babylonNode === null) {
                var dummy = new Mesh(node.name, runtime.babylonScene);
                node.babylonNode = dummy;
                babylonNode = dummy;
            }
        }

        if (babylonNode !== null) {
            if (babylonNode instanceof Mesh) {
                configureNodeFromGLTFNode(babylonNode, node, parent);
            }
            else {
                var translation = node.translation || [0, 0, 0];
                var rotation = node.rotation || [0, 0, 0, 1];
                var scale = node.scale || [1, 1, 1];
<<<<<<< HEAD
                configureNode(babylonNode, Vector3.FromArray(translation), Quaternion.RotationAxis(Vector3.FromArray(rotation).normalize(), rotation[3]), Vector3.FromArray(scale));
=======
                configureNode(lastNode, Vector3.FromArray(translation), Quaternion.FromArray(rotation), Vector3.FromArray(scale));
>>>>>>> 2a9bcb10
            }

            babylonNode.updateCache(true);
            node.babylonNode = babylonNode;
        }

        return babylonNode;
    };

    /**
    * Traverses nodes and creates them
    */
    var traverseNodes = (runtime: IGLTFRuntime, index: number, parent: Node, meshIncluded?: boolean): void => {
        var node: IGLTFNode = runtime.gltf.nodes[index];
        var newNode: Node = null;

        if (runtime.importOnlyMeshes && !meshIncluded) {
            if (runtime.importMeshesNames.indexOf(node.name) !== -1 || runtime.importMeshesNames.length === 0) {
                meshIncluded = true;
            }
            else {
                meshIncluded = false;
            }
        }
        else {
            meshIncluded = true;
        }

        if (node.jointName === undefined && meshIncluded) {
            newNode = importNode(runtime, node, parent);

            if (newNode !== null) {
                newNode.parent = parent;
            }
        }

        if (node.children) {
            for (var i = 0; i < node.children.length; i++) {
                traverseNodes(runtime, node.children[i], newNode, meshIncluded);
            }
        }
    };

    var importScene = (runtime: IGLTFRuntime): void => {
        var scene = runtime.gltf.scene || 0;
        var scenes = runtime.gltf.scenes;

        if (scenes) {
            var nodes = scenes[scene].nodes;
            for (var i = 0; i < nodes.length; i++) {
                traverseNodes(runtime, nodes[i], null);
            }
        }
        else {
            for (var i = 0; i < runtime.gltf.nodes.length; i++) {
                traverseNodes(runtime, i, null);
            }
        }
    }

    /**
    * do stuff after buffers are loaded (e.g. hook up materials, load animations, etc.)
    */
    var postLoad = (runtime: IGLTFRuntime): void => {
        importScene(runtime);

        // Set animations
        loadAnimations(runtime);

        for (var i = 0; i < runtime.babylonScene.skeletons.length; i++) {
            var skeleton = runtime.babylonScene.skeletons[i];
            runtime.babylonScene.beginAnimation(skeleton, 0, Number.MAX_VALUE, true, 1.0);
        }
    };

    var importMaterials = (runtime: IGLTFRuntime): void => {
        for (var i = 0; i < runtime.gltf.materials.length; i++) {
            GLTFFileLoaderExtension.LoadMaterial(runtime, i);
        }
    };

    class BinaryReader {
        private _arrayBuffer: ArrayBuffer;
        private _dataView: DataView;
        private _byteOffset: number;

        constructor(arrayBuffer: ArrayBuffer) {
            this._arrayBuffer = arrayBuffer;
            this._dataView = new DataView(arrayBuffer);
            this._byteOffset = 0;
        }

        public getPosition(): number {
            return this._byteOffset;
        }

        public getLength(): number {
            return this._arrayBuffer.byteLength;
        }

        public readUint32(): number {
            var value = this._dataView.getUint32(this._byteOffset, true);
            this._byteOffset += 4;
            return value;
        }

        public readUint8Array(length: number): Uint8Array {
            var value = new Uint8Array(this._arrayBuffer, this._byteOffset, length);
            this._byteOffset += length;
            return value;
        }

        public skipBytes(length: number): void {
            this._byteOffset += length;
        }
    }

    /**
    * glTF File Loader Plugin
    */
    export class GLTFFileLoader implements ISceneLoaderPluginAsync {
        /**
        * Public members
        */
        public extensions: ISceneLoaderPluginExtensions = {
            ".gltf": { isBinary: false },
            ".glb": { isBinary: true }
        };

        /**
        * Private members
        */
        // None

        /**
        * Static members
        */
        public static HomogeneousCoordinates: boolean = false;
        public static IncrementalLoading: boolean = true;

        public static Extensions: { [name: string]: GLTFFileLoaderExtension } = {};

        public static RegisterExtension(extension: GLTFFileLoaderExtension): void {
            if (GLTFFileLoader.Extensions[extension.name]) {
                Tools.Error("Tool with the same name \"" + extension.name + "\" already exists");
                return;
            }

            GLTFFileLoader.Extensions[extension.name] = extension;
        }

        public static LoadMaterial(runtime: IGLTFRuntime, index: number): IGLTFMaterial {
            var material = runtime.gltf.materials[index];
            if (!material) return null;

            material.babylonMaterial = new PBRMaterial(material.name || "mat" + index, runtime.babylonScene);
            material.babylonMaterial.sideOrientation = Material.CounterClockWiseSideOrientation;
            material.babylonMaterial.useScalarInLinearSpace = true;
            return material;
        }

        public static LoadMetallicRoughnessMaterialProperties = (runtime: IGLTFRuntime, material: IGLTFMaterial): void => {
            var properties = material.pbrMetallicRoughness;
            if (!properties) return;

            material.babylonMaterial.albedoColor = properties.baseColorFactor ? Color3.FromArray(properties.baseColorFactor) : new Color3(1, 1, 1);
            material.babylonMaterial.metallic = properties.metallicFactor === undefined ? 1 : properties.metallicFactor;
            material.babylonMaterial.roughness = properties.roughnessFactor === undefined ? 1 : properties.roughnessFactor;

            if (properties.baseColorTexture) {
                GLTFFileLoader.LoadTextureAsync(runtime, properties.baseColorTexture,
                    texture => {
                        material.babylonMaterial.albedoTexture = texture;
                        GLTFFileLoader.LoadAlphaProperties(runtime, material);
                    },
                    () => {
                        Tools.Warn("Failed to load base color texture");
                    });
            }

            if (properties.metallicRoughnessTexture) {
                GLTFFileLoader.LoadTextureAsync(runtime, properties.metallicRoughnessTexture,
                    texture => {
                        material.babylonMaterial.metallicTexture = texture;
                        material.babylonMaterial.useRoughnessFromMetallicTextureGreen = true;
                        material.babylonMaterial.useRoughnessFromMetallicTextureAlpha = false;
                    },
                    () => {
                        Tools.Warn("Failed to load metallic roughness texture");
                    });
            }
        }

        public static LoadCommonMaterialProperties(runtime: IGLTFRuntime, material: IGLTFMaterial): void {
            if (material.normalTexture) {
                GLTFFileLoader.LoadTextureAsync(runtime, material.normalTexture, babylonTexture => {
                    material.babylonMaterial.bumpTexture = babylonTexture;
                    if (material.normalTexture.scale !== undefined) {
                        material.babylonMaterial.bumpTexture.level = material.normalTexture.scale;
                    }
                }, () => Tools.Warn("Failed to load normal texture"));
            }

            if (material.occlusionTexture) {
                GLTFFileLoader.LoadTextureAsync(runtime, material.occlusionTexture, babylonTexture => {
                    material.babylonMaterial.ambientTexture = babylonTexture;
                    if (material.occlusionTexture.strength !== undefined) {
                        material.babylonMaterial.ambientTextureStrength = material.occlusionTexture.strength;
                    }
                }, () => Tools.Warn("Failed to load normal texture"));
            }

            material.babylonMaterial.useEmissiveAsIllumination = (material.emissiveFactor || material.emissiveTexture) ? true : false;
            material.babylonMaterial.emissiveColor = material.emissiveFactor ? Color3.FromArray(material.emissiveFactor) : new Color3(0, 0, 0);
            if (material.emissiveTexture) {
                GLTFFileLoader.LoadTextureAsync(runtime, material.emissiveTexture, babylonTexture => {
                    material.babylonMaterial.emissiveTexture = babylonTexture;
                }, () => Tools.Warn("Failed to load normal texture"));
            }
        }

        public static LoadAlphaProperties(runtime: IGLTFRuntime, material: IGLTFMaterial): void {
            var alphaMode = material.alphaMode || "OPAQUE";
            switch (alphaMode) {
                case "OPAQUE":
                    // default is opaque
                    break;
                case "MASK":
                    material.babylonMaterial.albedoTexture.hasAlpha = true;
                    material.babylonMaterial.useAlphaFromAlbedoTexture = false;
                    material.babylonMaterial.alphaMode = Engine.ALPHA_DISABLE;
                    break;
                case "BLEND":
                    material.babylonMaterial.albedoTexture.hasAlpha = true;
                    material.babylonMaterial.useAlphaFromAlbedoTexture = true;
                    material.babylonMaterial.alphaMode = Engine.ALPHA_COMBINE;
                    break;
                default:
                    Tools.Error("Invalid alpha mode '" + material.alphaMode + "'");
            }
        }

        public static LoadTextureAsync(runtime: IGLTFRuntime, textureInfo: IGLTFTextureInfo, onSuccess: (babylonTexture: Texture) => void, onError: () => void): void {
            var texture = runtime.gltf.textures[textureInfo.index];

            if (!texture || texture.source === undefined || texture.sampler === undefined) {
                onError();
                return;
            }

            if (texture.babylonTexture) {
                onSuccess(texture.babylonTexture);
                return;
            }

            var source = runtime.gltf.images[texture.source];

            if (source.uri === undefined) {
                var bufferView: IGLTFBufferView = runtime.gltf.bufferViews[source.bufferView];
                var buffer = GLTFUtils.GetBufferFromBufferView(runtime, bufferView, 0, bufferView.byteLength, EComponentType.UNSIGNED_BYTE);
                GLTFFileLoader.CreateTextureAsync(runtime, textureInfo, buffer, source.mimeType, onSuccess, onError);
            }
            else if (GLTFUtils.IsBase64(source.uri)) {
                GLTFFileLoader.CreateTextureAsync(runtime, textureInfo, new Uint8Array(GLTFUtils.DecodeBase64(source.uri)), source.mimeType, onSuccess, onError);
            }
            else {
                Tools.LoadFile(runtime.rootUrl + source.uri, data => {
                    GLTFFileLoader.CreateTextureAsync(runtime, textureInfo, new Uint8Array(data), source.mimeType, onSuccess, onError);
                }, null, null, true, onError);
            }
        }

        public static CreateTextureAsync(runtime: IGLTFRuntime, textureInfo: IGLTFTextureInfo, buffer: ArrayBufferView, mimeType: string, onSuccess: (babylonTexture: Texture) => void, onError: () => void): void {
            var texture = runtime.gltf.textures[textureInfo.index];

            if (!texture || texture.source === undefined || texture.sampler === undefined) {
                onError();
                return;
            }

            if (texture.babylonTexture) {
                onSuccess(texture.babylonTexture);
                return;
            }

            var sampler: IGLTFSampler = runtime.gltf.samplers[texture.sampler];

            var createMipMaps =
                (sampler.minFilter === ETextureMinFilter.NEAREST_MIPMAP_NEAREST) ||
                (sampler.minFilter === ETextureMinFilter.NEAREST_MIPMAP_LINEAR) ||
                (sampler.minFilter === ETextureMinFilter.LINEAR_MIPMAP_NEAREST) ||
                (sampler.minFilter === ETextureMinFilter.LINEAR_MIPMAP_LINEAR);

            var samplingMode = Texture.BILINEAR_SAMPLINGMODE;

            var blob = new Blob([buffer], { type: mimeType });
            var blobURL = URL.createObjectURL(blob);
            var revokeBlobURL = () => URL.revokeObjectURL(blobURL);
            texture.babylonTexture = new Texture(blobURL, runtime.babylonScene, !createMipMaps, true, samplingMode, revokeBlobURL, revokeBlobURL);
            texture.babylonTexture.coordinatesIndex = textureInfo.texCoord === undefined ? 0 : textureInfo.texCoord;
            texture.babylonTexture.wrapU = GLTFUtils.GetWrapMode(sampler.wrapS);
            texture.babylonTexture.wrapV = GLTFUtils.GetWrapMode(sampler.wrapT);
            texture.babylonTexture.name = texture.name;

            onSuccess(texture.babylonTexture);
        }

        /**
        * Import meshes
        */
        public importMeshAsync(meshesNames: any, scene: Scene, data: any, rootUrl: string, onSuccess?: (meshes: AbstractMesh[], particleSystems: ParticleSystem[], skeletons: Skeleton[]) => void, onError?: () => void): boolean {
            scene.useRightHandedSystem = true;

            var runtime = this._createRuntime(scene, data, rootUrl, true);
            if (!runtime) {
                if (onError) onError();
                return;
            }

            if (meshesNames === "") {
                runtime.importMeshesNames = [];
            }
            else if (typeof meshesNames === "string") {
                runtime.importMeshesNames = [meshesNames];
            }
            else if (meshesNames && !(meshesNames instanceof Array)) {
                runtime.importMeshesNames = [meshesNames];
            }
            else {
                runtime.importMeshesNames = [];
                Tools.Warn("Argument meshesNames must be of type string or string[]");
            }

            // Load scene
            importScene(runtime);

            var meshes = [];
            var skeletons = [];

            // Fill arrays of meshes and skeletons
            for (var nde in runtime.gltf.nodes) {
                var node: IGLTFNode = runtime.gltf.nodes[nde];

                if (node.babylonNode instanceof AbstractMesh) {
                    meshes.push(<AbstractMesh>node.babylonNode);
                }
            }

            for (var skl in runtime.gltf.skins) {
                var skin: IGLTFSkin = runtime.gltf.skins[skl];

                if (skin.babylonSkeleton instanceof Skeleton) {
                    skeletons.push(skin.babylonSkeleton);
                }
            }

            // Load buffers, materials, etc.
            this._loadBuffersAsync(runtime, () => {
                importMaterials(runtime);
                postLoad(runtime);

                if (!GLTFFileLoader.IncrementalLoading && onSuccess) {
                    onSuccess(meshes, null, skeletons);
                }
            }, onError);

            if (GLTFFileLoader.IncrementalLoading && onSuccess) {
                onSuccess(meshes, null, skeletons);
            }

            return true;
        }

        /**
        * Load scene
        */
        public loadAsync(scene: Scene, data: string | ArrayBuffer, rootUrl: string, onSuccess: () => void, onError: () => void): boolean {
            scene.useRightHandedSystem = true;

            var runtime = this._createRuntime(scene, data, rootUrl, false);
            if (!runtime) {
                if (onError) onError();
                return;
            }

            importScene(runtime);

            this._loadBuffersAsync(runtime, () => {
                importMaterials(runtime);
                postLoad(runtime);

                if (!GLTFFileLoader.IncrementalLoading) {
                    onSuccess();
                }
            }, onError);

            if (GLTFFileLoader.IncrementalLoading) {
                onSuccess();
            }

            return true;
        }

        private _loadBuffersAsync(runtime: IGLTFRuntime, onSuccess: () => void, onError: () => void): void {
            if (runtime.gltf.buffers.length == 0) {
                onSuccess();
                return;
            }

            var loadedCount = 0;
            runtime.gltf.buffers.forEach((buffer, index) => {
                this._loadBufferAsync(runtime, index, () => {
                    if (++loadedCount >= runtime.gltf.buffers.length) {
                        onSuccess();
                    }
                }, onError);
            });
        }

        private _loadBufferAsync(runtime: IGLTFRuntime, index: number, onSuccess: () => void, onError: () => void): void {
            var buffer = runtime.gltf.buffers[index];

            if (buffer.uri === undefined) {
                // buffer.loadedBufferView should already be set in _parseBinary
                onSuccess();
            }
            else if (GLTFUtils.IsBase64(buffer.uri)) {
                var data = GLTFUtils.DecodeBase64(buffer.uri);
                setTimeout(() => {
                    buffer.loadedBufferView = new Uint8Array(data);
                    onSuccess();
                });
            }
            else {
                Tools.LoadFile(runtime.rootUrl + buffer.uri, data => {
                    buffer.loadedBufferView = new Uint8Array(data);
                    onSuccess();
                }, null, null, true, onError);
            }
        }

        private _createRuntime(scene: Scene, data: any, rootUrl: string, importOnlyMeshes: boolean): IGLTFRuntime {
            var runtime: IGLTFRuntime = {
                gltf: null,

                babylonScene: scene,
                rootUrl: rootUrl,

                importOnlyMeshes: importOnlyMeshes,

                dummyNodes: []
            }

            if (data instanceof ArrayBuffer) {
                if (!this._parseBinary(runtime, <ArrayBuffer>data)) {
                    return null;
                }
            }
            else {
                runtime.gltf = JSON.parse(<string>data);
            }

            GLTFFileLoaderExtension.PostCreateRuntime(runtime);
            return runtime;
        }

        private _parseBinary(runtime: IGLTFRuntime, data: ArrayBuffer): boolean {
            const Binary = {
                Magic: 0x46546C67,
                Version: 2,
                ChunkFormat: {
                    JSON: 0x4E4F534A,
                    BIN: 0x004E4942
                }
            };

            var binaryReader = new BinaryReader(data);

            var magic = binaryReader.readUint32();
            if (magic !== Binary.Magic) {
                Tools.Error("Unexpected magic: " + magic);
                return false;
            }

            var version = binaryReader.readUint32();
            if (version !== Binary.Version) {
                Tools.Error("Unsupported version: " + version);
                return false;
            }

            var length = binaryReader.readUint32();
            if (length !== data.byteLength) {
                Tools.Error("Length in header does not match actual data length: " + length + " != " + data.byteLength);
                return false;
            }

            var chunkLength = binaryReader.readUint32();
            var chunkFormat = binaryReader.readUint32();
            if (chunkFormat !== Binary.ChunkFormat.JSON) {
                Tools.Error("First chunk format is not JSON");
                return false;
            }

            var jsonText = GLTFUtils.DecodeBufferToText(binaryReader.readUint8Array(chunkLength));
            runtime.gltf = JSON.parse(jsonText);

            var binaryBuffer: IGLTFBuffer;
            var buffers = runtime.gltf.buffers;
            if (buffers.length > 0 && buffers[0].uri === undefined) {
                binaryBuffer = buffers[0];
            }

            while (binaryReader.getPosition() < binaryReader.getLength()) {
                chunkLength = binaryReader.readUint32();
                chunkFormat = binaryReader.readUint32();
                if (chunkFormat === Binary.ChunkFormat.JSON) {
                    Tools.Error("Unexpected JSON chunk");
                    return false;
                }

                if (chunkFormat === Binary.ChunkFormat.BIN) {
                    if (!binaryBuffer) {
                        Tools.Error("Unexpected BIN chunk");
                        return false;
                    }

                    if (binaryBuffer.byteLength != chunkLength) {
                        Tools.Error("Binary buffer length from JSON does not match chunk length");
                        return false;
                    }

                    binaryBuffer.loadedBufferView = binaryReader.readUint8Array(chunkLength);
                }
                else {
                    // ignore unrecognized chunkFormat
                    binaryReader.skipBytes(chunkLength);
                }
            }

            return true;
        };
    };

    BABYLON.SceneLoader.RegisterPlugin(new GLTFFileLoader());
}
<|MERGE_RESOLUTION|>--- conflicted
+++ resolved
@@ -1,1310 +1,1293 @@
-﻿/// <reference path="../../../dist/preview release/babylon.d.ts"/>
-
-module BABYLON {
-    /**
-    * Values
-    */
-    var glTFAnimationPaths = ["translation", "rotation", "scale"];
-    var babylonAnimationPaths = ["position", "rotationQuaternion", "scaling"];
-
-    /**
-    * Utils
-    */
-    var normalizeUVs = (buffer: any): void => {
-        if (!buffer) {
-            return;
-        }
-
-        for (var i = 0; i < buffer.length / 2; i++) {
-            buffer[i * 2 + 1] = 1.0 - buffer[i * 2 + 1];
-        }
-    };
-
-    /**
-    * Returns the animation path (glTF -> Babylon)
-    */
-    var getAnimationPath = (path: string): string => {
-        var index = glTFAnimationPaths.indexOf(path);
-
-        if (index !== -1) {
-            return babylonAnimationPaths[index];
-        }
-
-        return path;
-    };
-
-    /**
-    * Loads and creates animations
-    */
-    var loadAnimations = (runtime: IGLTFRuntime): void => {
-        var animations = runtime.gltf.animations;
-        if (!animations) {
-            return;
-        }
-
-        for (var animationIndex = 0; animationIndex < animations.length; animationIndex++) {
-            var animation = animations[animationIndex];
-            if (!animation || !animation.channels) {
-                continue;
-            }
-
-            var lastAnimation: Animation = null;
-
-            for (var channelIndex = 0; channelIndex < animation.channels.length; channelIndex++) {
-                var channel = animation.channels[channelIndex];
-                if (!channel) {
-                    continue;
-                }
-
-                var sampler = animation.samplers[channel.sampler];
-                if (!sampler) {
-                    continue;
-                }
-
-                var inputData = sampler.input;
-                var outputData = sampler.output;
-
-                var bufferInput = GLTFUtils.GetBufferFromAccessor(runtime, runtime.gltf.accessors[inputData]);
-                var bufferOutput = GLTFUtils.GetBufferFromAccessor(runtime, runtime.gltf.accessors[outputData]);
-
-                var targetID = channel.target.id;
-                var targetNode: any = runtime.gltf.nodes[channel.target.id].babylonNode;
-                if (targetNode === null) {
-                    Tools.Warn("Creating animation index " + animationIndex + " but cannot find node index " + targetID + " to attach to");
-                    continue;
-                }
-
-                var isBone = targetNode instanceof Bone;
-
-                // Get target path (position, rotation or scaling)
-                var targetPath = channel.target.path;
-                var targetPathIndex = glTFAnimationPaths.indexOf(targetPath);
-
-                if (targetPathIndex !== -1) {
-                    targetPath = babylonAnimationPaths[targetPathIndex];
-                }
-
-                // Determine animation type
-                var animationType = Animation.ANIMATIONTYPE_MATRIX;
-
-                if (!isBone) {
-                    if (targetPath === "rotationQuaternion") {
-                        animationType = Animation.ANIMATIONTYPE_QUATERNION;
-                        targetNode.rotationQuaternion = new Quaternion();
-                    }
-                    else {
-                        animationType = Animation.ANIMATIONTYPE_VECTOR3;
-                    }
-                }
-
-                // Create animation and key frames
-                var babylonAnimation: Animation = null;
-                var keys = [];
-                var arrayOffset = 0;
-                var modifyKey = false;
-
-                if (isBone && lastAnimation && lastAnimation.getKeys().length === bufferInput.length) {
-                    babylonAnimation = lastAnimation;
-                    modifyKey = true;
-                }
-
-                if (!modifyKey) {
-                    var animationName = animation.name || "anim" + animationIndex;
-                    babylonAnimation = new Animation(animationName, isBone ? "_matrix" : targetPath, 1, animationType, Animation.ANIMATIONLOOPMODE_CYCLE);
-                }
-
-                // For each frame
-                for (var j = 0; j < bufferInput.length; j++) {
-                    var value: any = null;
-
-                    if (targetPath === "rotationQuaternion") { // VEC4
-                        value = Quaternion.FromArray([bufferOutput[arrayOffset], bufferOutput[arrayOffset + 1], bufferOutput[arrayOffset + 2], bufferOutput[arrayOffset + 3]]);
-                        arrayOffset += 4;
-                    }
-                    else { // Position and scaling are VEC3
-                        value = Vector3.FromArray([bufferOutput[arrayOffset], bufferOutput[arrayOffset + 1], bufferOutput[arrayOffset + 2]]);
-                        arrayOffset += 3;
-                    }
-
-                    if (isBone) {
-                        var bone = <Bone>targetNode;
-                        var translation = Vector3.Zero();
-                        var rotationQuaternion = new Quaternion();
-                        var scaling = Vector3.Zero();
-
-                        // Warning on decompose
-                        var mat = bone.getBaseMatrix();
-
-                        if (modifyKey) {
-                            mat = lastAnimation.getKeys()[j].value;
-                        }
-
-                        mat.decompose(scaling, rotationQuaternion, translation);
-
-                        if (targetPath === "position") {
-                            translation = value;
-                        }
-                        else if (targetPath === "rotationQuaternion") {
-                            rotationQuaternion = value;
-                        }
-                        else {
-                            scaling = value;
-                        }
-
-                        value = Matrix.Compose(scaling, rotationQuaternion, translation);
-                    }
-
-                    if (!modifyKey) {
-                        keys.push({
-                            frame: bufferInput[j],
-                            value: value
-                        });
-                    }
-                    else {
-                        lastAnimation.getKeys()[j].value = value;
-                    }
-                }
-
-                // Finish
-                if (!modifyKey) {
-                    babylonAnimation.setKeys(keys);
-                    targetNode.animations.push(babylonAnimation);
-                }
-
-                lastAnimation = babylonAnimation;
-
-                runtime.babylonScene.stopAnimation(targetNode);
-                runtime.babylonScene.beginAnimation(targetNode, 0, bufferInput[bufferInput.length - 1], true, 1.0);
-            }
-        }
-    };
-
-    /**
-    * Returns the bones transformation matrix
-    */
-    var configureBoneTransformation = (node: IGLTFNode): Matrix => {
-        var mat: Matrix = null;
-
-        if (node.translation || node.rotation || node.scale) {
-            var scale = Vector3.FromArray(node.scale || [1, 1, 1]);
-            var rotation = Quaternion.FromArray(node.rotation || [0, 0, 0, 1]);
-            var position = Vector3.FromArray(node.translation || [0, 0, 0]);
-
-            mat = Matrix.Compose(scale, rotation, position);
-        }
-        else {
-            mat = Matrix.FromArray(node.matrix);
-        }
-
-        return mat;
-    };
-
-    /**
-    * Returns the parent bone
-    */
-    var getParentBone = (runtime: IGLTFRuntime, skin: IGLTFSkin, jointName: string, newSkeleton: Skeleton): Bone => {
-        // TODO: animation schema broken
-        /*
-        // Try to find
-        for (var i = 0; i < newSkeleton.bones.length; i++) {
-            if (newSkeleton.bones[i].name === jointName) {
-                return newSkeleton.bones[i];
-            }
-        }
-
-        // Not found, search in gltf nodes
-        var nodes = runtime.gltf.nodes;
-        for (var nde in nodes) {
-            var node: IGLTFNode = nodes[nde];
-
-            if (!node.jointName) {
-                continue;
-            }
-
-            var children = node.children;
-            for (var i = 0; i < children.length; i++) {
-                var child: IGLTFNode = runtime.gltf.nodes[children[i]];
-                if (!child.jointName) {
-                    continue;
-                }
-
-                if (child.jointName === jointName) {
-                    var mat = configureBoneTransformation(node);
-                    var bone = new Bone(node.name, newSkeleton, getParentBone(runtime, skin, node.jointName, newSkeleton), mat);
-                    bone.id = nde;
-                    return bone;
-                }
-            }
-        }
-        */
-
-        return null;
-    }
-
-    /**
-    * Returns the appropriate root node
-    */
-    var getNodeToRoot = (nodesToRoot: INodeToRoot[], id: string): Bone => {
-        // TODO: animation schema broken
-        /*
-        for (var i = 0; i < nodesToRoot.length; i++) {
-            var nodeToRoot = nodesToRoot[i];
-
-            for (var j = 0; j < nodeToRoot.node.children.length; j++) {
-                var child = nodeToRoot.node.children[j];
-                if (child === id) {
-                    return nodeToRoot.bone;
-                }
-            }
-        }
-        */
-
-        return null;
-    };
-
-    /**
-    * Returns the node with the joint name
-    */
-    var getJointNode = (runtime: IGLTFRuntime, jointName: string): IJointNode => {
-        // TODO: animation schema broken
-        /*
-        var nodes = runtime.nodes;
-        var node: IGLTFNode = nodes[jointName];
-        if (node) {
-            return {
-                node: node,
-                id: jointName
-            };
-        }
-
-        for (var nde in nodes) {
-            node = nodes[nde];
-            if (node.jointName === jointName) {
-                return {
-                    node: node,
-                    id: nde
-                };
-            }
-        }
-        */
-
-        return null;
-    }
-
-    /**
-    * Checks if a nodes is in joints
-    */
-    var nodeIsInJoints = (skin: IGLTFSkin, id: string): boolean => {
-        // TODO: animation schema broken
-        /*
-        for (var i = 0; i < skin.jointNames.length; i++) {
-            if (skin.jointNames[i] === id) {
-                return true;
-            }
-        }
-        */
-
-        return false;
-    }
-
-    /**
-    * Fills the nodes to root for bones and builds hierarchy
-    */
-    var getNodesToRoot = (runtime: IGLTFRuntime, newSkeleton: Skeleton, skin: IGLTFSkin, nodesToRoot: INodeToRoot[]): void => {
-        // TODO: animation schema broken
-        /*
-        // Creates nodes for root
-        for (var nde in runtime.nodes) {
-            var node: IGLTFNode = runtime.nodes[nde];
-            var id = nde;
-
-            if (!node.jointName || nodeIsInJoints(skin, node.jointName)) {
-                continue;
-            }
-
-            // Create node to root bone
-            var mat = configureBoneTransformation(node);
-            var bone = new Bone(node.name, newSkeleton, null, mat);
-            bone.id = id;
-            nodesToRoot.push({ bone: bone, node: node, id: id });
-        }
-
-        // Parenting
-        for (var i = 0; i < nodesToRoot.length; i++) {
-            var nodeToRoot = nodesToRoot[i];
-            var children = nodeToRoot.node.children;
-
-            for (var j = 0; j < children.length; j++) {
-                var child: INodeToRoot = null;
-
-                for (var k = 0; k < nodesToRoot.length; k++) {
-                    if (nodesToRoot[k].id === children[j]) {
-                        child = nodesToRoot[k];
-                        break;
-                    }
-                }
-
-                if (child) {
-                    (<any>child.bone)._parent = nodeToRoot.bone;
-                    nodeToRoot.bone.children.push(child.bone);
-                }
-            }
-        }
-        */
-    };
-
-    /**
-    * Imports a skeleton
-    */
-    var importSkeleton = (runtime: IGLTFRuntime, skin: IGLTFSkin, mesh: Mesh, newSkeleton: Skeleton, index: number): Skeleton => {
-        // TODO: animation schema broken
-        return null;
-        /*
-        if (!newSkeleton) {
-            newSkeleton = new Skeleton(skin.name, "", runtime.scene);
-        }
-
-        if (!skin.babylonSkeleton) {
-            return newSkeleton;
-        }
-
-        // Matrices
-        var accessor = runtime.accessors[skin.inverseBindMatrices];
-        var buffer = GLTFUtils.GetBufferFromAccessor(runtime, accessor);
-
-        var bindShapeMatrix = Matrix.FromArray(skin.bindShapeMatrix);
-
-        // Find the root bones
-        var nodesToRoot: INodeToRoot[] = [];
-        var nodesToRootToAdd: Bone[] = [];
-
-        getNodesToRoot(runtime, newSkeleton, skin, nodesToRoot);
-        newSkeleton.bones = [];
-
-        // Joints
-        for (var i = 0; i < skin.jointNames.length; i++) {
-            var jointNode = getJointNode(runtime, skin.jointNames[i]);
-            var node = jointNode.node;
-
-            if (!node) {
-                Tools.Warn("Joint named " + skin.jointNames[i] + " does not exist");
-                continue;
-            }
-
-            var id = jointNode.id;
-
-            // Optimize, if the bone already exists...
-            var existingBone = runtime.scene.getBoneByID(id);
-            if (existingBone) {
-                newSkeleton.bones.push(existingBone);
-                continue;
-            }
-
-            // Search for parent bone
-            var foundBone = false;
-            var parentBone: Bone = null;
-
-            for (var j = 0; j < i; j++) {
-                var joint: IGLTFNode = getJointNode(runtime, skin.jointNames[j]).node;
-
-                if (!joint) {
-                    Tools.Warn("Joint named " + skin.jointNames[j] + " does not exist when looking for parent");
-                    continue;
-                }
-
-                var children = joint.children;
-                foundBone = false;
-
-                for (var k = 0; k < children.length; k++) {
-                    if (children[k] === id) {
-                        parentBone = getParentBone(runtime, skin, skin.jointNames[j], newSkeleton);
-                        foundBone = true;
-                        break;
-                    }
-                }
-
-                if (foundBone) {
-                    break;
-                }
-            }
-
-            // Create bone
-            var mat = configureBoneTransformation(node);
-
-            if (!parentBone && nodesToRoot.length > 0) {
-                parentBone = getNodeToRoot(nodesToRoot, id);
-
-                if (parentBone) {
-                    if (nodesToRootToAdd.indexOf(parentBone) === -1) {
-                        nodesToRootToAdd.push(parentBone);
-                    }
-                }
-            }
-
-            var bone = new Bone(node.jointName, newSkeleton, parentBone, mat);
-            bone.id = id;
-        }
-
-        // Polish
-        var bones = newSkeleton.bones;
-        newSkeleton.bones = [];
-        
-        for (var i = 0; i < skin.jointNames.length; i++) {
-            var jointNode: IJointNode = getJointNode(runtime, skin.jointNames[i]);
-
-            if (!jointNode) {
-                continue;
-            }
-
-            for (var j = 0; j < bones.length; j++) {
-                if (bones[j].id === jointNode.id) {
-                    newSkeleton.bones.push(bones[j]);
-                    break;
-                }
-            }
-        }
-
-        newSkeleton.prepare();
-
-        // Finish
-        for (var i = 0; i < nodesToRootToAdd.length; i++) {
-            newSkeleton.bones.push(nodesToRootToAdd[i]);
-        }
-
-        return newSkeleton;
-        */
-    };
-
-    /**
-    * Imports a mesh and its geometries
-    */
-    var importMesh = (runtime: IGLTFRuntime, node: IGLTFNode, mesh: IGLTFMesh): Mesh => {
-        var name = mesh.name || node.name || "mesh" + node.mesh;
-
-        var babylonMesh = <Mesh>node.babylonNode;
-        if (!babylonMesh) {
-            babylonMesh = new Mesh(name, runtime.babylonScene);
-        }
-
-        if (!node.babylonNode) {
-            return babylonMesh;
-        }
-
-        var multiMat = new MultiMaterial(name, runtime.babylonScene);
-
-        if (!babylonMesh.material) {
-            babylonMesh.material = multiMat;
-        }
-
-        var vertexData = new VertexData();
-        var geometry = new Geometry(name, runtime.babylonScene, vertexData, false, babylonMesh);
-
-        var verticesStarts = [];
-        var verticesCounts = [];
-        var indexStarts = [];
-        var indexCounts = [];
-
-        // Positions, normals and UVs
-        for (var index = 0; index < mesh.primitives.length; index++) {
-            // Temporary vertex data
-            var tempVertexData = new VertexData();
-
-            var primitive = mesh.primitives[index];
-            if (primitive.mode !== EMeshPrimitiveMode.TRIANGLES) {
-                // continue;
-            }
-
-            var attributes = primitive.attributes;
-            var accessor: IGLTFAccessor = null;
-            var buffer: any = null;
-
-            // Set positions, normal and uvs
-            for (var semantic in attributes) {
-
-                // Link accessor and buffer view
-                accessor = runtime.gltf.accessors[attributes[semantic]];
-                buffer = GLTFUtils.GetBufferFromAccessor(runtime, accessor);
-
-                if (semantic === "NORMAL") {
-                    tempVertexData.normals = new Float32Array(buffer.length);
-                    (<Float32Array>tempVertexData.normals).set(buffer);
-                }
-                else if (semantic === "POSITION") {
-                    if (GLTFFileLoader.HomogeneousCoordinates) {
-                        tempVertexData.positions = new Float32Array(buffer.length - buffer.length / 4);
-
-                        for (var j = 0; j < buffer.length; j += 4) {
-                            tempVertexData.positions[j] = buffer[j];
-                            tempVertexData.positions[j + 1] = buffer[j + 1];
-                            tempVertexData.positions[j + 2] = buffer[j + 2];
-                        }
-                    }
-                    else {
-                        tempVertexData.positions = new Float32Array(buffer.length);
-                        (<Float32Array>tempVertexData.positions).set(buffer);
-                    }
-
-                    verticesCounts.push(tempVertexData.positions.length);
-                }
-                else if (semantic === "TANGENT") {
-                    tempVertexData.tangents = new Float32Array(buffer.length);
-                    (<Float32Array>tempVertexData.tangents).set(buffer);
-                }
-                else if (semantic.indexOf("TEXCOORD_") !== -1) {
-                    var channel = Number(semantic.split("_")[1]);
-                    var uvKind = VertexBuffer.UVKind + (channel === 0 ? "" : (channel + 1));
-                    var uvs = new Float32Array(buffer.length);
-                    (<Float32Array>uvs).set(buffer);
-                    normalizeUVs(uvs);
-                    tempVertexData.set(uvs, uvKind);
-                }
-                else if (semantic === "JOINT") {
-                    tempVertexData.matricesIndices = new Float32Array(buffer.length);
-                    (<Float32Array>tempVertexData.matricesIndices).set(buffer);
-                }
-                else if (semantic === "WEIGHT") {
-                    tempVertexData.matricesWeights = new Float32Array(buffer.length);
-                    (<Float32Array>tempVertexData.matricesWeights).set(buffer);
-                }
-                else if (semantic === "COLOR_0") {
-                    tempVertexData.colors = new Float32Array(buffer.length);
-                    (<Float32Array>tempVertexData.colors).set(buffer);
-                }
-                else {
-                    Tools.Warn("Ignoring unrecognized semantic '" + semantic + "'");
-                }
-            }
-
-            // Indices
-            accessor = runtime.gltf.accessors[primitive.indices];
-            if (accessor) {
-                buffer = GLTFUtils.GetBufferFromAccessor(runtime, accessor);
-
-                tempVertexData.indices = new Int32Array(buffer.length);
-                (<Float32Array>tempVertexData.indices).set(buffer);
-                indexCounts.push(tempVertexData.indices.length);
-            }
-            else {
-                // Set indices on the fly
-                var indices: number[] = [];
-                for (var j = 0; j < tempVertexData.positions.length / 3; j++) {
-                    indices.push(j);
-                }
-
-                tempVertexData.indices = new Int32Array(indices);
-                indexCounts.push(tempVertexData.indices.length);
-            }
-            
-            vertexData.merge(tempVertexData);
-            tempVertexData = undefined;
-
-            // Sub material
-            var material = runtime.gltf.materials[primitive.material].babylonMaterial;
-            multiMat.subMaterials.push(material === undefined ? GLTFUtils.GetDefaultMaterial(runtime.babylonScene) : material);
-
-            // Update vertices start and index start
-            verticesStarts.push(verticesStarts.length === 0 ? 0 : verticesStarts[verticesStarts.length - 1] + verticesCounts[verticesCounts.length - 2]);
-            indexStarts.push(indexStarts.length === 0 ? 0 : indexStarts[indexStarts.length - 1] + indexCounts[indexCounts.length - 2]);
-        }
-
-        // Apply geometry
-        geometry.setAllVerticesData(vertexData, false);
-        babylonMesh.computeWorldMatrix(true);
-
-        // Apply submeshes
-        babylonMesh.subMeshes = [];
-        for (var index = 0; index < mesh.primitives.length; index++) {
-            if (mesh.primitives[index].mode !== EMeshPrimitiveMode.TRIANGLES) {
-                //continue;
-            }
-
-            var subMesh = new SubMesh(index, verticesStarts[index], verticesCounts[index], indexStarts[index], indexCounts[index], babylonMesh, babylonMesh, true);
-        }
-
-        // Finish
-        return babylonMesh;
-    };
-
-    /**
-    * Configure node transformation from position, rotation and scaling
-    */
-    var configureNode = (newNode: any, position: Vector3, rotation: Quaternion, scaling: Vector3): void => {
-        if (newNode.position) {
-            newNode.position = position;
-        }
-
-        if (newNode.rotationQuaternion || newNode.rotation) {
-            newNode.rotationQuaternion = rotation;
-        }
-
-        if (newNode.scaling) {
-            newNode.scaling = scaling;
-        }
-    };
-
-    /**
-    * Configures node transformation
-    */
-    var configureNodeFromGLTFNode = (newNode: Mesh, node: IGLTFNode, parent: Node): void => {
-        if (node.matrix) {
-            var position = new Vector3(0, 0, 0);
-            var rotation = new Quaternion();
-            var scaling = new Vector3(0, 0, 0);
-            var mat = Matrix.FromArray(node.matrix);
-            mat.decompose(scaling, rotation, position);
-
-            configureNode(newNode, position, rotation, scaling);
-        }
-        else {
-            configureNode(newNode,
-                Vector3.FromArray(node.translation || [0, 0, 0]),
-                Quaternion.FromArray(node.rotation || [0, 0, 0, 1]),
-                Vector3.FromArray(node.scale || [1, 1, 1]));
-        }
-
-        newNode.computeWorldMatrix(true);
-    };
-
-    /**
-    * Imports a node
-    */
-    var importNode = (runtime: IGLTFRuntime, node: IGLTFNode, parent: Node): Node => {
-        var babylonNode: Node = null;
-
-        if (runtime.importOnlyMeshes && (node.skin !== undefined || node.mesh !== undefined)) {
-            if (runtime.importMeshesNames.length > 0 && runtime.importMeshesNames.indexOf(node.name) === -1) {
-                return null;
-            }
-        }
-
-        // Meshes
-        if (node.skin !== undefined) {
-            // TODO: animation schema broken
-            /*
-            if (node.mesh) {
-                var skin: IGLTFSkin = runtime.gltf.skins[node.skin];
-
-                var newMesh = importMesh(runtime, node);
-                newMesh.skeleton = runtime.babylonScene.getLastSkeletonByID(node.skin);
-
-                if (newMesh.skeleton === null) {
-                    newMesh.skeleton = importSkeleton(runtime, skin, newMesh, skin.babylonSkeleton, node.skin);
-
-                    if (!skin.babylonSkeleton) {
-                        skin.babylonSkeleton = newMesh.skeleton;
-                    }
-                }
-
-                lastNode = newMesh;
-            }
-            */
-        }
-        else if (node.mesh !== undefined) {
-            babylonNode = importMesh(runtime, node, runtime.gltf.meshes[node.mesh]);
-        }
-        // Cameras
-        else if (node.camera !== undefined && !node.babylonNode && !runtime.importOnlyMeshes) {
-            var camera = runtime.gltf.cameras[node.camera];
-
-            if (camera) {
-                if (camera.type === "orthographic") {
-                    var orthographicCamera = camera.orthographic;
-                    var orthoCamera = new FreeCamera(node.name || "camera" + node.camera, Vector3.Zero(), runtime.babylonScene);
-
-                    orthoCamera.name = node.name;
-                    orthoCamera.mode = Camera.ORTHOGRAPHIC_CAMERA;
-                    orthoCamera.attachControl(runtime.babylonScene.getEngine().getRenderingCanvas());
-
-                    babylonNode = orthoCamera;
-                }
-                else if (camera.type === "perspective") {
-                    var perspectiveCamera = camera.perspective;
-                    var persCamera = new FreeCamera(node.name || "camera" + node.camera, Vector3.Zero(), runtime.babylonScene);
-
-                    persCamera.name = node.name;
-                    persCamera.attachControl(runtime.babylonScene.getEngine().getRenderingCanvas());
-
-                    if (!perspectiveCamera.aspectRatio) {
-                        perspectiveCamera.aspectRatio = runtime.babylonScene.getEngine().getRenderWidth() / runtime.babylonScene.getEngine().getRenderHeight();
-                    }
-
-                    if (perspectiveCamera.znear && perspectiveCamera.zfar) {
-                        persCamera.maxZ = perspectiveCamera.zfar;
-                        persCamera.minZ = perspectiveCamera.znear;
-                    }
-
-                    babylonNode = persCamera;
-                }
-            }
-        }
-
-        // Empty node
-        if (node.jointName === undefined) {
-            if (node.babylonNode) {
-                return node.babylonNode;
-            }
-            else if (babylonNode === null) {
-                var dummy = new Mesh(node.name, runtime.babylonScene);
-                node.babylonNode = dummy;
-                babylonNode = dummy;
-            }
-        }
-
-        if (babylonNode !== null) {
-            if (babylonNode instanceof Mesh) {
-                configureNodeFromGLTFNode(babylonNode, node, parent);
-            }
-            else {
-                var translation = node.translation || [0, 0, 0];
-                var rotation = node.rotation || [0, 0, 0, 1];
-                var scale = node.scale || [1, 1, 1];
-<<<<<<< HEAD
-                configureNode(babylonNode, Vector3.FromArray(translation), Quaternion.RotationAxis(Vector3.FromArray(rotation).normalize(), rotation[3]), Vector3.FromArray(scale));
-=======
-                configureNode(lastNode, Vector3.FromArray(translation), Quaternion.FromArray(rotation), Vector3.FromArray(scale));
->>>>>>> 2a9bcb10
-            }
-
-            babylonNode.updateCache(true);
-            node.babylonNode = babylonNode;
-        }
-
-        return babylonNode;
-    };
-
-    /**
-    * Traverses nodes and creates them
-    */
-    var traverseNodes = (runtime: IGLTFRuntime, index: number, parent: Node, meshIncluded?: boolean): void => {
-        var node: IGLTFNode = runtime.gltf.nodes[index];
-        var newNode: Node = null;
-
-        if (runtime.importOnlyMeshes && !meshIncluded) {
-            if (runtime.importMeshesNames.indexOf(node.name) !== -1 || runtime.importMeshesNames.length === 0) {
-                meshIncluded = true;
-            }
-            else {
-                meshIncluded = false;
-            }
-        }
-        else {
-            meshIncluded = true;
-        }
-
-        if (node.jointName === undefined && meshIncluded) {
-            newNode = importNode(runtime, node, parent);
-
-            if (newNode !== null) {
-                newNode.parent = parent;
-            }
-        }
-
-        if (node.children) {
-            for (var i = 0; i < node.children.length; i++) {
-                traverseNodes(runtime, node.children[i], newNode, meshIncluded);
-            }
-        }
-    };
-
-    var importScene = (runtime: IGLTFRuntime): void => {
-        var scene = runtime.gltf.scene || 0;
-        var scenes = runtime.gltf.scenes;
-
-        if (scenes) {
-            var nodes = scenes[scene].nodes;
-            for (var i = 0; i < nodes.length; i++) {
-                traverseNodes(runtime, nodes[i], null);
-            }
-        }
-        else {
-            for (var i = 0; i < runtime.gltf.nodes.length; i++) {
-                traverseNodes(runtime, i, null);
-            }
-        }
-    }
-
-    /**
-    * do stuff after buffers are loaded (e.g. hook up materials, load animations, etc.)
-    */
-    var postLoad = (runtime: IGLTFRuntime): void => {
-        importScene(runtime);
-
-        // Set animations
-        loadAnimations(runtime);
-
-        for (var i = 0; i < runtime.babylonScene.skeletons.length; i++) {
-            var skeleton = runtime.babylonScene.skeletons[i];
-            runtime.babylonScene.beginAnimation(skeleton, 0, Number.MAX_VALUE, true, 1.0);
-        }
-    };
-
-    var importMaterials = (runtime: IGLTFRuntime): void => {
-        for (var i = 0; i < runtime.gltf.materials.length; i++) {
-            GLTFFileLoaderExtension.LoadMaterial(runtime, i);
-        }
-    };
-
-    class BinaryReader {
-        private _arrayBuffer: ArrayBuffer;
-        private _dataView: DataView;
-        private _byteOffset: number;
-
-        constructor(arrayBuffer: ArrayBuffer) {
-            this._arrayBuffer = arrayBuffer;
-            this._dataView = new DataView(arrayBuffer);
-            this._byteOffset = 0;
-        }
-
-        public getPosition(): number {
-            return this._byteOffset;
-        }
-
-        public getLength(): number {
-            return this._arrayBuffer.byteLength;
-        }
-
-        public readUint32(): number {
-            var value = this._dataView.getUint32(this._byteOffset, true);
-            this._byteOffset += 4;
-            return value;
-        }
-
-        public readUint8Array(length: number): Uint8Array {
-            var value = new Uint8Array(this._arrayBuffer, this._byteOffset, length);
-            this._byteOffset += length;
-            return value;
-        }
-
-        public skipBytes(length: number): void {
-            this._byteOffset += length;
-        }
-    }
-
-    /**
-    * glTF File Loader Plugin
-    */
-    export class GLTFFileLoader implements ISceneLoaderPluginAsync {
-        /**
-        * Public members
-        */
-        public extensions: ISceneLoaderPluginExtensions = {
-            ".gltf": { isBinary: false },
-            ".glb": { isBinary: true }
-        };
-
-        /**
-        * Private members
-        */
-        // None
-
-        /**
-        * Static members
-        */
-        public static HomogeneousCoordinates: boolean = false;
-        public static IncrementalLoading: boolean = true;
-
-        public static Extensions: { [name: string]: GLTFFileLoaderExtension } = {};
-
-        public static RegisterExtension(extension: GLTFFileLoaderExtension): void {
-            if (GLTFFileLoader.Extensions[extension.name]) {
-                Tools.Error("Tool with the same name \"" + extension.name + "\" already exists");
-                return;
-            }
-
-            GLTFFileLoader.Extensions[extension.name] = extension;
-        }
-
-        public static LoadMaterial(runtime: IGLTFRuntime, index: number): IGLTFMaterial {
-            var material = runtime.gltf.materials[index];
-            if (!material) return null;
-
-            material.babylonMaterial = new PBRMaterial(material.name || "mat" + index, runtime.babylonScene);
-            material.babylonMaterial.sideOrientation = Material.CounterClockWiseSideOrientation;
-            material.babylonMaterial.useScalarInLinearSpace = true;
-            return material;
-        }
-
-        public static LoadMetallicRoughnessMaterialProperties = (runtime: IGLTFRuntime, material: IGLTFMaterial): void => {
-            var properties = material.pbrMetallicRoughness;
-            if (!properties) return;
-
-            material.babylonMaterial.albedoColor = properties.baseColorFactor ? Color3.FromArray(properties.baseColorFactor) : new Color3(1, 1, 1);
-            material.babylonMaterial.metallic = properties.metallicFactor === undefined ? 1 : properties.metallicFactor;
-            material.babylonMaterial.roughness = properties.roughnessFactor === undefined ? 1 : properties.roughnessFactor;
-
-            if (properties.baseColorTexture) {
-                GLTFFileLoader.LoadTextureAsync(runtime, properties.baseColorTexture,
-                    texture => {
-                        material.babylonMaterial.albedoTexture = texture;
-                        GLTFFileLoader.LoadAlphaProperties(runtime, material);
-                    },
-                    () => {
-                        Tools.Warn("Failed to load base color texture");
-                    });
-            }
-
-            if (properties.metallicRoughnessTexture) {
-                GLTFFileLoader.LoadTextureAsync(runtime, properties.metallicRoughnessTexture,
-                    texture => {
-                        material.babylonMaterial.metallicTexture = texture;
-                        material.babylonMaterial.useRoughnessFromMetallicTextureGreen = true;
-                        material.babylonMaterial.useRoughnessFromMetallicTextureAlpha = false;
-                    },
-                    () => {
-                        Tools.Warn("Failed to load metallic roughness texture");
-                    });
-            }
-        }
-
-        public static LoadCommonMaterialProperties(runtime: IGLTFRuntime, material: IGLTFMaterial): void {
-            if (material.normalTexture) {
-                GLTFFileLoader.LoadTextureAsync(runtime, material.normalTexture, babylonTexture => {
-                    material.babylonMaterial.bumpTexture = babylonTexture;
-                    if (material.normalTexture.scale !== undefined) {
-                        material.babylonMaterial.bumpTexture.level = material.normalTexture.scale;
-                    }
-                }, () => Tools.Warn("Failed to load normal texture"));
-            }
-
-            if (material.occlusionTexture) {
-                GLTFFileLoader.LoadTextureAsync(runtime, material.occlusionTexture, babylonTexture => {
-                    material.babylonMaterial.ambientTexture = babylonTexture;
-                    if (material.occlusionTexture.strength !== undefined) {
-                        material.babylonMaterial.ambientTextureStrength = material.occlusionTexture.strength;
-                    }
-                }, () => Tools.Warn("Failed to load normal texture"));
-            }
-
-            material.babylonMaterial.useEmissiveAsIllumination = (material.emissiveFactor || material.emissiveTexture) ? true : false;
-            material.babylonMaterial.emissiveColor = material.emissiveFactor ? Color3.FromArray(material.emissiveFactor) : new Color3(0, 0, 0);
-            if (material.emissiveTexture) {
-                GLTFFileLoader.LoadTextureAsync(runtime, material.emissiveTexture, babylonTexture => {
-                    material.babylonMaterial.emissiveTexture = babylonTexture;
-                }, () => Tools.Warn("Failed to load normal texture"));
-            }
-        }
-
-        public static LoadAlphaProperties(runtime: IGLTFRuntime, material: IGLTFMaterial): void {
-            var alphaMode = material.alphaMode || "OPAQUE";
-            switch (alphaMode) {
-                case "OPAQUE":
-                    // default is opaque
-                    break;
-                case "MASK":
-                    material.babylonMaterial.albedoTexture.hasAlpha = true;
-                    material.babylonMaterial.useAlphaFromAlbedoTexture = false;
-                    material.babylonMaterial.alphaMode = Engine.ALPHA_DISABLE;
-                    break;
-                case "BLEND":
-                    material.babylonMaterial.albedoTexture.hasAlpha = true;
-                    material.babylonMaterial.useAlphaFromAlbedoTexture = true;
-                    material.babylonMaterial.alphaMode = Engine.ALPHA_COMBINE;
-                    break;
-                default:
-                    Tools.Error("Invalid alpha mode '" + material.alphaMode + "'");
-            }
-        }
-
-        public static LoadTextureAsync(runtime: IGLTFRuntime, textureInfo: IGLTFTextureInfo, onSuccess: (babylonTexture: Texture) => void, onError: () => void): void {
-            var texture = runtime.gltf.textures[textureInfo.index];
-
-            if (!texture || texture.source === undefined || texture.sampler === undefined) {
-                onError();
-                return;
-            }
-
-            if (texture.babylonTexture) {
-                onSuccess(texture.babylonTexture);
-                return;
-            }
-
-            var source = runtime.gltf.images[texture.source];
-
-            if (source.uri === undefined) {
-                var bufferView: IGLTFBufferView = runtime.gltf.bufferViews[source.bufferView];
-                var buffer = GLTFUtils.GetBufferFromBufferView(runtime, bufferView, 0, bufferView.byteLength, EComponentType.UNSIGNED_BYTE);
-                GLTFFileLoader.CreateTextureAsync(runtime, textureInfo, buffer, source.mimeType, onSuccess, onError);
-            }
-            else if (GLTFUtils.IsBase64(source.uri)) {
-                GLTFFileLoader.CreateTextureAsync(runtime, textureInfo, new Uint8Array(GLTFUtils.DecodeBase64(source.uri)), source.mimeType, onSuccess, onError);
-            }
-            else {
-                Tools.LoadFile(runtime.rootUrl + source.uri, data => {
-                    GLTFFileLoader.CreateTextureAsync(runtime, textureInfo, new Uint8Array(data), source.mimeType, onSuccess, onError);
-                }, null, null, true, onError);
-            }
-        }
-
-        public static CreateTextureAsync(runtime: IGLTFRuntime, textureInfo: IGLTFTextureInfo, buffer: ArrayBufferView, mimeType: string, onSuccess: (babylonTexture: Texture) => void, onError: () => void): void {
-            var texture = runtime.gltf.textures[textureInfo.index];
-
-            if (!texture || texture.source === undefined || texture.sampler === undefined) {
-                onError();
-                return;
-            }
-
-            if (texture.babylonTexture) {
-                onSuccess(texture.babylonTexture);
-                return;
-            }
-
-            var sampler: IGLTFSampler = runtime.gltf.samplers[texture.sampler];
-
-            var createMipMaps =
-                (sampler.minFilter === ETextureMinFilter.NEAREST_MIPMAP_NEAREST) ||
-                (sampler.minFilter === ETextureMinFilter.NEAREST_MIPMAP_LINEAR) ||
-                (sampler.minFilter === ETextureMinFilter.LINEAR_MIPMAP_NEAREST) ||
-                (sampler.minFilter === ETextureMinFilter.LINEAR_MIPMAP_LINEAR);
-
-            var samplingMode = Texture.BILINEAR_SAMPLINGMODE;
-
-            var blob = new Blob([buffer], { type: mimeType });
-            var blobURL = URL.createObjectURL(blob);
-            var revokeBlobURL = () => URL.revokeObjectURL(blobURL);
-            texture.babylonTexture = new Texture(blobURL, runtime.babylonScene, !createMipMaps, true, samplingMode, revokeBlobURL, revokeBlobURL);
-            texture.babylonTexture.coordinatesIndex = textureInfo.texCoord === undefined ? 0 : textureInfo.texCoord;
-            texture.babylonTexture.wrapU = GLTFUtils.GetWrapMode(sampler.wrapS);
-            texture.babylonTexture.wrapV = GLTFUtils.GetWrapMode(sampler.wrapT);
-            texture.babylonTexture.name = texture.name;
-
-            onSuccess(texture.babylonTexture);
-        }
-
-        /**
-        * Import meshes
-        */
-        public importMeshAsync(meshesNames: any, scene: Scene, data: any, rootUrl: string, onSuccess?: (meshes: AbstractMesh[], particleSystems: ParticleSystem[], skeletons: Skeleton[]) => void, onError?: () => void): boolean {
-            scene.useRightHandedSystem = true;
-
-            var runtime = this._createRuntime(scene, data, rootUrl, true);
-            if (!runtime) {
-                if (onError) onError();
-                return;
-            }
-
-            if (meshesNames === "") {
-                runtime.importMeshesNames = [];
-            }
-            else if (typeof meshesNames === "string") {
-                runtime.importMeshesNames = [meshesNames];
-            }
-            else if (meshesNames && !(meshesNames instanceof Array)) {
-                runtime.importMeshesNames = [meshesNames];
-            }
-            else {
-                runtime.importMeshesNames = [];
-                Tools.Warn("Argument meshesNames must be of type string or string[]");
-            }
-
-            // Load scene
-            importScene(runtime);
-
-            var meshes = [];
-            var skeletons = [];
-
-            // Fill arrays of meshes and skeletons
-            for (var nde in runtime.gltf.nodes) {
-                var node: IGLTFNode = runtime.gltf.nodes[nde];
-
-                if (node.babylonNode instanceof AbstractMesh) {
-                    meshes.push(<AbstractMesh>node.babylonNode);
-                }
-            }
-
-            for (var skl in runtime.gltf.skins) {
-                var skin: IGLTFSkin = runtime.gltf.skins[skl];
-
-                if (skin.babylonSkeleton instanceof Skeleton) {
-                    skeletons.push(skin.babylonSkeleton);
-                }
-            }
-
-            // Load buffers, materials, etc.
-            this._loadBuffersAsync(runtime, () => {
-                importMaterials(runtime);
-                postLoad(runtime);
-
-                if (!GLTFFileLoader.IncrementalLoading && onSuccess) {
-                    onSuccess(meshes, null, skeletons);
-                }
-            }, onError);
-
-            if (GLTFFileLoader.IncrementalLoading && onSuccess) {
-                onSuccess(meshes, null, skeletons);
-            }
-
-            return true;
-        }
-
-        /**
-        * Load scene
-        */
-        public loadAsync(scene: Scene, data: string | ArrayBuffer, rootUrl: string, onSuccess: () => void, onError: () => void): boolean {
-            scene.useRightHandedSystem = true;
-
-            var runtime = this._createRuntime(scene, data, rootUrl, false);
-            if (!runtime) {
-                if (onError) onError();
-                return;
-            }
-
-            importScene(runtime);
-
-            this._loadBuffersAsync(runtime, () => {
-                importMaterials(runtime);
-                postLoad(runtime);
-
-                if (!GLTFFileLoader.IncrementalLoading) {
-                    onSuccess();
-                }
-            }, onError);
-
-            if (GLTFFileLoader.IncrementalLoading) {
-                onSuccess();
-            }
-
-            return true;
-        }
-
-        private _loadBuffersAsync(runtime: IGLTFRuntime, onSuccess: () => void, onError: () => void): void {
-            if (runtime.gltf.buffers.length == 0) {
-                onSuccess();
-                return;
-            }
-
-            var loadedCount = 0;
-            runtime.gltf.buffers.forEach((buffer, index) => {
-                this._loadBufferAsync(runtime, index, () => {
-                    if (++loadedCount >= runtime.gltf.buffers.length) {
-                        onSuccess();
-                    }
-                }, onError);
-            });
-        }
-
-        private _loadBufferAsync(runtime: IGLTFRuntime, index: number, onSuccess: () => void, onError: () => void): void {
-            var buffer = runtime.gltf.buffers[index];
-
-            if (buffer.uri === undefined) {
-                // buffer.loadedBufferView should already be set in _parseBinary
-                onSuccess();
-            }
-            else if (GLTFUtils.IsBase64(buffer.uri)) {
-                var data = GLTFUtils.DecodeBase64(buffer.uri);
-                setTimeout(() => {
-                    buffer.loadedBufferView = new Uint8Array(data);
-                    onSuccess();
-                });
-            }
-            else {
-                Tools.LoadFile(runtime.rootUrl + buffer.uri, data => {
-                    buffer.loadedBufferView = new Uint8Array(data);
-                    onSuccess();
-                }, null, null, true, onError);
-            }
-        }
-
-        private _createRuntime(scene: Scene, data: any, rootUrl: string, importOnlyMeshes: boolean): IGLTFRuntime {
-            var runtime: IGLTFRuntime = {
-                gltf: null,
-
-                babylonScene: scene,
-                rootUrl: rootUrl,
-
-                importOnlyMeshes: importOnlyMeshes,
-
-                dummyNodes: []
-            }
-
-            if (data instanceof ArrayBuffer) {
-                if (!this._parseBinary(runtime, <ArrayBuffer>data)) {
-                    return null;
-                }
-            }
-            else {
-                runtime.gltf = JSON.parse(<string>data);
-            }
-
-            GLTFFileLoaderExtension.PostCreateRuntime(runtime);
-            return runtime;
-        }
-
-        private _parseBinary(runtime: IGLTFRuntime, data: ArrayBuffer): boolean {
-            const Binary = {
-                Magic: 0x46546C67,
-                Version: 2,
-                ChunkFormat: {
-                    JSON: 0x4E4F534A,
-                    BIN: 0x004E4942
-                }
-            };
-
-            var binaryReader = new BinaryReader(data);
-
-            var magic = binaryReader.readUint32();
-            if (magic !== Binary.Magic) {
-                Tools.Error("Unexpected magic: " + magic);
-                return false;
-            }
-
-            var version = binaryReader.readUint32();
-            if (version !== Binary.Version) {
-                Tools.Error("Unsupported version: " + version);
-                return false;
-            }
-
-            var length = binaryReader.readUint32();
-            if (length !== data.byteLength) {
-                Tools.Error("Length in header does not match actual data length: " + length + " != " + data.byteLength);
-                return false;
-            }
-
-            var chunkLength = binaryReader.readUint32();
-            var chunkFormat = binaryReader.readUint32();
-            if (chunkFormat !== Binary.ChunkFormat.JSON) {
-                Tools.Error("First chunk format is not JSON");
-                return false;
-            }
-
-            var jsonText = GLTFUtils.DecodeBufferToText(binaryReader.readUint8Array(chunkLength));
-            runtime.gltf = JSON.parse(jsonText);
-
-            var binaryBuffer: IGLTFBuffer;
-            var buffers = runtime.gltf.buffers;
-            if (buffers.length > 0 && buffers[0].uri === undefined) {
-                binaryBuffer = buffers[0];
-            }
-
-            while (binaryReader.getPosition() < binaryReader.getLength()) {
-                chunkLength = binaryReader.readUint32();
-                chunkFormat = binaryReader.readUint32();
-                if (chunkFormat === Binary.ChunkFormat.JSON) {
-                    Tools.Error("Unexpected JSON chunk");
-                    return false;
-                }
-
-                if (chunkFormat === Binary.ChunkFormat.BIN) {
-                    if (!binaryBuffer) {
-                        Tools.Error("Unexpected BIN chunk");
-                        return false;
-                    }
-
-                    if (binaryBuffer.byteLength != chunkLength) {
-                        Tools.Error("Binary buffer length from JSON does not match chunk length");
-                        return false;
-                    }
-
-                    binaryBuffer.loadedBufferView = binaryReader.readUint8Array(chunkLength);
-                }
-                else {
-                    // ignore unrecognized chunkFormat
-                    binaryReader.skipBytes(chunkLength);
-                }
-            }
-
-            return true;
-        };
-    };
-
-    BABYLON.SceneLoader.RegisterPlugin(new GLTFFileLoader());
-}
+﻿/// <reference path="../../../dist/preview release/babylon.d.ts"/>
+
+module BABYLON {
+    /**
+    * Values
+    */
+    var glTFAnimationPaths = ["translation", "rotation", "scale"];
+    var babylonAnimationPaths = ["position", "rotationQuaternion", "scaling"];
+
+    /**
+    * Utils
+    */
+    var normalizeUVs = (buffer: any): void => {
+        if (!buffer) {
+            return;
+        }
+
+        for (var i = 0; i < buffer.length / 2; i++) {
+            buffer[i * 2 + 1] = 1.0 - buffer[i * 2 + 1];
+        }
+    };
+
+    /**
+    * Returns the animation path (glTF -> Babylon)
+    */
+    var getAnimationPath = (path: string): string => {
+        var index = glTFAnimationPaths.indexOf(path);
+
+        if (index !== -1) {
+            return babylonAnimationPaths[index];
+        }
+
+        return path;
+    };
+
+    /**
+    * Loads and creates animations
+    */
+    var loadAnimations = (runtime: IGLTFRuntime): void => {
+        var animations = runtime.gltf.animations;
+        if (!animations) {
+            return;
+        }
+
+        for (var animationIndex = 0; animationIndex < animations.length; animationIndex++) {
+            var animation = animations[animationIndex];
+            if (!animation || !animation.channels) {
+                continue;
+            }
+
+            var lastAnimation: Animation = null;
+
+            for (var channelIndex = 0; channelIndex < animation.channels.length; channelIndex++) {
+                var channel = animation.channels[channelIndex];
+                if (!channel) {
+                    continue;
+                }
+
+                var sampler = animation.samplers[channel.sampler];
+                if (!sampler) {
+                    continue;
+                }
+
+                var inputData = sampler.input;
+                var outputData = sampler.output;
+
+                var bufferInput = GLTFUtils.GetBufferFromAccessor(runtime, runtime.gltf.accessors[inputData]);
+                var bufferOutput = GLTFUtils.GetBufferFromAccessor(runtime, runtime.gltf.accessors[outputData]);
+
+                var targetID = channel.target.id;
+                var targetNode: any = runtime.gltf.nodes[channel.target.id].babylonNode;
+                if (targetNode === null) {
+                    Tools.Warn("Creating animation index " + animationIndex + " but cannot find node index " + targetID + " to attach to");
+                    continue;
+                }
+
+                var isBone = targetNode instanceof Bone;
+
+                // Get target path (position, rotation or scaling)
+                var targetPath = channel.target.path;
+                var targetPathIndex = glTFAnimationPaths.indexOf(targetPath);
+
+                if (targetPathIndex !== -1) {
+                    targetPath = babylonAnimationPaths[targetPathIndex];
+                }
+
+                // Determine animation type
+                var animationType = Animation.ANIMATIONTYPE_MATRIX;
+
+                if (!isBone) {
+                    if (targetPath === "rotationQuaternion") {
+                        animationType = Animation.ANIMATIONTYPE_QUATERNION;
+                        targetNode.rotationQuaternion = new Quaternion();
+                    }
+                    else {
+                        animationType = Animation.ANIMATIONTYPE_VECTOR3;
+                    }
+                }
+
+                // Create animation and key frames
+                var babylonAnimation: Animation = null;
+                var keys = [];
+                var arrayOffset = 0;
+                var modifyKey = false;
+
+                if (isBone && lastAnimation && lastAnimation.getKeys().length === bufferInput.length) {
+                    babylonAnimation = lastAnimation;
+                    modifyKey = true;
+                }
+
+                if (!modifyKey) {
+                    var animationName = animation.name || "anim" + animationIndex;
+                    babylonAnimation = new Animation(animationName, isBone ? "_matrix" : targetPath, 1, animationType, Animation.ANIMATIONLOOPMODE_CYCLE);
+                }
+
+                // For each frame
+                for (var j = 0; j < bufferInput.length; j++) {
+                    var value: any = null;
+
+                    if (targetPath === "rotationQuaternion") { // VEC4
+                        value = Quaternion.FromArray([bufferOutput[arrayOffset], bufferOutput[arrayOffset + 1], bufferOutput[arrayOffset + 2], bufferOutput[arrayOffset + 3]]);
+                        arrayOffset += 4;
+                    }
+                    else { // Position and scaling are VEC3
+                        value = Vector3.FromArray([bufferOutput[arrayOffset], bufferOutput[arrayOffset + 1], bufferOutput[arrayOffset + 2]]);
+                        arrayOffset += 3;
+                    }
+
+                    if (isBone) {
+                        var bone = <Bone>targetNode;
+                        var translation = Vector3.Zero();
+                        var rotationQuaternion = new Quaternion();
+                        var scaling = Vector3.Zero();
+
+                        // Warning on decompose
+                        var mat = bone.getBaseMatrix();
+
+                        if (modifyKey) {
+                            mat = lastAnimation.getKeys()[j].value;
+                        }
+
+                        mat.decompose(scaling, rotationQuaternion, translation);
+
+                        if (targetPath === "position") {
+                            translation = value;
+                        }
+                        else if (targetPath === "rotationQuaternion") {
+                            rotationQuaternion = value;
+                        }
+                        else {
+                            scaling = value;
+                        }
+
+                        value = Matrix.Compose(scaling, rotationQuaternion, translation);
+                    }
+
+                    if (!modifyKey) {
+                        keys.push({
+                            frame: bufferInput[j],
+                            value: value
+                        });
+                    }
+                    else {
+                        lastAnimation.getKeys()[j].value = value;
+                    }
+                }
+
+                // Finish
+                if (!modifyKey) {
+                    babylonAnimation.setKeys(keys);
+                    targetNode.animations.push(babylonAnimation);
+                }
+
+                lastAnimation = babylonAnimation;
+
+                runtime.babylonScene.stopAnimation(targetNode);
+                runtime.babylonScene.beginAnimation(targetNode, 0, bufferInput[bufferInput.length - 1], true, 1.0);
+            }
+        }
+    };
+
+    /**
+    * Returns the bones transformation matrix
+    */
+    var configureBoneTransformation = (node: IGLTFNode): Matrix => {
+        var mat: Matrix = null;
+
+        if (node.translation || node.rotation || node.scale) {
+            var scale = Vector3.FromArray(node.scale || [1, 1, 1]);
+            var rotation = Quaternion.FromArray(node.rotation || [0, 0, 0, 1]);
+            var position = Vector3.FromArray(node.translation || [0, 0, 0]);
+
+            mat = Matrix.Compose(scale, rotation, position);
+        }
+        else {
+            mat = Matrix.FromArray(node.matrix);
+        }
+
+        return mat;
+    };
+
+    /**
+    * Returns the parent bone
+    */
+    var getParentBone = (runtime: IGLTFRuntime, skin: IGLTFSkin, jointName: string, newSkeleton: Skeleton): Bone => {
+        // TODO: animation schema broken
+        /*
+        // Try to find
+        for (var i = 0; i < newSkeleton.bones.length; i++) {
+            if (newSkeleton.bones[i].name === jointName) {
+                return newSkeleton.bones[i];
+            }
+        }
+
+        // Not found, search in gltf nodes
+        var nodes = runtime.gltf.nodes;
+        for (var nde in nodes) {
+            var node: IGLTFNode = nodes[nde];
+
+            if (!node.jointName) {
+                continue;
+            }
+
+            var children = node.children;
+            for (var i = 0; i < children.length; i++) {
+                var child: IGLTFNode = runtime.gltf.nodes[children[i]];
+                if (!child.jointName) {
+                    continue;
+                }
+
+                if (child.jointName === jointName) {
+                    var mat = configureBoneTransformation(node);
+                    var bone = new Bone(node.name, newSkeleton, getParentBone(runtime, skin, node.jointName, newSkeleton), mat);
+                    bone.id = nde;
+                    return bone;
+                }
+            }
+        }
+        */
+
+        return null;
+    }
+
+    /**
+    * Returns the appropriate root node
+    */
+    var getNodeToRoot = (nodesToRoot: INodeToRoot[], id: string): Bone => {
+        // TODO: animation schema broken
+        /*
+        for (var i = 0; i < nodesToRoot.length; i++) {
+            var nodeToRoot = nodesToRoot[i];
+
+            for (var j = 0; j < nodeToRoot.node.children.length; j++) {
+                var child = nodeToRoot.node.children[j];
+                if (child === id) {
+                    return nodeToRoot.bone;
+                }
+            }
+        }
+        */
+
+        return null;
+    };
+
+    /**
+    * Returns the node with the joint name
+    */
+    var getJointNode = (runtime: IGLTFRuntime, jointName: string): IJointNode => {
+        // TODO: animation schema broken
+        /*
+        var nodes = runtime.nodes;
+        var node: IGLTFNode = nodes[jointName];
+        if (node) {
+            return {
+                node: node,
+                id: jointName
+            };
+        }
+
+        for (var nde in nodes) {
+            node = nodes[nde];
+            if (node.jointName === jointName) {
+                return {
+                    node: node,
+                    id: nde
+                };
+            }
+        }
+        */
+
+        return null;
+    }
+
+    /**
+    * Checks if a nodes is in joints
+    */
+    var nodeIsInJoints = (skin: IGLTFSkin, id: string): boolean => {
+        // TODO: animation schema broken
+        /*
+        for (var i = 0; i < skin.jointNames.length; i++) {
+            if (skin.jointNames[i] === id) {
+                return true;
+            }
+        }
+        */
+
+        return false;
+    }
+
+    /**
+    * Fills the nodes to root for bones and builds hierarchy
+    */
+    var getNodesToRoot = (runtime: IGLTFRuntime, newSkeleton: Skeleton, skin: IGLTFSkin, nodesToRoot: INodeToRoot[]): void => {
+        // TODO: animation schema broken
+        /*
+        // Creates nodes for root
+        for (var nde in runtime.nodes) {
+            var node: IGLTFNode = runtime.nodes[nde];
+            var id = nde;
+
+            if (!node.jointName || nodeIsInJoints(skin, node.jointName)) {
+                continue;
+            }
+
+            // Create node to root bone
+            var mat = configureBoneTransformation(node);
+            var bone = new Bone(node.name, newSkeleton, null, mat);
+            bone.id = id;
+            nodesToRoot.push({ bone: bone, node: node, id: id });
+        }
+
+        // Parenting
+        for (var i = 0; i < nodesToRoot.length; i++) {
+            var nodeToRoot = nodesToRoot[i];
+            var children = nodeToRoot.node.children;
+
+            for (var j = 0; j < children.length; j++) {
+                var child: INodeToRoot = null;
+
+                for (var k = 0; k < nodesToRoot.length; k++) {
+                    if (nodesToRoot[k].id === children[j]) {
+                        child = nodesToRoot[k];
+                        break;
+                    }
+                }
+
+                if (child) {
+                    (<any>child.bone)._parent = nodeToRoot.bone;
+                    nodeToRoot.bone.children.push(child.bone);
+                }
+            }
+        }
+        */
+    };
+
+    /**
+    * Imports a skeleton
+    */
+    var importSkeleton = (runtime: IGLTFRuntime, skin: IGLTFSkin, mesh: Mesh, newSkeleton: Skeleton, index: number): Skeleton => {
+        // TODO: animation schema broken
+        return null;
+        /*
+        if (!newSkeleton) {
+            newSkeleton = new Skeleton(skin.name, "", runtime.scene);
+        }
+
+        if (!skin.babylonSkeleton) {
+            return newSkeleton;
+        }
+
+        // Matrices
+        var accessor = runtime.accessors[skin.inverseBindMatrices];
+        var buffer = GLTFUtils.GetBufferFromAccessor(runtime, accessor);
+
+        var bindShapeMatrix = Matrix.FromArray(skin.bindShapeMatrix);
+
+        // Find the root bones
+        var nodesToRoot: INodeToRoot[] = [];
+        var nodesToRootToAdd: Bone[] = [];
+
+        getNodesToRoot(runtime, newSkeleton, skin, nodesToRoot);
+        newSkeleton.bones = [];
+
+        // Joints
+        for (var i = 0; i < skin.jointNames.length; i++) {
+            var jointNode = getJointNode(runtime, skin.jointNames[i]);
+            var node = jointNode.node;
+
+            if (!node) {
+                Tools.Warn("Joint named " + skin.jointNames[i] + " does not exist");
+                continue;
+            }
+
+            var id = jointNode.id;
+
+            // Optimize, if the bone already exists...
+            var existingBone = runtime.scene.getBoneByID(id);
+            if (existingBone) {
+                newSkeleton.bones.push(existingBone);
+                continue;
+            }
+
+            // Search for parent bone
+            var foundBone = false;
+            var parentBone: Bone = null;
+
+            for (var j = 0; j < i; j++) {
+                var joint: IGLTFNode = getJointNode(runtime, skin.jointNames[j]).node;
+
+                if (!joint) {
+                    Tools.Warn("Joint named " + skin.jointNames[j] + " does not exist when looking for parent");
+                    continue;
+                }
+
+                var children = joint.children;
+                foundBone = false;
+
+                for (var k = 0; k < children.length; k++) {
+                    if (children[k] === id) {
+                        parentBone = getParentBone(runtime, skin, skin.jointNames[j], newSkeleton);
+                        foundBone = true;
+                        break;
+                    }
+                }
+
+                if (foundBone) {
+                    break;
+                }
+            }
+
+            // Create bone
+            var mat = configureBoneTransformation(node);
+
+            if (!parentBone && nodesToRoot.length > 0) {
+                parentBone = getNodeToRoot(nodesToRoot, id);
+
+                if (parentBone) {
+                    if (nodesToRootToAdd.indexOf(parentBone) === -1) {
+                        nodesToRootToAdd.push(parentBone);
+                    }
+                }
+            }
+
+            var bone = new Bone(node.jointName, newSkeleton, parentBone, mat);
+            bone.id = id;
+        }
+
+        // Polish
+        var bones = newSkeleton.bones;
+        newSkeleton.bones = [];
+        
+        for (var i = 0; i < skin.jointNames.length; i++) {
+            var jointNode: IJointNode = getJointNode(runtime, skin.jointNames[i]);
+
+            if (!jointNode) {
+                continue;
+            }
+
+            for (var j = 0; j < bones.length; j++) {
+                if (bones[j].id === jointNode.id) {
+                    newSkeleton.bones.push(bones[j]);
+                    break;
+                }
+            }
+        }
+
+        newSkeleton.prepare();
+
+        // Finish
+        for (var i = 0; i < nodesToRootToAdd.length; i++) {
+            newSkeleton.bones.push(nodesToRootToAdd[i]);
+        }
+
+        return newSkeleton;
+        */
+    };
+
+    /**
+    * Imports a mesh and its geometries
+    */
+    var importMesh = (runtime: IGLTFRuntime, node: IGLTFNode, mesh: IGLTFMesh): Mesh => {
+        var name = mesh.name || node.name || "mesh" + node.mesh;
+
+        var babylonMesh = <Mesh>node.babylonNode;
+        if (!babylonMesh) {
+            babylonMesh = new Mesh(name, runtime.babylonScene);
+        }
+
+        if (!node.babylonNode) {
+            return babylonMesh;
+        }
+
+        var multiMat = new MultiMaterial(name, runtime.babylonScene);
+
+        if (!babylonMesh.material) {
+            babylonMesh.material = multiMat;
+        }
+
+        var vertexData = new VertexData();
+        var geometry = new Geometry(name, runtime.babylonScene, vertexData, false, babylonMesh);
+
+        var verticesStarts = [];
+        var verticesCounts = [];
+        var indexStarts = [];
+        var indexCounts = [];
+
+        // Positions, normals and UVs
+        for (var index = 0; index < mesh.primitives.length; index++) {
+            // Temporary vertex data
+            var tempVertexData = new VertexData();
+
+            var primitive = mesh.primitives[index];
+            if (primitive.mode !== EMeshPrimitiveMode.TRIANGLES) {
+                // continue;
+            }
+
+            var attributes = primitive.attributes;
+            var accessor: IGLTFAccessor = null;
+            var buffer: any = null;
+
+            // Set positions, normal and uvs
+            for (var semantic in attributes) {
+
+                // Link accessor and buffer view
+                accessor = runtime.gltf.accessors[attributes[semantic]];
+                buffer = GLTFUtils.GetBufferFromAccessor(runtime, accessor);
+
+                if (semantic === "NORMAL") {
+                    tempVertexData.normals = new Float32Array(buffer.length);
+                    (<Float32Array>tempVertexData.normals).set(buffer);
+                }
+                else if (semantic === "POSITION") {
+                    if (GLTFFileLoader.HomogeneousCoordinates) {
+                        tempVertexData.positions = new Float32Array(buffer.length - buffer.length / 4);
+
+                        for (var j = 0; j < buffer.length; j += 4) {
+                            tempVertexData.positions[j] = buffer[j];
+                            tempVertexData.positions[j + 1] = buffer[j + 1];
+                            tempVertexData.positions[j + 2] = buffer[j + 2];
+                        }
+                    }
+                    else {
+                        tempVertexData.positions = new Float32Array(buffer.length);
+                        (<Float32Array>tempVertexData.positions).set(buffer);
+                    }
+
+                    verticesCounts.push(tempVertexData.positions.length);
+                }
+                else if (semantic === "TANGENT") {
+                    tempVertexData.tangents = new Float32Array(buffer.length);
+                    (<Float32Array>tempVertexData.tangents).set(buffer);
+                }
+                else if (semantic.indexOf("TEXCOORD_") !== -1) {
+                    var channel = Number(semantic.split("_")[1]);
+                    var uvKind = VertexBuffer.UVKind + (channel === 0 ? "" : (channel + 1));
+                    var uvs = new Float32Array(buffer.length);
+                    (<Float32Array>uvs).set(buffer);
+                    normalizeUVs(uvs);
+                    tempVertexData.set(uvs, uvKind);
+                }
+                else if (semantic === "JOINT") {
+                    tempVertexData.matricesIndices = new Float32Array(buffer.length);
+                    (<Float32Array>tempVertexData.matricesIndices).set(buffer);
+                }
+                else if (semantic === "WEIGHT") {
+                    tempVertexData.matricesWeights = new Float32Array(buffer.length);
+                    (<Float32Array>tempVertexData.matricesWeights).set(buffer);
+                }
+                else if (semantic === "COLOR_0") {
+                    tempVertexData.colors = new Float32Array(buffer.length);
+                    (<Float32Array>tempVertexData.colors).set(buffer);
+                }
+                else {
+                    Tools.Warn("Ignoring unrecognized semantic '" + semantic + "'");
+                }
+            }
+
+            // Indices
+            accessor = runtime.gltf.accessors[primitive.indices];
+            if (accessor) {
+                buffer = GLTFUtils.GetBufferFromAccessor(runtime, accessor);
+
+                tempVertexData.indices = new Int32Array(buffer.length);
+                (<Float32Array>tempVertexData.indices).set(buffer);
+                indexCounts.push(tempVertexData.indices.length);
+            }
+            else {
+                // Set indices on the fly
+                var indices: number[] = [];
+                for (var j = 0; j < tempVertexData.positions.length / 3; j++) {
+                    indices.push(j);
+                }
+
+                tempVertexData.indices = new Int32Array(indices);
+                indexCounts.push(tempVertexData.indices.length);
+            }
+            
+            vertexData.merge(tempVertexData);
+            tempVertexData = undefined;
+
+            // Sub material
+            var material = runtime.gltf.materials[primitive.material].babylonMaterial;
+            multiMat.subMaterials.push(material === undefined ? GLTFUtils.GetDefaultMaterial(runtime.babylonScene) : material);
+
+            // Update vertices start and index start
+            verticesStarts.push(verticesStarts.length === 0 ? 0 : verticesStarts[verticesStarts.length - 1] + verticesCounts[verticesCounts.length - 2]);
+            indexStarts.push(indexStarts.length === 0 ? 0 : indexStarts[indexStarts.length - 1] + indexCounts[indexCounts.length - 2]);
+        }
+
+        // Apply geometry
+        geometry.setAllVerticesData(vertexData, false);
+        babylonMesh.computeWorldMatrix(true);
+
+        // Apply submeshes
+        babylonMesh.subMeshes = [];
+        for (var index = 0; index < mesh.primitives.length; index++) {
+            if (mesh.primitives[index].mode !== EMeshPrimitiveMode.TRIANGLES) {
+                //continue;
+            }
+
+            var subMesh = new SubMesh(index, verticesStarts[index], verticesCounts[index], indexStarts[index], indexCounts[index], babylonMesh, babylonMesh, true);
+        }
+
+        // Finish
+        return babylonMesh;
+    };
+
+    /**
+    * Configures node transformation
+    */
+    var configureNode = (babylonNode: Mesh | TargetCamera, node: IGLTFNode): void => {
+        var position = Vector3.Zero();
+        var rotation = Quaternion.Identity();
+        var scaling = Vector3.Zero();
+
+        if (node.matrix) {
+            var mat = Matrix.FromArray(node.matrix);
+            mat.decompose(scaling, rotation, position);
+        }
+        else {
+            if (node.translation) {
+                position = Vector3.FromArray(node.translation);
+            }
+
+            if (node.rotation) {
+                rotation = Quaternion.FromArray(node.rotation);
+            }
+
+            if (node.scale) {
+                scaling = Vector3.FromArray(node.scale);
+            }
+        }
+
+        babylonNode.position = position;
+        babylonNode.rotationQuaternion = rotation;
+
+        if (babylonNode instanceof Mesh) {
+            var mesh = <Mesh>babylonNode;
+            mesh.scaling = scaling;
+            mesh.computeWorldMatrix(true);
+        }
+    };
+
+    /**
+    * Imports a node
+    */
+    var importNode = (runtime: IGLTFRuntime, node: IGLTFNode, parent: Node): Node => {
+        var babylonNode: Mesh | TargetCamera = null;
+
+        if (runtime.importOnlyMeshes && (node.skin !== undefined || node.mesh !== undefined)) {
+            if (runtime.importMeshesNames.length > 0 && runtime.importMeshesNames.indexOf(node.name) === -1) {
+                return null;
+            }
+        }
+
+        // Meshes
+        if (node.skin !== undefined) {
+            // TODO: animation schema broken
+            /*
+            if (node.mesh) {
+                var skin: IGLTFSkin = runtime.gltf.skins[node.skin];
+
+                var newMesh = importMesh(runtime, node);
+                newMesh.skeleton = runtime.babylonScene.getLastSkeletonByID(node.skin);
+
+                if (newMesh.skeleton === null) {
+                    newMesh.skeleton = importSkeleton(runtime, skin, newMesh, skin.babylonSkeleton, node.skin);
+
+                    if (!skin.babylonSkeleton) {
+                        skin.babylonSkeleton = newMesh.skeleton;
+                    }
+                }
+
+                lastNode = newMesh;
+            }
+            */
+        }
+        else if (node.mesh !== undefined) {
+            babylonNode = importMesh(runtime, node, runtime.gltf.meshes[node.mesh]);
+        }
+        // Cameras
+        else if (node.camera !== undefined && !node.babylonNode && !runtime.importOnlyMeshes) {
+            var camera = runtime.gltf.cameras[node.camera];
+
+            if (camera) {
+                if (camera.type === "orthographic") {
+                    var orthographicCamera = camera.orthographic;
+                    var orthoCamera = new FreeCamera(node.name || "camera" + node.camera, Vector3.Zero(), runtime.babylonScene);
+
+                    orthoCamera.name = node.name;
+                    orthoCamera.mode = Camera.ORTHOGRAPHIC_CAMERA;
+                    orthoCamera.attachControl(runtime.babylonScene.getEngine().getRenderingCanvas());
+
+                    babylonNode = orthoCamera;
+                }
+                else if (camera.type === "perspective") {
+                    var perspectiveCamera = camera.perspective;
+                    var persCamera = new FreeCamera(node.name || "camera" + node.camera, Vector3.Zero(), runtime.babylonScene);
+
+                    persCamera.name = node.name;
+                    persCamera.attachControl(runtime.babylonScene.getEngine().getRenderingCanvas());
+
+                    if (!perspectiveCamera.aspectRatio) {
+                        perspectiveCamera.aspectRatio = runtime.babylonScene.getEngine().getRenderWidth() / runtime.babylonScene.getEngine().getRenderHeight();
+                    }
+
+                    if (perspectiveCamera.znear && perspectiveCamera.zfar) {
+                        persCamera.maxZ = perspectiveCamera.zfar;
+                        persCamera.minZ = perspectiveCamera.znear;
+                    }
+
+                    babylonNode = persCamera;
+                }
+            }
+        }
+
+        // Empty node
+        if (node.jointName === undefined) {
+            if (node.babylonNode) {
+                return node.babylonNode;
+            }
+            else if (babylonNode === null) {
+                var dummy = new Mesh(node.name, runtime.babylonScene);
+                node.babylonNode = dummy;
+                babylonNode = dummy;
+            }
+        }
+
+        if (babylonNode !== null) {
+            configureNode(babylonNode, node);
+            babylonNode.updateCache(true);
+            node.babylonNode = babylonNode;
+        }
+
+        return babylonNode;
+    };
+
+    /**
+    * Traverses nodes and creates them
+    */
+    var traverseNodes = (runtime: IGLTFRuntime, index: number, parent: Node, meshIncluded?: boolean): void => {
+        var node: IGLTFNode = runtime.gltf.nodes[index];
+        var newNode: Node = null;
+
+        if (runtime.importOnlyMeshes && !meshIncluded) {
+            if (runtime.importMeshesNames.indexOf(node.name) !== -1 || runtime.importMeshesNames.length === 0) {
+                meshIncluded = true;
+            }
+            else {
+                meshIncluded = false;
+            }
+        }
+        else {
+            meshIncluded = true;
+        }
+
+        if (node.jointName === undefined && meshIncluded) {
+            newNode = importNode(runtime, node, parent);
+
+            if (newNode !== null) {
+                newNode.parent = parent;
+            }
+        }
+
+        if (node.children) {
+            for (var i = 0; i < node.children.length; i++) {
+                traverseNodes(runtime, node.children[i], newNode, meshIncluded);
+            }
+        }
+    };
+
+    var importScene = (runtime: IGLTFRuntime): void => {
+        var scene = runtime.gltf.scene || 0;
+        var scenes = runtime.gltf.scenes;
+
+        if (scenes) {
+            var nodes = scenes[scene].nodes;
+            for (var i = 0; i < nodes.length; i++) {
+                traverseNodes(runtime, nodes[i], null);
+            }
+        }
+        else {
+            for (var i = 0; i < runtime.gltf.nodes.length; i++) {
+                traverseNodes(runtime, i, null);
+            }
+        }
+    }
+
+    /**
+    * do stuff after buffers are loaded (e.g. hook up materials, load animations, etc.)
+    */
+    var postLoad = (runtime: IGLTFRuntime): void => {
+        importScene(runtime);
+
+        // Set animations
+        loadAnimations(runtime);
+
+        for (var i = 0; i < runtime.babylonScene.skeletons.length; i++) {
+            var skeleton = runtime.babylonScene.skeletons[i];
+            runtime.babylonScene.beginAnimation(skeleton, 0, Number.MAX_VALUE, true, 1.0);
+        }
+    };
+
+    var importMaterials = (runtime: IGLTFRuntime): void => {
+        for (var i = 0; i < runtime.gltf.materials.length; i++) {
+            GLTFFileLoaderExtension.LoadMaterial(runtime, i);
+        }
+    };
+
+    class BinaryReader {
+        private _arrayBuffer: ArrayBuffer;
+        private _dataView: DataView;
+        private _byteOffset: number;
+
+        constructor(arrayBuffer: ArrayBuffer) {
+            this._arrayBuffer = arrayBuffer;
+            this._dataView = new DataView(arrayBuffer);
+            this._byteOffset = 0;
+        }
+
+        public getPosition(): number {
+            return this._byteOffset;
+        }
+
+        public getLength(): number {
+            return this._arrayBuffer.byteLength;
+        }
+
+        public readUint32(): number {
+            var value = this._dataView.getUint32(this._byteOffset, true);
+            this._byteOffset += 4;
+            return value;
+        }
+
+        public readUint8Array(length: number): Uint8Array {
+            var value = new Uint8Array(this._arrayBuffer, this._byteOffset, length);
+            this._byteOffset += length;
+            return value;
+        }
+
+        public skipBytes(length: number): void {
+            this._byteOffset += length;
+        }
+    }
+
+    /**
+    * glTF File Loader Plugin
+    */
+    export class GLTFFileLoader implements ISceneLoaderPluginAsync {
+        /**
+        * Public members
+        */
+        public extensions: ISceneLoaderPluginExtensions = {
+            ".gltf": { isBinary: false },
+            ".glb": { isBinary: true }
+        };
+
+        /**
+        * Private members
+        */
+        // None
+
+        /**
+        * Static members
+        */
+        public static HomogeneousCoordinates: boolean = false;
+        public static IncrementalLoading: boolean = true;
+
+        public static Extensions: { [name: string]: GLTFFileLoaderExtension } = {};
+
+        public static RegisterExtension(extension: GLTFFileLoaderExtension): void {
+            if (GLTFFileLoader.Extensions[extension.name]) {
+                Tools.Error("Tool with the same name \"" + extension.name + "\" already exists");
+                return;
+            }
+
+            GLTFFileLoader.Extensions[extension.name] = extension;
+        }
+
+        public static LoadMaterial(runtime: IGLTFRuntime, index: number): IGLTFMaterial {
+            var material = runtime.gltf.materials[index];
+            if (!material) return null;
+
+            material.babylonMaterial = new PBRMaterial(material.name || "mat" + index, runtime.babylonScene);
+            material.babylonMaterial.sideOrientation = Material.CounterClockWiseSideOrientation;
+            material.babylonMaterial.useScalarInLinearSpace = true;
+            return material;
+        }
+
+        public static LoadMetallicRoughnessMaterialProperties = (runtime: IGLTFRuntime, material: IGLTFMaterial): void => {
+            var properties = material.pbrMetallicRoughness;
+            if (!properties) return;
+
+            material.babylonMaterial.albedoColor = properties.baseColorFactor ? Color3.FromArray(properties.baseColorFactor) : new Color3(1, 1, 1);
+            material.babylonMaterial.metallic = properties.metallicFactor === undefined ? 1 : properties.metallicFactor;
+            material.babylonMaterial.roughness = properties.roughnessFactor === undefined ? 1 : properties.roughnessFactor;
+
+            if (properties.baseColorTexture) {
+                GLTFFileLoader.LoadTextureAsync(runtime, properties.baseColorTexture,
+                    texture => {
+                        material.babylonMaterial.albedoTexture = texture;
+                        GLTFFileLoader.LoadAlphaProperties(runtime, material);
+                    },
+                    () => {
+                        Tools.Warn("Failed to load base color texture");
+                    });
+            }
+
+            if (properties.metallicRoughnessTexture) {
+                GLTFFileLoader.LoadTextureAsync(runtime, properties.metallicRoughnessTexture,
+                    texture => {
+                        material.babylonMaterial.metallicTexture = texture;
+                        material.babylonMaterial.useRoughnessFromMetallicTextureGreen = true;
+                        material.babylonMaterial.useRoughnessFromMetallicTextureAlpha = false;
+                    },
+                    () => {
+                        Tools.Warn("Failed to load metallic roughness texture");
+                    });
+            }
+        }
+
+        public static LoadCommonMaterialProperties(runtime: IGLTFRuntime, material: IGLTFMaterial): void {
+            if (material.normalTexture) {
+                GLTFFileLoader.LoadTextureAsync(runtime, material.normalTexture, babylonTexture => {
+                    material.babylonMaterial.bumpTexture = babylonTexture;
+                    if (material.normalTexture.scale !== undefined) {
+                        material.babylonMaterial.bumpTexture.level = material.normalTexture.scale;
+                    }
+                }, () => Tools.Warn("Failed to load normal texture"));
+            }
+
+            if (material.occlusionTexture) {
+                GLTFFileLoader.LoadTextureAsync(runtime, material.occlusionTexture, babylonTexture => {
+                    material.babylonMaterial.ambientTexture = babylonTexture;
+                    if (material.occlusionTexture.strength !== undefined) {
+                        material.babylonMaterial.ambientTextureStrength = material.occlusionTexture.strength;
+                    }
+                }, () => Tools.Warn("Failed to load normal texture"));
+            }
+
+            material.babylonMaterial.useEmissiveAsIllumination = (material.emissiveFactor || material.emissiveTexture) ? true : false;
+            material.babylonMaterial.emissiveColor = material.emissiveFactor ? Color3.FromArray(material.emissiveFactor) : new Color3(0, 0, 0);
+            if (material.emissiveTexture) {
+                GLTFFileLoader.LoadTextureAsync(runtime, material.emissiveTexture, babylonTexture => {
+                    material.babylonMaterial.emissiveTexture = babylonTexture;
+                }, () => Tools.Warn("Failed to load normal texture"));
+            }
+        }
+
+        public static LoadAlphaProperties(runtime: IGLTFRuntime, material: IGLTFMaterial): void {
+            var alphaMode = material.alphaMode || "OPAQUE";
+            switch (alphaMode) {
+                case "OPAQUE":
+                    // default is opaque
+                    break;
+                case "MASK":
+                    material.babylonMaterial.albedoTexture.hasAlpha = true;
+                    material.babylonMaterial.useAlphaFromAlbedoTexture = false;
+                    material.babylonMaterial.alphaMode = Engine.ALPHA_DISABLE;
+                    break;
+                case "BLEND":
+                    material.babylonMaterial.albedoTexture.hasAlpha = true;
+                    material.babylonMaterial.useAlphaFromAlbedoTexture = true;
+                    material.babylonMaterial.alphaMode = Engine.ALPHA_COMBINE;
+                    break;
+                default:
+                    Tools.Error("Invalid alpha mode '" + material.alphaMode + "'");
+            }
+        }
+
+        public static LoadTextureAsync(runtime: IGLTFRuntime, textureInfo: IGLTFTextureInfo, onSuccess: (babylonTexture: Texture) => void, onError: () => void): void {
+            var texture = runtime.gltf.textures[textureInfo.index];
+
+            if (!texture || texture.source === undefined || texture.sampler === undefined) {
+                onError();
+                return;
+            }
+
+            if (texture.babylonTexture) {
+                onSuccess(texture.babylonTexture);
+                return;
+            }
+
+            var source = runtime.gltf.images[texture.source];
+
+            if (source.uri === undefined) {
+                var bufferView: IGLTFBufferView = runtime.gltf.bufferViews[source.bufferView];
+                var buffer = GLTFUtils.GetBufferFromBufferView(runtime, bufferView, 0, bufferView.byteLength, EComponentType.UNSIGNED_BYTE);
+                GLTFFileLoader.CreateTextureAsync(runtime, textureInfo, buffer, source.mimeType, onSuccess, onError);
+            }
+            else if (GLTFUtils.IsBase64(source.uri)) {
+                GLTFFileLoader.CreateTextureAsync(runtime, textureInfo, new Uint8Array(GLTFUtils.DecodeBase64(source.uri)), source.mimeType, onSuccess, onError);
+            }
+            else {
+                Tools.LoadFile(runtime.rootUrl + source.uri, data => {
+                    GLTFFileLoader.CreateTextureAsync(runtime, textureInfo, new Uint8Array(data), source.mimeType, onSuccess, onError);
+                }, null, null, true, onError);
+            }
+        }
+
+        public static CreateTextureAsync(runtime: IGLTFRuntime, textureInfo: IGLTFTextureInfo, buffer: ArrayBufferView, mimeType: string, onSuccess: (babylonTexture: Texture) => void, onError: () => void): void {
+            var texture = runtime.gltf.textures[textureInfo.index];
+
+            if (!texture || texture.source === undefined || texture.sampler === undefined) {
+                onError();
+                return;
+            }
+
+            if (texture.babylonTexture) {
+                onSuccess(texture.babylonTexture);
+                return;
+            }
+
+            var sampler: IGLTFSampler = runtime.gltf.samplers[texture.sampler];
+
+            var createMipMaps =
+                (sampler.minFilter === ETextureMinFilter.NEAREST_MIPMAP_NEAREST) ||
+                (sampler.minFilter === ETextureMinFilter.NEAREST_MIPMAP_LINEAR) ||
+                (sampler.minFilter === ETextureMinFilter.LINEAR_MIPMAP_NEAREST) ||
+                (sampler.minFilter === ETextureMinFilter.LINEAR_MIPMAP_LINEAR);
+
+            var samplingMode = Texture.BILINEAR_SAMPLINGMODE;
+
+            var blob = new Blob([buffer], { type: mimeType });
+            var blobURL = URL.createObjectURL(blob);
+            var revokeBlobURL = () => URL.revokeObjectURL(blobURL);
+            texture.babylonTexture = new Texture(blobURL, runtime.babylonScene, !createMipMaps, true, samplingMode, revokeBlobURL, revokeBlobURL);
+            texture.babylonTexture.coordinatesIndex = textureInfo.texCoord === undefined ? 0 : textureInfo.texCoord;
+            texture.babylonTexture.wrapU = GLTFUtils.GetWrapMode(sampler.wrapS);
+            texture.babylonTexture.wrapV = GLTFUtils.GetWrapMode(sampler.wrapT);
+            texture.babylonTexture.name = texture.name;
+
+            onSuccess(texture.babylonTexture);
+        }
+
+        /**
+        * Import meshes
+        */
+        public importMeshAsync(meshesNames: any, scene: Scene, data: any, rootUrl: string, onSuccess?: (meshes: AbstractMesh[], particleSystems: ParticleSystem[], skeletons: Skeleton[]) => void, onError?: () => void): boolean {
+            scene.useRightHandedSystem = true;
+
+            var runtime = this._createRuntime(scene, data, rootUrl, true);
+            if (!runtime) {
+                if (onError) onError();
+                return;
+            }
+
+            if (meshesNames === "") {
+                runtime.importMeshesNames = [];
+            }
+            else if (typeof meshesNames === "string") {
+                runtime.importMeshesNames = [meshesNames];
+            }
+            else if (meshesNames && !(meshesNames instanceof Array)) {
+                runtime.importMeshesNames = [meshesNames];
+            }
+            else {
+                runtime.importMeshesNames = [];
+                Tools.Warn("Argument meshesNames must be of type string or string[]");
+            }
+
+            // Load scene
+            importScene(runtime);
+
+            var meshes = [];
+            var skeletons = [];
+
+            // Fill arrays of meshes and skeletons
+            for (var nde in runtime.gltf.nodes) {
+                var node: IGLTFNode = runtime.gltf.nodes[nde];
+
+                if (node.babylonNode instanceof AbstractMesh) {
+                    meshes.push(<AbstractMesh>node.babylonNode);
+                }
+            }
+
+            for (var skl in runtime.gltf.skins) {
+                var skin: IGLTFSkin = runtime.gltf.skins[skl];
+
+                if (skin.babylonSkeleton instanceof Skeleton) {
+                    skeletons.push(skin.babylonSkeleton);
+                }
+            }
+
+            // Load buffers, materials, etc.
+            this._loadBuffersAsync(runtime, () => {
+                importMaterials(runtime);
+                postLoad(runtime);
+
+                if (!GLTFFileLoader.IncrementalLoading && onSuccess) {
+                    onSuccess(meshes, null, skeletons);
+                }
+            }, onError);
+
+            if (GLTFFileLoader.IncrementalLoading && onSuccess) {
+                onSuccess(meshes, null, skeletons);
+            }
+
+            return true;
+        }
+
+        /**
+        * Load scene
+        */
+        public loadAsync(scene: Scene, data: string | ArrayBuffer, rootUrl: string, onSuccess: () => void, onError: () => void): boolean {
+            scene.useRightHandedSystem = true;
+
+            var runtime = this._createRuntime(scene, data, rootUrl, false);
+            if (!runtime) {
+                if (onError) onError();
+                return;
+            }
+
+            importScene(runtime);
+
+            this._loadBuffersAsync(runtime, () => {
+                importMaterials(runtime);
+                postLoad(runtime);
+
+                if (!GLTFFileLoader.IncrementalLoading) {
+                    onSuccess();
+                }
+            }, onError);
+
+            if (GLTFFileLoader.IncrementalLoading) {
+                onSuccess();
+            }
+
+            return true;
+        }
+
+        private _loadBuffersAsync(runtime: IGLTFRuntime, onSuccess: () => void, onError: () => void): void {
+            if (runtime.gltf.buffers.length == 0) {
+                onSuccess();
+                return;
+            }
+
+            var loadedCount = 0;
+            runtime.gltf.buffers.forEach((buffer, index) => {
+                this._loadBufferAsync(runtime, index, () => {
+                    if (++loadedCount >= runtime.gltf.buffers.length) {
+                        onSuccess();
+                    }
+                }, onError);
+            });
+        }
+
+        private _loadBufferAsync(runtime: IGLTFRuntime, index: number, onSuccess: () => void, onError: () => void): void {
+            var buffer = runtime.gltf.buffers[index];
+
+            if (buffer.uri === undefined) {
+                // buffer.loadedBufferView should already be set in _parseBinary
+                onSuccess();
+            }
+            else if (GLTFUtils.IsBase64(buffer.uri)) {
+                var data = GLTFUtils.DecodeBase64(buffer.uri);
+                setTimeout(() => {
+                    buffer.loadedBufferView = new Uint8Array(data);
+                    onSuccess();
+                });
+            }
+            else {
+                Tools.LoadFile(runtime.rootUrl + buffer.uri, data => {
+                    buffer.loadedBufferView = new Uint8Array(data);
+                    onSuccess();
+                }, null, null, true, onError);
+            }
+        }
+
+        private _createRuntime(scene: Scene, data: any, rootUrl: string, importOnlyMeshes: boolean): IGLTFRuntime {
+            var runtime: IGLTFRuntime = {
+                gltf: null,
+
+                babylonScene: scene,
+                rootUrl: rootUrl,
+
+                importOnlyMeshes: importOnlyMeshes,
+
+                dummyNodes: []
+            }
+
+            if (data instanceof ArrayBuffer) {
+                if (!this._parseBinary(runtime, <ArrayBuffer>data)) {
+                    return null;
+                }
+            }
+            else {
+                runtime.gltf = JSON.parse(<string>data);
+            }
+
+            GLTFFileLoaderExtension.PostCreateRuntime(runtime);
+            return runtime;
+        }
+
+        private _parseBinary(runtime: IGLTFRuntime, data: ArrayBuffer): boolean {
+            const Binary = {
+                Magic: 0x46546C67,
+                Version: 2,
+                ChunkFormat: {
+                    JSON: 0x4E4F534A,
+                    BIN: 0x004E4942
+                }
+            };
+
+            var binaryReader = new BinaryReader(data);
+
+            var magic = binaryReader.readUint32();
+            if (magic !== Binary.Magic) {
+                Tools.Error("Unexpected magic: " + magic);
+                return false;
+            }
+
+            var version = binaryReader.readUint32();
+            if (version !== Binary.Version) {
+                Tools.Error("Unsupported version: " + version);
+                return false;
+            }
+
+            var length = binaryReader.readUint32();
+            if (length !== data.byteLength) {
+                Tools.Error("Length in header does not match actual data length: " + length + " != " + data.byteLength);
+                return false;
+            }
+
+            var chunkLength = binaryReader.readUint32();
+            var chunkFormat = binaryReader.readUint32();
+            if (chunkFormat !== Binary.ChunkFormat.JSON) {
+                Tools.Error("First chunk format is not JSON");
+                return false;
+            }
+
+            var jsonText = GLTFUtils.DecodeBufferToText(binaryReader.readUint8Array(chunkLength));
+            runtime.gltf = JSON.parse(jsonText);
+
+            var binaryBuffer: IGLTFBuffer;
+            var buffers = runtime.gltf.buffers;
+            if (buffers.length > 0 && buffers[0].uri === undefined) {
+                binaryBuffer = buffers[0];
+            }
+
+            while (binaryReader.getPosition() < binaryReader.getLength()) {
+                chunkLength = binaryReader.readUint32();
+                chunkFormat = binaryReader.readUint32();
+                if (chunkFormat === Binary.ChunkFormat.JSON) {
+                    Tools.Error("Unexpected JSON chunk");
+                    return false;
+                }
+
+                if (chunkFormat === Binary.ChunkFormat.BIN) {
+                    if (!binaryBuffer) {
+                        Tools.Error("Unexpected BIN chunk");
+                        return false;
+                    }
+
+                    if (binaryBuffer.byteLength != chunkLength) {
+                        Tools.Error("Binary buffer length from JSON does not match chunk length");
+                        return false;
+                    }
+
+                    binaryBuffer.loadedBufferView = binaryReader.readUint8Array(chunkLength);
+                }
+                else {
+                    // ignore unrecognized chunkFormat
+                    binaryReader.skipBytes(chunkLength);
+                }
+            }
+
+            return true;
+        };
+    };
+
+    BABYLON.SceneLoader.RegisterPlugin(new GLTFFileLoader());
+}