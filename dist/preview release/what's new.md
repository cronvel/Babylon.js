# 4.1.0

## Major updates

- Node Material and Node material editor [Doc](https://doc.babylonjs.com/how_to/node_material) ([Deltakosh](https://github.com/deltakosh/) / [TrevorDev](https://github.com/TrevorDev))
- WebGPU support [Doc](https://doc.babylonjs.com/extensions/webgpu) ([Sebavan](https://github.com/sebavan/))
- .basis texture file format support [Doc](https://doc.babylonjs.com/resources/multi-platform_compressed_textures#basis-file-format) ([TrevorDev](https://github.com/TrevorDev))
- WIP: Recast navigation mesh and crowd of moving agents [Demo](https://www.babylonjs-playground.com/#AJTRIL) ([CedricGuillemet](https://github.com/CedricGuillemet))
- Added Points Cloud Particle System ([JohnK](https://github.com/BabylonJSGuide/))
- Classes decoupling ending up with smaller bundle sizes [Blog](https://medium.com/@babylonjs/size-matters-e0e94dad01a7) ([Deltakosh](https://github.com/deltakosh/))
- Babylon.js controls [Doc](https://doc.babylonjs.com/features/controls) ([Sebavan](https://github.com/sebavan/) / [Deltakosh](https://github.com/deltakosh/))
- WebXR updates:
  - WebXR updated to spec as of July 10th ([TrevorDev](https://github.com/TrevorDev))
  - WebXR webVR parity helpers (Vive, WMR, Oculus Rift) ([TrevorDev](https://github.com/TrevorDev))
- Added support for Offscreen canvas [Doc](https://doc.babylonjs.com/how_to/using_offscreen_canvas) ([Deltakosh](https://github.com/deltakosh/)
- Added support for multiple canvases with one engine [Doc](https://doc.babylonjs.com/how_to/multi_canvases) ([Deltakosh](https://github.com/deltakosh/)
- Added useReverseDepthBuffer to Engine which can provide greater z depth for distant objects without the cost of a logarithmic depth buffer ([BenAdams](https://github.com/benaadams/))
- Added the "Cascaded Shadow Mapping" (CSM) shadow rendering technique ([Popov72](https://github.com/Popov72) (initiated by [lockphase](https://github.com/lockphase/)))
- Screen space reflections post-process [Doc](https://doc.babylonjs.com/how_to/using_screenspacereflectionspostprocess) ([julien-moreau](https://github.com/julien-moreau))

## Updates

### General

- Add two new clip planes (5 and 6) to get a clip cube ([MickPastor](https://github.com/mickPASTOR))
- Added support for dual shock gamepads ([Deltakosh](https://github.com/deltakosh/))
- Support Vive Focus 3Dof controller ([TrevorDev](https://github.com/TrevorDev))
- Planar positioning support for GizmoManager ([Balupg](https://github.com/balupg))
- ScaleGizmo and AxisScaleGizmo sensitivity factor ([CedricGuillemet](https://github.com/CedricGuillemet))
- Individual gizmos can now be enabled/disabled ([Balupg](https://github.com/balupg))
- Unify preparation of instance attributes. Added `MaterialHelper.PushAttributesForInstances` ([MarkusBillharz](https://github.com/MarkusBillharz))
- Added support for PBR [irradiance map](https://doc.babylonjs.com/how_to/physically_based_rendering_master#irradiance-map)
- Added ability to set render camera on utility layer instead of using the latest active camera ([TrevorDev](https://github.com/TrevorDev))
- Move normalizeToUnitCube to transformNode instead of abstract mesh and add predicate to exclude sub objects when scaling ([TrevorDev](https://github.com/TrevorDev))
- Method to check if device orientation is available ([TrevorDev](https://github.com/TrevorDev))
- Added support for sound sprites [Doc](https://doc.babylonjs.com/how_to/playing_sounds_and_music#playing-a-sound-sprite) ([Deltakosh](https://github.com/deltakosh/))
- Display Oculus Quest controller when using a Quest in WebVR ([TrevorDev](https://github.com/TrevorDev))
- Added startAndReleaseDragOnPointerEvents property to pointerDragBehavior which can be set to false for custom drag triggering ([TrevorDev](https://github.com/TrevorDev))
- Added optional picking predicate to pointerDragBehavior for filtering affected meshes ([Exolun](https://github.com/Exolun))
- Added accessor functions for `PointerDragBehavior._options` ([Popov72](https://github.com/Popov72))
- Effect renderer to render one or multiple shader effects to a texture ([TrevorDev](https://github.com/TrevorDev))
- Added url parameters to web request modifiers ([PierreLeBlond](https://github.com/PierreLeBlond))
- Added `VRExperienceHelper.exitVROnDoubleTap` ([Deltakosh](https://github.com/deltakosh/))
- Added `Scene.getTextureByUniqueID` ([aWeirdo](https://github.com/aWeirdo/))
- Added support for 180 VR videos in `VideoDome` ([RaananW](https://github.com/RaananW/))
- Added optional parameter to use Euler angles in planeRotationGizmo ([CedricGuillemet](https://github.com/CedricGuillemet))
- Added `AnimationGroup.onAnimationGroupLoopObservable` ([Deltakosh](https://github.com/deltakosh/))
- Supports custom materials to generate glow through `referenceMeshToUseItsOwnMaterial` in the `GlowLayer` ([sebavan](http://www.github.com/sebavan))
- Added `RawTexture2DArray` to enable use of WebGL2 2D array textures by custom shaders ([atg](https://github.com/atg))
- Added multiview support for the shader material (and the line-mesh class) ([RaananW](https://github.com/RaananW/))
- Added various (interpolation) functions to Path3D, also `alignTangentsWithPath`, `slice`, `getClosestPositionTo` ([Poolminer](https://github.com/Poolminer/))
- Allow setting of `BABYLON.Basis.JSModuleURL` and `BABYLON.Basis.WasmModuleURL`, for hosting the Basis transcoder locally ([JasonAyre](https://github.com/jasonyre))
- PNG support for browsers not supporting SVG ([RaananW](https://github.com/RaananW/))
- Device orientation event permissions for iOS 13+ ([RaananW](https://github.com/RaananW/))
- Added `DirectionalLight.autoCalcShadowZBounds` to automatically compute the `shadowMinZ` and `shadowMaxZ` values ([Popov72](https://github.com/Popov72))
- Added `CascadedShadowGenerator.autoCalcDepthBounds` to improve the shadow quality rendering ([Popov72](https://github.com/Popov72))
- Improved cascade blending in CSM shadow technique ([Popov72](https://github.com/Popov72))
- Speed optimization when cascade blending is not used in CSM shadow technique ([Popov72](https://github.com/Popov72))
- Added `RenderTargetTexture.getCustomRenderList` to overload the render list at rendering time (and possibly for each layer (2DArray) / face (Cube)) ([Popov72](https://github.com/Popov72))
- Make sure all properties of CascadedShadowMap class are serialized/parsed ([Popov72](https://github.com/Popov72))
- Added `textures/opacity.png` file to the Playground ([Popov72](https://github.com/Popov72))
- Refactored the shadow generators code ([Popov72](https://github.com/Popov72))
- Supports clip planes with shadows ([sebavan](http://www.github.com/sebavan))
- Added Workbench color scheme for VSCode ([drigax](https://github.com/drigax) & [Patrick Ryan](https://github.com/PatrickRyanMS))
- Playground switch buttons are more intuitive ([#7601](https://github.com/BabylonJS/Babylon.js/issues/7601)) ([RaananW](https://github.com/RaananW/))

### Engine

- Improved instanceMesh with user defined custom buffers [Doc](https://doc.babylonjs.com/how_to/how_to_use_instances#custom-buffers) ([Deltakosh](https://github.com/deltakosh/))
- Morph targets now can morph UV channel as well ([Deltakosh](https://github.com/deltakosh/))
- Added MorphTarget support to the DepthRenderer, GeometryBufferRenderer and OutlineRenderer ([MarkusBillharz](https://github.com/MarkusBillharz))
- Added preprocessors for shaders to improve how shaders are compiled for WebGL1/2 or WebGPU ([Deltakosh](https://github.com/deltakosh/))
- Added enterPointerlock and exitPointerlock (Separated from enterFullscreen) ([aWeirdo](https://github.com/aWeirdo/))
- Added support for `vertexSource` and `fragmentSource` parameters to `ShaderMaterial` ([Deltakosh](https://github.com/deltakosh/))

### Inspector

- Added support for Euler edition only for angles (can be turned off in the new inspector settings) ([Deltakosh](https://github.com/deltakosh/))
- Added an option to ignore backfaces for picking (can be turned on and off in the new inspector settings) ([Deltakosh](https://github.com/deltakosh/))
- Added support for `ShadowGenerator` ([Deltakosh](https://github.com/deltakosh/))
- Added support for scene normalization ([Deltakosh](https://github.com/deltakosh/))
- Added support for morph targets ([Deltakosh](https://github.com/deltakosh/))
- Added context menu to add `SSAORenderingPipeline` and `SSAO2RenderingPipeline` ([Deltakosh](https://github.com/deltakosh/))
- Added support for texture creation and assignments per material ([Deltakosh](https://github.com/deltakosh/))
- Added support for occlusion properties ([Deltakosh](https://github.com/deltakosh/))
- Texture channels are now displayed in grayscale ([Deltakosh](https://github.com/deltakosh/))
- Ambiant and metallic maps are displayed correctly on PBR material even when using ORM packed texture ([Deltakosh](https://github.com/deltakosh/))
- Added support for inspectable strings ([Deltakosh](https://github.com/deltakosh/))
- Added support for CreateScreenshotUsingRenderTarget ([13djwright](https://github.com/13djwright/))
- Added support for `Material.depthFunction` property ([Popov72](https://github.com/Popov72))
- Added an optional config option `initialTab` ([ycw](https://github.com/ycw/))
- Added support for ImportAnimations ([noalak](https://github.com/noalak/))
- Added support for Cascaded Shadow Maps ([Popov72](https://github.com/Popov72))
- Added context menu to add `NodeMaterial` ([Deltakosh](https://github.com/deltakosh/))
- Added option to switch material per mesh ([Deltakosh](https://github.com/deltakosh/))

### Tools

- Added `Tools.CreateScreenshotAsync` and `Tools.CreateScreenshotUsingRenderTargetAsync` ([mehmetoguzderin](https://github.com/mehmetoguzderin/))
- Added `Color3.toHSV()`, `Color3.toHSVToRef()` and `Color3.HSVtoRGBToRef()` ([Deltakosh](https://github.com/deltakosh/))
- Added `ShadowGenerator.onAfterShadowMapRenderObservable` and `ShadowGenerator.onAfterShadowMapMeshRenderObservable` ([Deltakosh](https://github.com/deltakosh/))
- Added support for side by side and top bottom images in the `PhotoDome` ([Deltakosh](https://github.com/deltakosh/))
- Added playground ts-local (TypeScript support for local playground) ([pjoe](https://github.com/pjoe/))
- Added RGBD Texture tools [Sebavan](https://github.com/sebavan/)
- Bumped Monaco Editor to 0.18.1 and improved TypeScript compilation pipeline in the playground ([sailro](http://www.github.com/sailro))
- Added support for clickable errors in the playground ([sailro](http://www.github.com/sailro))
- Added a color picker and previewer for BABYLON.ColorX invocations in the playground ([sailro](http://www.github.com/sailro))
- Added support for diffing snippets in the playground ([sailro](http://www.github.com/sailro))
- Added diff navigator in the playground ([sailro](http://www.github.com/sailro))
- Added custom filter to remove internals from the completion in the playground ([sailro](http://www.github.com/sailro))
- Added support for tagging deprecated members (both in editor and for completion) in the playground ([sailro](http://www.github.com/sailro))
- Added preview area pop up for NME ([Kyle Belfort](https://github.com/belfortk))
- Added comments to frames in NME ([Kyle Belfort](https://github.com/belfortk))
- Make frames resizable in NME ([Kyle Belfort](https://github.com/belfortk))
- Implement NME Preview Area Redesign ([Kyle Belfort](https://github.com/belfortk))

### Meshes

- Added `TransformNode.instantiateHierarchy()` which try to instantiate (or clone) a node and its entire hiearchy ([Deltakosh](https://github.com/deltakosh/))
- Added new CreateTiledPlane and CreateTiledBox ([JohnK](https://github.com/BabylonJSGuide/))
- Added absolute scaling and rotation getters ([haroldma](https://github.com/haroldma))
- Added `BILLBOARDMODE_USE_POSITION` flag to billboards allowing use of camera positioning instead of orientation for mesh rotation ([delaneyj](https://github.com/delaneyj))
- Added accessor functions for `SubMesh._materialDefines` ([Popov72](https://github.com/Popov72))
- Generator type used in `TrailMesh` constructor is now `TransformNode` instead of `AbstrachMesh` ([Popov72](https://github.com/Popov72))
- Added the `useVertexAlpha` options to `MeshBuilder.CreateDashedLines` ([Popov72](https://github.com/Popov72))

### Physics

- Update Ammo.js library to support global collision contact callbacks ([MackeyK24](https://github.com/MackeyK24/))
- Update Ammo.js library to allow native capsule shape impostors ([MackeyK24](https://github.com/MackeyK24/))
- Update Ammo.js library to allow your own broadphase overlapping pair cache ([MackeyK24](https://github.com/MackeyK24/))
- Update Ammo.js library for custom impostor shapes. PhysicsImpostor.CustomImposter type and AmmoJSPlugin.OnCreateCustomShape factoty function ([MackeyK24](https://github.com/MackeyK24/))
- Update Ammo.js library and AmmoJS plugin to support ellipsoid ([CedricGuillemet](https://github.com/CedricGuillemet/))
- Physics update substeps ([CedricGuillemet](https://github.com/CedricGuillemet))

### Loaders

- Added support for non-float accessors in animation data for glTF loader. ([bghgary](https://github.com/bghgary))
- Support loading cube data in the .basis loader ([TrevorDev](https://github.com/TrevorDev))
- Load glTF extras into BJS metadata ([pjoe](https://github.com/pjoe))
- Added support for morph target names via `mesh.extras.targetNames` when loading a glTF ([zeux](https://github.com/zeux))
- Added support for using HTTP range requests when loading `MSFT_lod` extension from a glTF binary. ([bghgary](https://github.com/bghgary))
- Added a flag to enable/disable creation of instances for glTF loader. ([bghgary](https://github.com/bghgary))
- Added an order property to glTF loader extensions to support reordering. ([bghgary](https://github.com/bghgary))
- Added support for GLTF clearcoat extension [Sebavan](https://github.com/sebavan/)
- Added support for GLTF specular extension [Sebavan](https://github.com/sebavan/)
- Added support for GLTF sheen extension [Sebavan](https://github.com/sebavan/)
- Added support for GLTF mesh quantization extension ([zeux](https://github.com/zeux))
- Added support for 8 bone influences to glTF loader ([zeux](https://github.com/zeux))
- Added support for animations import from separate files ([noalak](https://github.com/noalak/))
- Use web workers to validate glTF to avoid blocking the main thread. ([bghgary](https://github.com/bghgary))
- Update glTF validator to 2.0.0-dev.3.1. ([bghgary](https://github.com/bghgary))
- Fix an issue with disposing materials and textures too aggressively in MSFT_lod loader extension. ([bghgary](https://github.com/bghgary))
- Added experimental support for loading KTX2 files and `KHR_texture_basisu` glTF extension. ([bghgary](https://github.com/bghgary))

### Materials

- Added `ShaderMaterial.setColor4Array` ([JonathanTron](https://github.com/JonathanTron/))
- Added `ShaderMaterial.setArray4` ([JonathanTron](https://github.com/JonathanTron/))
- Added get/set accessors for `ShaderMaterial._shaderPath` ([Popov72](https://github.com/Popov72))
- Added `scene.environmentIntensity` to control the IBL strength overall in a scene ([Sebavan](https://github.com/sebavan/))
- Added support of image processing for `WaterMaterial` ([julien-moreau](https://github.com/julien-moreau))
- Added `pbrBRDFConfiguration.useSpecularGlossinessInputEnergyConservation` to allow Specular-Workflow energy conservation to be turned off ([ColorDigital-PS](https://github.com/ColorDigital-PS)).
- Added support for the `freeze` / `unfreeze` functions in `ShaderMaterial` ([Popov72](https://github.com/Popov72))
- Added `depthFunction` new property to `Material` base class ([Popov72](https://github.com/Popov72))
- Added `setCompressedTextureExclusions` method to `Engine` to allow for skipping compressed textures on certain files ([abogartz](https://github.com/abogartz))

### ScreenshotTools

- Added interface for argument `size` of screenshot methods ([Dok11](https://github.com/Dok11/))
- Implementation usage of precision in combination height and width params ([Dok11](https://github.com/Dok11/))
- Added a parameter to `CreateScreenshotUsingRenderTarget` to render sprites ([Popov72](https://github.com/Popov72))

### Sounds

- Added `ISoundOptions.skipCodecCheck` to make `Sound` more flexible with URLs ([nbduke](https://github.com/nbduke))
- Added `Scene.audioListenerPositionProvider` property, to enable setting custom position of audio listener ([Foxhoundn](https://github.com/foxhoundn))

### Sprites

- SpritePackedManager extends SpriteManager so that a sprite sheet with different size sprites can be used ([JohnK](https://github.com/BabylonJSGuide))
- MultiPickSprite and multiPickSpriteWithRay added to sprites ([JohnK](https://github.com/BabylonJSGuide))
- SpritePackedManager support for JSON Objects that where not stringified, of with the frames parameter accepting Objects and Arrays ([Pryme8](https://github.com/Pryme8))
- Added `SpriteMap` for creation of grid-based dynamically animated sprite atlas rendering (Beta) ([Pryme8](https://github.com/Pryme8))
- Add `SpriteManager.disableDepthWrite` property ([Popov72](https://github.com/Popov72))

### WebXR / WebVR

- Compliance with the mozilla WebXR emulator for chrome and firefox ([RaananW](https://github.com/RaananW/))
- Use the same icon as in VR ([RaananW](https://github.com/RaananW/))
- Gamepad object is now exposed in the WebXRController class ([RaananW](https://github.com/RaananW/))
- If canvas does not have WebXR support the scene will still render (mainly Firefox) ([RaananW](https://github.com/RaananW/))
- Added support for foveated rendering in Oculus Quest ([Deltakosh](https://github.com/deltakosh/))
- Added option to configure the output canvas ([RaananW](https://github.com/RaananW/))
- Supporting multisampled multiview rendering using the oculus multiview extension ([RaananW](https://github.com/RaananW/))
- Preparing to deprecate supportsSession in favor of isSupportedSession ([RaananW](https://github.com/RaananW/))
- Added onControllerModelLoaded observable for WebXR ([RaananW](https://github.com/RaananW/))
- UI Button has options to set different session mode and reference type ([RaananW](https://github.com/RaananW/))
- Added option to change the teleportation duration in the VRExperienceHelper class ([https://github.com/LeoRodz](https://github.com/LeoRodz))
- Added support to teleport the camera at constant speed in the VRExperienceHelper class ([https://github.com/LeoRodz](https://github.com/LeoRodz))
- VRExperienceHelper has now an XR fallback to force XR usage (beta) ([RaananW](https://github.com/RaananW/))
- Added option to change the teleportation easing function in the VRExperienceHelper class ([https://github.com/LeoRodz](https://github.com/LeoRodz))
- Windows motion controller mapping corrected to XR (xr-standard) ([RaananW](https://github.com/RaananW/))
- Pointer-Event simulation for screen target ray mode ([RaananW](https://github.com/RaananW/))
- New observable that triggers when a session was initialized ([RaananW](https://github.com/RaananW/))
- WebXR teleportation can now be disabled after initialized or before created ([RaananW](https://github.com/RaananW/))
- New Features Manager for WebXR features ([RaananW](https://github.com/RaananW/))
- New features - Plane detection, Hit test, Background remover ([RaananW](https://github.com/RaananW/))
- XR Camera's API is Babylon-conform (position, rotationQuaternion, world matrix, direction etc') ([#7239](https://github.com/BabylonJS/Babylon.js/issues/7239)) ([RaananW](https://github.com/RaananW/))
- XR Input now using standard profiles and completely separated from the gamepad class ([#7348](https://github.com/BabylonJS/Babylon.js/issues/7348)) ([RaananW](https://github.com/RaananW/))
- Teleportation and controller selection are now WebXR features. ([#7290](https://github.com/BabylonJS/Babylon.js/issues/7290)) ([RaananW](https://github.com/RaananW/))
- Teleportation allows selecting direction before teleporting when using thumbstick / touchpad. ([#7290](https://github.com/BabylonJS/Babylon.js/issues/7290)) ([RaananW](https://github.com/RaananW/))
- It is now possible to force a certain profile type for the controllers ([#7348](https://github.com/BabylonJS/Babylon.js/issues/7375)) ([RaananW](https://github.com/RaananW/))
- WebXR camera is initialized on the first frame, including copying transformation from native camera (except for in AR) ([#7389](https://github.com/BabylonJS/Babylon.js/issues/7389)) ([RaananW](https://github.com/RaananW/))
- Selection has gaze mode (which can be forced) and touch-screen support ([#7395](https://github.com/BabylonJS/Babylon.js/issues/7395)) ([RaananW](https://github.com/RaananW/))
- Laser pointers can be excluded from lighting influence so that they are always visible in WebXR / WebVR ([#7323](https://github.com/BabylonJS/Babylon.js/issues/7323)) ([RaananW](https://github.com/RaananW/))
- Full support for the online motion controller repository ([#7323](https://github.com/BabylonJS/Babylon.js/issues/7323)) ([RaananW](https://github.com/RaananW/))
- New XR feature - XR Controller physics impostor for motion controllers / XR Input sources ([RaananW](https://github.com/RaananW/))
- Teleportation between different ground levels in WebXR is enabled ([RaananW](https://github.com/RaananW/))
- Utility Meshes for XR (teleportation ring, selection rays) can now be rendered using a utility layer ([#7563](https://github.com/BabylonJS/Babylon.js/issues/7563)) ([RaananW](https://github.com/RaananW/))
- Teleportation supports snap-to (anchor) points ([#7441](https://github.com/BabylonJS/Babylon.js/issues/7441)) ([RaananW](https://github.com/RaananW/))

### Ray

- Added `Ray.intersectsAxis` to translate screen to axis coordinates without checking collisions ([horusscope](https://github.com/horusscope))

### GUI

- Added `xmlLoader` to load GUI layouts from XML ([null0924](https://github.com/null0924))
- Added `disableMobilePrompt` option to InputText for OculusQuest(and other android base VR devices) ([shinyoshiaki](https://github.com/shinyoshiaki))
- Added `Button.delegatePickingToChildren` to let buttons delegate hit testing to embedded controls ([Deltakosh](https://github.com/deltakosh/))
- Added `Container.maxLayoutCycle` and `Container.logLayoutCycleErrors` to get more control over layout cycles ([Deltakosh](https://github.com/deltakosh/))
- Added `StackPanel.ignoreLayoutWarnings` to disable console warnings when controls with percentage size are added to a StackPanel ([Deltakosh](https://github.com/deltakosh/))
- Added `_getSVGAttribs` functionality for loading multiple svg icons from an external svg file via icon id. Fixed bug for Chrome. Strip icon id from image url for firefox. ([lockphase](https://github.com/lockphase/))
- Scroll Viewer extended to include the use of images in the scroll bars([JohnK](https://github.com/BabylonJSGuide/))
- Added `ScrollViewer.freezeControls` property to speed up rendering ([Popov72](https://github.com/Popov72))
- Added `ImageScrollBar.num90RotationInVerticalMode` property to let the user rotate the pictures when in vertical mode ([Popov72](https://github.com/Popov72))
- Modified isPointerBlocker to block mouse wheel scroll events. ScrollViewer mouse scroll no longer dependent on scene. ([lockphase](https://github.com/lockphase/))


### Particles

- Added the feature `expandable` to the Solid Particle System ([jerome](https://github.com/jbousquie/))
- Added the feature `removeParticles()` to the Solid Particle System ([jerome](https://github.com/jbousquie/))
- Added the feature "storable particles" and `insertParticlesFromArray()` to the Solid Particle System ([jerome](https://github.com/jbousquie/))
- Added the support for MultiMaterials to the Solid Particle System ([jerome](https://github.com/jbousquie/))
- Added support for `CustomParticleEmitter`. [Doc](https://doc.babylonjs.com/babylon101/particles#custom-emitter) ([Deltakosh](https://github.com/deltakosh/))
- Added support for `MeshParticleEmitter`. [Doc](https://doc.babylonjs.com/babylon101/particles#mesh-emitter) ([Deltakosh](https://github.com/deltakosh/))

### Navigation Mesh

- Added moveAlong function to cast a segment on mavmesh ([CedricGuillemet](https://github.com/CedricGuillemet/))

### Node Material

- Added Light intensity output to LightInformationBlock ([Drigax](https://github.com/drigax))

### Serializers

- Added support for `AnimationGroup` serialization ([Drigax](https://github.com/drigax/))
- Expanded animation group serialization to include all targeted TransformNodes ([Drigax](https://github.com/drigax/))

### Texture Packer

- Added TexturePacker Class ([Pryme8](https://github.com/Pryme8))
- Added TexturePackerLoader Class ([Pryme8](https://github.com/Pryme8))

### Documentation

- Added a note on shallow bounding of getBoundingInfo ([tibotiber](https://github.com/tibotiber))
- Added a typo fix to the ArcRotateCamera setPosition method description ([schm-dt](https://github.com/schm-dt))

## Bug fixes

- Fixed Textblock line spacing evaluation when linespacing > 0 ([Deltakosh](https://github.com/deltakosh/))
- Fixed Xbox One gamepad controller button schemes ([MackeyK24](https://github.com/MackeyK24/))
- Removing `assetContainer` from scene will also remove gui layers ([TrevorDev](https://github.com/TrevorDev))
- A scene's input manager not adding key listeners when the canvas is already focused ([Poolminer](https://github.com/Poolminer))
- Runtime animation `goToFrame` when going back in time now correctly triggers future events when reached ([zakhenry](https://github.com/zakhenry))
- Fixed bug in `Ray.intersectsTriangle` where the barycentric coordinates `bu` and `bv` being returned is actually `bv` and `bw`. ([bghgary](https://github.com/bghgary))
- Do not call `onError` when creating a texture when falling back to another loader ([TrevorDev](https://github.com/TrevorDev))
- Context loss should not cause PBR materials to render black or instances to stop rendering ([TrevorDev](https://github.com/TrevorDev))
- Only cast pointer ray input when pointer is locked in WebVR ([TrevorDev](https://github.com/TrevorDev))
- Fix Right Hand coordinates with directional lights and shadows, hemispheric lights and spot lights ([CedricGuillemet](https://github.com/CedricGuillemet))
- Avoid using default utility layer in gizmo manager to support multiple scenes ([TrevorDev](https://github.com/TrevorDev))
- Fix bug when adding and removing observers in quick succession ([sable](https://github.com/thscott))
- Cannon and Ammo forceUpdate will no longer cause an unexpected exception ([TrevorDev](https://github.com/TrevorDev))
- Loading the same multi-material twice and disposing one should not impact the other ([TrevorDev](https://github.com/TrevorDev))
- GLTF exporter should no longer duplicate exported texture data ([Drigax](https://github.com/Drigax))
- Avoid exception when disposing of Ammo cloth physics ([TrevorDev](https://github.com/TrevorDev))
- Make planeDragGizmo usable on its own ([TrevorDev](https://github.com/TrevorDev))
- Fix useObjectOrienationForDragging for pointerDragBehavior when using a single axis drag ([TrevorDev](https://github.com/TrevorDev))
- Fix VR button not positioning correctly in canvas ([haroldma](https://github.com/haroldma))
- Fix check for material needing alpha blending in OutlineRenderer ([mkmc](https://github.com/mkmc))
- Fixed: scene's input manager's detachControl doesn't remove a wheel event listener ([RamilKadyrov](https://github.com/RamilKadyrov))
- Fixed Solid Particle System particle's idx and idxInShape initialization ([RamilKadyrov](https://github.com/RamilKadyrov))
- Added in ArcRotateCamera.storeState to save targetScreenOffset, in restoreState to restore it ([RamilKadyrov](https://github.com/RamilKadyrov))
- Fixed `CubeTexture` to keep custom `filesList` when serializing/parsing ([julien-moreau](https://github.com/julien-moreau))
- Fixed `StandardRenderingPipeline` to properly dispose post-processes from attached cameras ([julien-moreau](https://github.com/julien-moreau))
- Fixed `VolumetricLightScattering` post-process to use a custom vertex shader instead of the depth vertex shader. ([julien-moreau](https://github.com/julien-moreau))
- Fixed missing check in sceneTreeItemComponent resulting in gizmo to not end drag ([CedricGuillemet](https://github.com/CedricGuillemet))
- Added missing callback triggers within texture loaders ([PierreLeBlond](https://github.com/PierreLeBlond))
- Fixed `TextureLinkLineComponent` to no longer invert inspector-loaded textures ([Drigax](https://github.com/drigax))
- Fixed a single frame drop after leaving webxr on some devices ([RaananW](https://github.com/RaananW/))
- Fixed bug where vignette aspect ratio would be wrong when rendering direct to canvas
- Fixed Path2 length computation ([Poolminer](https://github.com/Poolminer/))
- Cloning of `ShaderMaterial` also clone `shaderPath` and `options` properties ([Popov72](https://github.com/Popov72))
- Prevent an infinite loop when calling `engine.dispose()` in a scene with multiple `SoundTracks` defined ([kirbysayshi](https://github.com/kirbysayshi))
- Fixed missing properties in serialization / parsing of `coneParticleEmitter` ([Popov72](https://github.com/Popov72))
- Fix a bug with exit VR and Edge ([RaananW](https://github.com/RaananW/))
- Fixed an issue with size of texture in multiview ([RaananW](https://github.com/RaananW/))
- Fixed Path3D (bi)normals computation for specific edge cases ([Poolminer](https://github.com/Poolminer/))
- WebXR UI BUtton will only change to "In XR" after XR Session started ([RaananW](https://github.com/RaananW/))
- Fix bug when we call `Mesh.render` twice and the material is still not ready on the second call ([barroij](https://github.com/barroij/))
- Fixed an issue with pose input in webxr ([RaananW](https://github.com/RaananW/))
- Fixed bug when parsing animation group without 'to' value ([noalak](https://github.com/noalak/))
- isRightCamera and isLeftCamera were not set in WebXR ([RaananW](https://github.com/RaananW/))
- Sandbox will now load assets relatively path-ed to same folder ([Kyle Belfort](https://github.com/belfortk))
- Playground will now render the returned scene from createScene() when there are multiple scenes added to engine ([Kyle Belfort](https://github.com/belfortk))
- Fixed bug so Playground will now download .env texture files to ./textures in .zip  ([Kyle Belfort](https://github.com/belfortk))
- It was not possible to change the gaze and laser color in VR ([#7323](https://github.com/BabylonJS/Babylon.js/issues/7323)) ([RaananW](https://github.com/RaananW/))
- Fixed issue where textures exported using Safari web browser are Y mirrored. ([#7352](https://github.com/BabylonJS/Babylon.js/issues/7352)) ([Drigax](https://github.com/drigax))
- Fix a bug when resizing a MRT ([Popov72](https://github.com/Popov72))
- Fixed an infinite clone recursion bug in `InstancedMesh` due to `DeepCopier.DeepCopy` cloning `parent` ([Poolminer](https://github.com/Poolminer/))
- Fixed an issue with multiview textures ([RaananW](https://github.com/RaananW/))
- Screenshot height and width is now forced to be integers to prevent mismatch with openGL context ([jekelija](https://github.com/jekelija))
- Fix shadow bound calculation in CSM shadow technique ([Popov72](https://github.com/Popov72))
- Disposing of the depthReducer used in CSM ([Popov72](https://github.com/Popov72))
- Fixed an issue with teleportation detach and attach ([#7419](https://github.com/BabylonJS/Babylon.js/issues/7419)) ([RaananW](https://github.com/RaananW/))
- Physics compound calculations were incorrect ([#7407](https://github.com/BabylonJS/Babylon.js/issues/7407)) ([RaananW](https://github.com/RaananW/))
- Fix bug NME bug where preview area crashes on pop up when NME is opened from playground ([Kyle Belfort](https://github.com/belfortk))
- Fixed an issue with isSessionSupported return value being ignored ([#7501](https://github.com/BabylonJS/Babylon.js/issues/7501)) ([RaananW](https://github.com/RaananW/))
- Added isRigCamera to rig cameras so they can be detected. Used to fix a bug with utility layer and WebXR ([#7517](https://github.com/BabylonJS/Babylon.js/issues/7517)) ([RaananW](https://github.com/RaananW/))
- Fixed bug in the `ScrollViewer` GUI class when setting a `idealWidth` or `idealHeight` on the ADT ([Popov72](https://github.com/Popov72))
- Fixed bug in the `Image` GUI class where some properties were lost after a rotation by n x 90° ([Popov72](https://github.com/Popov72))
- Fixed bug in the `Image` GUI class when rotating a SVG picture ([Popov72](https://github.com/Popov72))
- Fix for bug where NME would crash if frames did not have comments ([Kyle Belfort](https://github.com/belfortk))
- Fix wrong import of _TimeToken ([Sebavan](https://github.com/sebavan/)
- Fix shadows not rendered correctly when using point lights ([Popov72](https://github.com/Popov72))
- Prevent depth buffer clear in shadow maps ([Sebavan](https://github.com/sebavan/)
- Fix for bug where the light gizmo causes lights to flip orientation ([#7603](https://github.com/BabylonJS/Babylon.js/issues/7603)) ([drigax](https://github.com/drigax))
- Fix for bug where directional lights are inverted when using a right handed scene coordinate system. ([drigax](https://github.com/drigax))
- Fix subSurface parameters not copied in the PBR clone methods ([Popov72](https://github.com/Popov72))
- Fix for bug where round-tripped glTF imported scenes are encapsulated in a second root node ([#6349](https://github.com/BabylonJS/Babylon.js/issues/6349))([drigax](https://github.com/drigax) & [noalak](https://github.com/noalak))
- Fix `HDRCubeTexture` construction, `generateHarmonics` was not properly taken into account ([Popov72](https://github.com/Popov72))
- VideoTexture poster respects invertY ([Sebavan](https://github.com/sebavan/)
- Fix for bug where round-tripped glTF imported scenes have incorrect light orientation, and duplicated parent nodes ([#7377](https://github.com/BabylonJS/Babylon.js/issues/7377))([drigax](https://github.com/drigax))
- Fix bug in PBR sheen where the sheen effect could be a little darker than expected when using direct lighting ([Popov72](https://github.com/Popov72)
- Fix bug in PBR shader when `reflectionTexture.linearSpecularLOD` is `true`  ([Popov72](https://github.com/Popov72))
<<<<<<< HEAD
- Fix for bug where resizing the bottom of a frame at times will not work for any frame in the graph ([#7377](https://github.com/BabylonJS/Babylon.js/issues/7672))([Kyle Belfort](https://github.com/belfortk))
- Fix for bug where Preview Area pop up does not change background color across windows ([#7377](https://github.com/BabylonJS/Babylon.js/issues/7684))([Kyle Belfort](https://github.com/belfortk))
=======
- Fix for bug whereResize frame bottom at times will not work for any frame in the graph ([#7377](https://github.com/BabylonJS/Babylon.js/issues/7672))([Kyle Belfort](https://github.com/belfortk))
- Fix bug in PBR sheen when used with clear coat and no env texture provided ([Popov72](https://github.com/Popov72))
>>>>>>> fd8ba9d7

## Breaking changes

- Setting mesh.scaling to a new vector will no longer automatically call forceUpdate (this should be done manually when needed) ([TrevorDev](https://github.com/TrevorDev))
- `Tools.ExtractMinAndMaxIndexed` and `Tools.ExtractMinAndMax` are now ambiant functions (available on `BABYLON.extractMinAndMaxIndexed` and `BABYLON.extractMinAndMax`) ([Deltakosh](https://github.com/deltakosh/))
- `Tools.QueueNewFrame` was removed in favor of `Engine.QueueNewFrame` ([Deltakosh](https://github.com/deltakosh/))
- Removed external data from Engine (`addExternalData`, `getExternalData`, `getOrAddExternalDataWithFactory`, `removeExternalData`) ([Deltakosh](https://github.com/deltakosh/))
- The glTF loader extensions that map to glTF 2.0 extensions will now be disabled if the extension is not present in `extensionsUsed`. ([bghgary](https://github.com/bghgary))
- The STL loader does not create light or camera automatically, please use `scene.createDefaultCameraOrLight();` in your code [Sebavan](https://github.com/sebavan/)
- The glTF2 exporter extension no longer ignores childless empty nodes.([drigax](https://github.com/drigax))
- Default culling strategy changed to CULLINGSTRATEGY_BOUNDINGSPHERE_ONLY ([Deltakosh](https://github.com/deltakosh/))
- `MaterialHelper.BindLight` and `MaterialHelper.BindLights` do not need the usePhysicalLight anymore ([Sebavan](https://github.com/sebavan/))
- `Mesh.bakeTransformIntoVertices` now preserves child world-space transforms([drigax](https://github.com/drigax))
- Removed `setTexturesToUse` and `setCompressedTextureExclusions` from Engine. ([bghgary](https://github.com/bghgary))<|MERGE_RESOLUTION|>--- conflicted
+++ resolved
@@ -347,13 +347,9 @@
 - Fix for bug where round-tripped glTF imported scenes have incorrect light orientation, and duplicated parent nodes ([#7377](https://github.com/BabylonJS/Babylon.js/issues/7377))([drigax](https://github.com/drigax))
 - Fix bug in PBR sheen where the sheen effect could be a little darker than expected when using direct lighting ([Popov72](https://github.com/Popov72)
 - Fix bug in PBR shader when `reflectionTexture.linearSpecularLOD` is `true`  ([Popov72](https://github.com/Popov72))
-<<<<<<< HEAD
 - Fix for bug where resizing the bottom of a frame at times will not work for any frame in the graph ([#7377](https://github.com/BabylonJS/Babylon.js/issues/7672))([Kyle Belfort](https://github.com/belfortk))
+- Fix bug in PBR sheen when used with clear coat and no env texture provided ([Popov72](https://github.com/Popov72))
 - Fix for bug where Preview Area pop up does not change background color across windows ([#7377](https://github.com/BabylonJS/Babylon.js/issues/7684))([Kyle Belfort](https://github.com/belfortk))
-=======
-- Fix for bug whereResize frame bottom at times will not work for any frame in the graph ([#7377](https://github.com/BabylonJS/Babylon.js/issues/7672))([Kyle Belfort](https://github.com/belfortk))
-- Fix bug in PBR sheen when used with clear coat and no env texture provided ([Popov72](https://github.com/Popov72))
->>>>>>> fd8ba9d7
 
 ## Breaking changes
 
