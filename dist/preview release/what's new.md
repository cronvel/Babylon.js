# 5.0.0

## Major updates

- Infinite Morph Targets: When supported (WebGL2+) you are no more limited to 4 morph targets per mesh ([Deltakosh](https://github.com/deltakosh))
- Added support for ConditionalBlock for NodeMaterial ([Deltakosh](https://github.com/deltakosh))

## Updates

### General

- Added static CenterToRef for vectors 2/3/4 ([aWeirdo](https://github.com/aWeirdo))
- Added ability to view images (ktx2, png, jpg) to the sandbox. ([bghgary](https://github.com/bghgary))
- Added optional smoothed normals for extruded procedural polygons. ([snagy](https://github.com/snagy))
- Added support for infinite perspective cameras ([Deltakosh](https://github.com/deltakosh))
- Added ability to enable/disable ArcRotateCamera zoom on multiTouch event ([NicolasBuecher](https://github.com/NicolasBuecher))
- Moving button to shared uI folder.([msDestiny14](https://github.com/msDestiny14))
- Added `collisionRetryCount` to improved collision detection ([CedricGuillemet](https://github.com/CedricGuillemet))
- Moved sharedUI component to shared UI folder. ([msDestiny14](https://github.com/msDestiny14))
- Added encapsulate and encapsulateBoundingInfo methods to BoundingInfo. ([Tolo789](https://github.com/Tolo789))
- Added onLoadObservable to the textureDome class(es) ([RaananW](https://github.com/RaananW))
- Modified InputManager to use DeviceInputSystem ([PolygonalSun](https://github.com/PolygonalSun))
- Added a [helper class](https://doc.babylonjs.com/typedoc/classes/babylon.debug.directionallightfrustumviewer) to display the frustum of a directional light ([Popov72](https://github.com/Popov72))
- Improved collision detection performance ([ottoville](https://github.com/ottoville/))
- Added new helper functions for Quaternion.FromLookDirection and Matrix.LookDirection ([Alex-MSFT](https://github.com/Alex-MSFT))

### Engine

- Moved all instance data from Geometry to Mesh such that the same Geometry objects can be used by many meshes with instancing. Reduces memory consumption on CPU/GPU. ([breakin](https://github.com/breakin)
- Added NativeEngine configuration object parameter. ([drigax](https://github.com/drigax))

### Loaders

- Added support for EXT_meshopt_compression for glTF loader. ([zeux](https://github.com/zeux))
- Increased KHR_materials_transmission render target texture default size. ([Drigax](https://github.com/drigax))
- Changed glTF loader to remove empty animation groups if there are no animation channels loaded with the given options. ([bghgary](https://github.com/bghgary))
- Update glTF validator to `2.0.0-dev.3.3`. ([bghgary](https://github.com/bghgary))
- Added support for KHR_xmp_json_ld for glTF loader. ([Sebavan](https://github.com/sebavan/), [bghgary](https://github.com/bghgary))
- Added a `OptimizeNormals` option to the OBJ loader to smooth lighting ([Popov72](https://github.com/Popov72))
- Added a `Prefiltered` option to the CubeTextureAssetTask ([MackeyK24](https://github.com/MackeyK24))

### Navigation

- Added support for thin instances in navigation mesh creation ([CedricGuillemet](https://github.com/CedricGuillemet))
- Added recast.d.ts definition file for recast.js ([CedricGuillemet](https://github.com/CedricGuillemet))
- Added obstacle support ([CedricGuillemet](https://github.com/CedricGuillemet))

### Materials

- Added an `OcclusionMaterial` to simplify depth-only rendering of geometry ([rgerd](https://github.com/rgerd))
- PrePass can now be used in `RenderTargets` speeding up effects like SSAO2 or MotionBlur ([CraigFeldspar](https://github.com/CraigFeldspar))
- Added support for morph targets to `ShaderMaterial` ([Popov72](https://github.com/Popov72))
- Added support for local cube map to refraction cube texture ([Popov72](https://github.com/Popov72))

### Meshes

- `LineMesh` now allows assigning custom material via `material` setter. ([FullStackForger](https://github.com/FullStackForger)

### Inspector

- Increased float precision to 4 ([msDestiny14](https://github.com/msDestiny14))
- Added support for sounds in the inspector ([Deltakosh](https://github.com/deltakosh))
- Added a debug option to show the frustum of a directional light ([Popov72](https://github.com/Popov72))

### NME

- Increased float precision to 4([msDestiny14](https://github.com/msDestiny14))
- Added ability to make input node's properties visible in the properties of a custom frame ([msDestiny14](https://github.com/msDestiny14))

### GUIEditor

- Added GUI Editor project to master. ([msDestiny14](https://github.com/msDestiny14))
- Moving GUI property tab components into GUIEditor. ([msDestiny14](https://github.com/msDestiny14))
- Added basic saving and loading funtionality. ([msDestiny14](https://github.com/msDestiny14))
- Added more GUI controls. ([msDestiny14](https://github.com/msDestiny14))
- Added snippet server from url functionality ([msDestiny14](https://github.com/msDestiny14))
- Added scrolling and zooming functionality ([msDestiny14](https://github.com/msDestiny14))
- Added resizable canvas ([msDestiny14](https://github.com/msDestiny14))
- Added parenting system ([msDestiny14](https://github.com/msDestiny14))
- Added ability to change zorder ([msDestiny14](https://github.com/msDestiny14))
- Added highlighting on selection ([msDestiny14](https://github.com/msDestiny14))

### GUI

- Added a `FocusableButton` gui control to simplify creating menus with keyboard navigation ([Flux159](https://github.com/Flux159))
- Added `focus()` and `blur()` functions for controls that implement `IFocusableControl` ([Flux159](https://github.com/Flux159))
- Added `ToggleButton` GUI control ([kintz09](https://github.com/kintz09))
- Added shorthand methods which set all padding values at once, named `setPadding` and `setPaddingInPixels`, to the control class ([kintz09](https://github.com/kintz09))
- Added two touch-enabled GUI controls, `TouchMeshButton3D` and `TouchHolographicButton`, added option on the WebXR hand tracking feature for enabling touch collisions ([rickfromwork](https://github.com/rickfromwork), [satyapoojasama](https://github.com/satyapoojasama))
- Added `imageWidth()` and `imageHeight()` to access the source image dimensions of `Image` ([Queatz](https://github.com/Queatz))
- Added a `FluentButtonMaterial` to give the `TouchHolographicButton` the same look and feel as the HoloLens 2 shell ([rgerd](https://github.com/rgerd))

### WebXR

- A browser error preventing the emulator to render scene is now correctly dealt with ([RaananW](https://github.com/RaananW))
- Added a way to extend the XRSessionInit Object from inside of a feature ([RaananW](https://github.com/RaananW))
- Added image tracking feature ([RaananW](https://github.com/RaananW))
- Pointer Events of WebXR controllers have pointerType `xr` ([RaananW](https://github.com/RaananW))
- better support for custom hand meshes ([RaananW](https://github.com/RaananW))
- Allow disabling of the WebXRControllerPointerSelection feature as part of the WebXR Default Experience ([rgerd](https://github.com/rgerd))
- Added two touch-enabled GUI controls, `TouchMeshButton3D` and `TouchHolographicButton`, added option on the WebXR hand tracking feature for enabling touch collisions ([rickfromwork](https://github.com/rickfromwork), [satyapoojasama](https://github.com/satyapoojasama))
- Added initial support for the `sessiongranted` event ([#9860](https://github.com/BabylonJS/Babylon.js/issues/9860)) ([RaananW](https://github.com/RaananW))
- Remove the warning for input source not found when in (touch)screen mode ([#9938](https://github.com/BabylonJS/Babylon.js/issues/9938)) ([RaananW](https://github.com/RaananW))
- Fixed an issue with resources disposal when exiting XR ([#10012](https://github.com/BabylonJS/Babylon.js/issues/10012)) ([RaananW](https://github.com/RaananW))

### Gizmos

- Exposed `scaleDragSpeed` and added `axisFactor` for BoundingBoxGizmo ([CedricGuillemet](https://github.com/CedricGuillemet))
- Provide additional attributes `_customRotationQuaternion` to customize the posture of the gizmo ([ecojust](https://github.com/ecojust))
- Exposed `scaleRatio` for GizmoManager ([CedricGuillemet](https://github.com/CedricGuillemet))

### Viewer

- Fixed an issue with dual callback binding in case of a forced redraw ([#9608](https://github.com/BabylonJS/Babylon.js/issues/9608)) ([RaananW](https://github.com/RaananW))

### Math

- Faster scalar's WithinEpsilon with Math.abs ([nekochanoide](https://github.com/nekochanoide))

## Bugs

- Fix CubeTexture extension detection when rootUrl has a query string ([civa86](https://github.com/civa86))
- Fix issue with the Promise polyfill where a return value was expected from resolve() ([Deltakosh](https://github.com/deltakosh))
- Fix ArcRotateCamera panning with axis decomposition ([CedricGuillemet](https://github.com/CedricGuillemet))
- Fix an issue with keyboard control (re)attachment. ([#9411](https://github.com/BabylonJS/Babylon.js/issues/9411)) ([RaananW](https://github.com/RaananW))
- Fix issue when scaling is reapplied with BoundingBoxGizmo and GizmoManager ([CedricGuillemet](https://github.com/CedricGuillemet)
- Fix direct loading of a glTF string that has base64-encoded URI. ([bghgary](https://github.com/bghgary)
- Fix capsule impostor size computation for ammojs ([CedricGuillemet](https://github.com/CedricGuillemet)
- Fix crash of some node materials using instances on iOS ([Popov72](https://github.com/Popov72))
- Fix the code generated for the NME gradient block ([Popov72](https://github.com/Popov72))
- Fix ssao2RenderingPipeline for orthographic cameras ([Kesshi](https://github.com/Kesshi))
- Fix mipmaps creation in the KTX2 decoder for non square textures ([Popov72](https://github.com/Popov72))
- Fix detail map not working in WebGL1 ([Popov72](https://github.com/Popov72))
- Fix ArcRotateCamera behaviour when panning is disabled on multiTouch event ([NicolasBuecher](https://github.com/NicolasBuecher))
- Fix vertically interlaced stereoscopic rendering (`RIG_MODE_STEREOSCOPIC_INTERLACED`) not working (follow-up [#7425](https://github.com/BabylonJS/Babylon.js/issues/7425), [#8000](https://github.com/BabylonJS/Babylon.js/issues/8000)) ([foxxyz](https://github.com/foxxyz))
- Fix accessibility of BaseCameraMouseWheelInput and BaseCameraPointersInput. They appear in documentation but were not available for include. ([mrdunk](https://github.com/mrdunk))
- Fix function creation inside regularly called freeCameraMouseWheelInput method leading to excessive GC load. ([mrdunk](https://github.com/mrdunk))
- Fix clip plane not reset to the rigth value when using mirrors ([Popov72](https://github.com/Popov72))
- Fix lens flares not working in right handed system ([Popov72](https://github.com/Popov72))
- Fix canvas not resized correctly in a multi-canvas scenario ([Popov72](https://github.com/Popov72))
- Fix NaN values returned by `GetAngleBetweenVectors` when vectors are the same or directly opposite ([Popov72](https://github.com/Popov72))
- Fix 404 occurring on some pictures in some cases when using particle systems ([Popov72](https://github.com/Popov72))
- Fix PrePass bugs with transparency ([CraigFeldspar](https://github.com/CraigFeldspar))
- Fix PrePass bugs with layers ([CraigFeldspar](https://github.com/CraigFeldspar))
- Fix SSAO2 with PrePass sometimes causing colors brighter than they should be ([CraigFeldspar](https://github.com/CraigFeldspar))
- Fix PostProcess sharing between cameras/renderTargets, that would create/destroy a texture on every frame ([CraigFeldspar](https://github.com/CraigFeldspar))
- Fix for DualSense gamepads being incorrectly read as DualShock gamepads ([PolygonalSun](https://github.com/PolygonalSun))
- Fix for warning in chrome about passive wheel events ([#9777](https://github.com/BabylonJS/Babylon.js/pull/9777)) ([kaliatech](https://github.com/kaliatech))
- Fix crash when cloning material in `AssetContainer.instantiateModelsToScene` when mesh is an instanced mesh ([Popov72](https://github.com/Popov72))
- Fix Normalized quaternion when updating the node components ([CedricGuillemet](https://github.com/CedricGuillemet))
- Fix update absolute position before use in PointerDragBehavior ([CedricGuillemet](https://github.com/CedricGuillemet))
- Fix issue with NinePatch displaying half pixel gaps between slices on Firefox browsers. ([Pryme8](https://github.com/Pryme8))
- Fix issue when canvas loses focus while holding a pointer button ([PolygonalSun](https://github.com/PolygonalSun))
- Fix issue where camera controls stay detached if PointerDragBehavior is disabled prematurely ([PolygonalSun](https://github.com/PolygonalSun))
- Fix uncatchable exception that could be thrown when initializing the environment textures ([CoPrez](https://github.com/CoPrez))
- Fix the triplanar material when the position of the mesh it is applied to is not (0,0,0) ([Popov72](https://github.com/Popov72))
- Fix bones serialization to include their ids. This allows to retrieve bones (animation groups, etc.) once the scene has been re-serialized ([julien-moreau](https://github.com/julien-moreau))
- Fix an issue with hand-detachment when using hand tracking in WebXR ([#9882](https://github.com/BabylonJS/Babylon.js/issues/9882)) ([RaananW](https://github.com/RaananW))
- Fix issue with cursor and 'doNotHandleCursors' on GUI ([msDestiny14](https://github.com/msDestiny14))
- Fix issue with multi-views when using a transparent scene clear color ([Popov72](https://github.com/Popov72))
- Fix issue with multi-views when using a hardware scaling level different from 1 ([Popov72](https://github.com/Popov72))
- Fix thin instances + animated bones not rendered in the depth renderer ([Popov72](https://github.com/Popov72))
- Fix issue with WebXR teleportation logic which would cause positional headlocking on teleporation frames ([syntheticmagus](https://github.com/syntheticmagus))
- Fix for GUI renderAtIdealSize ([msDestiny14](https://github.com/msDestiny14))
<<<<<<< HEAD
- Fix the strength input parameter of the NME `PerturbNormal` block that was handled as a 1/strength value ([Popov72](https://github.com/Popov72))
=======
- Fix an issue with audio engine not being garbage-collected when engine is disposed ([RaananW](https://github.com/RaananW))
>>>>>>> c31a01d4

## Breaking changes

- [List of breaking changes introduced by our compatibility with WebGPU](https://doc.babylonjs.com/advanced_topics/webGPU/webGPUBreakingChanges)
  - [ReadPixels and ProceduralTexture.getContent are now async](https://doc.babylonjs.com/advanced_topics/webGPU/webGPUBreakingChanges#readpixels-is-now-asynchronous)
  - [Shader support differences](https://doc.babylonjs.com/advanced_topics/webGPU/webGPUBreakingChanges#shader-code-differences)
- Use both `mesh.visibility` and `material.alpha` values to compute the global alpha value used by the soft transparent shadow rendering code. Formerly was only using `mesh.visibility` ([Popov72](https://github.com/Popov72))
- Depth renderer: don't render mesh if `infiniteDistance = true` or if `material.disableDepthWrite = true` ([Popov72](https://github.com/Popov72))
- Mesh.createInstance no longer make a unique Geometry for the Mesh so updating one Geometry can affect more meshes than before. Use Mesh.makeUniqueGeometry for old behaviour. ([breakin](https://github.com/breakin))
- Ammo.js needs to be initialized before creating the plugin with `await Ammo();` since Ammo introduced an async init in their library. ([sebavan](https://github.com/sebavan))
- Fixed spelling of EventState.initialize() ([seritools](https://github.com/seritools))<|MERGE_RESOLUTION|>--- conflicted
+++ resolved
@@ -162,11 +162,8 @@
 - Fix thin instances + animated bones not rendered in the depth renderer ([Popov72](https://github.com/Popov72))
 - Fix issue with WebXR teleportation logic which would cause positional headlocking on teleporation frames ([syntheticmagus](https://github.com/syntheticmagus))
 - Fix for GUI renderAtIdealSize ([msDestiny14](https://github.com/msDestiny14))
-<<<<<<< HEAD
 - Fix the strength input parameter of the NME `PerturbNormal` block that was handled as a 1/strength value ([Popov72](https://github.com/Popov72))
-=======
 - Fix an issue with audio engine not being garbage-collected when engine is disposed ([RaananW](https://github.com/RaananW))
->>>>>>> c31a01d4
 
 ## Breaking changes
 
