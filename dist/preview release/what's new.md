--- conflicted
+++ resolved
@@ -20,7 +20,6 @@
 
 - Added an `OcclusionMaterial` to simplify depth-only rendering of geometry ([rgerd](https://github.com/rgerd))
 
-<<<<<<< HEAD
 ### Inspector
 
 - Added support for sounds in the inspector ([Deltakosh](https://github.com/deltakosh))
@@ -29,11 +28,10 @@
 
 - Added a `FocusableButton` gui control to simplify creating menus with keyboard navigation ([Flux159](https://github.com/Flux159))
 - Added `focus()` and `blur()` functions for controls that implement `IFocusableControl` ([Flux159](https://github.com/Flux159))
-=======
+
 ### WebXR
 
 - A browser error preventing the emulator to render scene is now correctly dealt with ([RaananW](https://github.com/RaananW))
->>>>>>> 878aa106
 
 ## Bugs
 
