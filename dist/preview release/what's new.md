# 5.0.0

## Major updates

- Infinite Morph Targets: When supported (WebGL2+) you are no more limited to 4 morph targets per mesh ([Deltakosh](https://github.com/deltakosh))
- Added support for ConditionalBlock for NodeMaterial ([Deltakosh](https://github.com/deltakosh))
- Improved performance when using the shadow / cascacaded shadow generator ([Popov72](https://github.com/Popov72))

## Updates

### General

- Added zoomToMouseLocation on ArcRotateCamera ([lovettchris](https://github.com/lovettchris))
- Added static CenterToRef for vectors 2/3/4 ([aWeirdo](https://github.com/aWeirdo))
- Added ability to view images (ktx2, png, jpg) to the sandbox. ([bghgary](https://github.com/bghgary))
- Added optional smoothed normals for extruded procedural polygons. ([snagy](https://github.com/snagy))
- Added support for infinite perspective cameras ([Deltakosh](https://github.com/deltakosh))
- Added ability to enable/disable ArcRotateCamera zoom on multiTouch event ([NicolasBuecher](https://github.com/NicolasBuecher))
- Moving button to shared uI folder.([msDestiny14](https://github.com/msDestiny14))
- Added `collisionRetryCount` to improved collision detection ([CedricGuillemet](https://github.com/CedricGuillemet))
- Moved sharedUI component to shared UI folder. ([msDestiny14](https://github.com/msDestiny14))
- Added encapsulate and encapsulateBoundingInfo methods to BoundingInfo. ([Tolo789](https://github.com/Tolo789))
- Added onLoadObservable to the textureDome class(es) ([RaananW](https://github.com/RaananW))
- Modified InputManager to use DeviceInputSystem ([PolygonalSun](https://github.com/PolygonalSun))
- Added a [helper class](https://doc.babylonjs.com/typedoc/classes/babylon.debug.directionallightfrustumviewer) to display the frustum of a directional light ([Popov72](https://github.com/Popov72))
- Improved collision detection performance ([ottoville](https://github.com/ottoville/))
- Added new helper functions for Quaternion.FromLookDirection and Matrix.LookDirection ([Alex-MSFT](https://github.com/Alex-MSFT))
- Added support for clip planes to the edge renderer ([#10053](https://github.com/BabylonJS/Babylon.js/issues/10053)) ([Popov72](https://github.com/Popov72))
- Added support for [cannon-es](https://github.com/pmndrs/cannon-es) to the cannonJSPlugin. ([frankieali](https://github.com/frankieali))
- Added check for duplicates in addShadowCaster ([ivankoleda](https://github.com/ivankoleda))
- spelling of function/variables `xxxByID` renamed to `xxxById` to be consistent over the project. Old `xxxByID` reamain as deprecated that forward to the correspondgin `xxxById` ([barroij](https://github.com/barroij))
- Added new reflector tool that enable remote inspection of scenes. ([bghgary](https://github.com/bghgary))

### Engine

- Moved all instance data from Geometry to Mesh such that the same Geometry objects can be used by many meshes with instancing. Reduces memory consumption on CPU/GPU. ([breakin](https://github.com/breakin)
- Added NativeEngine configuration object parameter. ([drigax](https://github.com/drigax))
- Added NativeEngine support for signed byte and unsigned short vertex buffer attribute types ([Alex-MSFT](https://github.com/Alex-MSFT))
- Added support for sRGB buffers, native in WebGL2 / WebGPU and through the `EXT_sRGB` extension in WebGL1. There's a new parameter to the `Texture` constructor that enables this feature ([Popov72](https://github.com/Popov72))

### Loaders

- Added support for EXT_meshopt_compression for glTF loader. ([zeux](https://github.com/zeux))
- Increased KHR_materials_transmission render target texture default size. ([Drigax](https://github.com/drigax))
- Changed glTF loader to remove empty animation groups if there are no animation channels loaded with the given options. ([bghgary](https://github.com/bghgary))
- Update glTF validator to `2.0.0-dev.3.3`. ([bghgary](https://github.com/bghgary))
- Added support for KHR_xmp_json_ld for glTF loader. ([Sebavan](https://github.com/sebavan/), [bghgary](https://github.com/bghgary))
- Added a `OptimizeNormals` option to the OBJ loader to smooth lighting ([Popov72](https://github.com/Popov72))
- Added a `Prefiltered` option to the `CubeTextureAssetTask` ([MackeyK24](https://github.com/MackeyK24))
- Added support for more uv sets to glTF loader. ([bghgary](https://github.com/bghgary))
- Added support for KHR_materials_volume for glTF loader. ([MiiBond](https://github.com/MiiBond/))

### Navigation

- Added support for thin instances in navigation mesh creation ([CedricGuillemet](https://github.com/CedricGuillemet))
- Added recast.d.ts definition file for recast.js ([CedricGuillemet](https://github.com/CedricGuillemet))
- Added obstacle support ([CedricGuillemet](https://github.com/CedricGuillemet))

### Materials

- Added an `OcclusionMaterial` to simplify depth-only rendering of geometry ([rgerd](https://github.com/rgerd))
- PrePass can now be used in `RenderTargets` speeding up effects like SSAO2 or MotionBlur ([CraigFeldspar](https://github.com/CraigFeldspar))
- Added support for morph targets to `ShaderMaterial` ([Popov72](https://github.com/Popov72))
- Added support for clip planes to the `ShaderMaterial` ([Popov72](https://github.com/Popov72))
- Added support for local cube map to refraction cube texture ([Popov72](https://github.com/Popov72))
- Added the `cullBackFaces` property to `Material` ([Popov72](https://github.com/Popov72))
- Added the `stencil` object property to `Material` ([Popov72](https://github.com/Popov72))

### Meshes

- `LineMesh` now allows assigning custom material via `material` setter. ([FullStackForger](https://github.com/FullStackForger)
- `InstancedMesh` can now be sorted from back to front before rendering if the material is transparent ([Popov72](https://github.com/Popov72))
- Add option to decompose the `newWorldMatrix` when passed into `TransformNode.freezeWorldMatrix`. ([bghgary](https://github.com/bghgary))
- Added `mesh.onMeshReadyObservable` to get notified when a mesh is ready ([RaananW](https://github.com/RaananW))
- Added support for morph targets to the mesh `BoundingInfo` refresh. ([EricBeetsOfficial-Opuscope](https://github.com/EricBeetsOfficial-Opuscope))

### Inspector

- Increased float precision to 4 ([msDestiny14](https://github.com/msDestiny14))
- Added support for sounds in the inspector ([Deltakosh](https://github.com/deltakosh))
- Added a debug option to show the frustum of a directional light ([Popov72](https://github.com/Popov72))
- Added support for the material stencil properties ([Popov72](https://github.com/Popov72))
- Added space + LMB panning to texture inspector to improve accessibility ([darraghjburke](https://github.com/darraghjburke))

### NME

- Increased float precision to 4 ([msDestiny14](https://github.com/msDestiny14))
- Added ability to make input node's properties visible in the properties of a custom frame ([msDestiny14](https://github.com/msDestiny14))
- NME `TextureBlock`: add an output for the texture level and a switch to disable the internal multiplication (level * texture) ([#10192](https://github.com/BabylonJS/Babylon.js/pull/10192)) ([rassie](https://github.com/rassie))
- Added support for parallax / parallax occlusion to the `PerturbNormal` block ([Popov72](https://github.com/Popov72))

### GUIEditor

- Added GUI Editor project to master. ([msDestiny14](https://github.com/msDestiny14))
- Moving GUI property tab components into GUIEditor. ([msDestiny14](https://github.com/msDestiny14))
- Added basic saving and loading funtionality. ([msDestiny14](https://github.com/msDestiny14))
- Added more GUI controls. ([msDestiny14](https://github.com/msDestiny14))
- Added snippet server from url functionality ([msDestiny14](https://github.com/msDestiny14))
- Added scrolling and zooming functionality ([msDestiny14](https://github.com/msDestiny14))
- Added resizable canvas ([msDestiny14](https://github.com/msDestiny14))
- Added parenting system for scene explorer ([msDestiny14](https://github.com/msDestiny14))
- Added ability to change zorder ([msDestiny14](https://github.com/msDestiny14))
- Added highlighting on selection ([msDestiny14](https://github.com/msDestiny14))
- Creating default values for controls ([msDestiny14](https://github.com/msDestiny14))
- Bug fix to panning ([msDestiny14](https://github.com/msDestiny14))
- Added black bar and scene explorer view ([msDestiny14](https://github.com/msDestiny14))
- Added navigation hotkeys ([msDestiny14](https://github.com/msDestiny14))

### GUI

- Added a `FocusableButton` gui control to simplify creating menus with keyboard navigation ([Flux159](https://github.com/Flux159))
- Added `focus()` and `blur()` functions for controls that implement `IFocusableControl` ([Flux159](https://github.com/Flux159))
- Added `ToggleButton` GUI control ([kintz09](https://github.com/kintz09))
- Added shorthand methods which set all padding values at once, named `setPadding` and `setPaddingInPixels`, to the control class ([kintz09](https://github.com/kintz09))
- Added two touch-enabled GUI controls, `TouchMeshButton3D` and `TouchHolographicButton`, added option on the WebXR hand tracking feature for enabling touch collisions ([rickfromwork](https://github.com/rickfromwork), [satyapoojasama](https://github.com/satyapoojasama))
- Added `imageWidth()` and `imageHeight()` to access the source image dimensions of `Image` ([Queatz](https://github.com/Queatz))
- Added a `FluentButtonMaterial` to give the `TouchHolographicButton` the same look and feel as the HoloLens 2 shell ([rgerd](https://github.com/rgerd))
- Added property `renderToIntermediateTexture` to `Container` which when set to true, will render children to an intermediate texture rather than direct to host allowing for DOM style alpha blending ([BlindingHues](https://github.com/blindinghues))
- Added `HolographicSlate` GUI control ([CraigFeldspar](https://github.com/CraigFeldspar))
- Added `HolographicBackplate` to serve as a flexible panel in GUI controls using the MRTK design language ([rgerd](https://github.com/rgerd))
- Added `NearMenu` GUI control ([CraigFeldspar](https://github.com/CraigFeldspar))

### Behaviors

- Added `FollowBehavior`, a behavior that makes the assigned mesh hover around a camera, while facing it ([CraigFeldspar](https://github.com/CraigFeldspar))
- Added `DefaultBehavior`, a behavior that will be common to several 3D GUI controls, orchestrating `SixDoFDragBehavior` and `FollowBehavior` ([CraigFeldspar](https://github.com/CraigFeldspar))
- `SixDoFDragBehavior` can now specify an ancestor to drag instead of the attached mesh ([CraigFeldspar](https://github.com/CraigFeldspar))

### WebXR

- A browser error preventing the emulator to render scene is now correctly dealt with ([RaananW](https://github.com/RaananW))
- Added a way to extend the XRSessionInit Object from inside of a feature ([RaananW](https://github.com/RaananW))
- Added image tracking feature ([RaananW](https://github.com/RaananW))
- Pointer Events of WebXR controllers have pointerType `xr` ([RaananW](https://github.com/RaananW))
- better support for custom hand meshes ([RaananW](https://github.com/RaananW))
- Allow disabling of the WebXRControllerPointerSelection feature as part of the WebXR Default Experience ([rgerd](https://github.com/rgerd))
- Added two touch-enabled GUI controls, `TouchMeshButton3D` and `TouchHolographicButton`, added option on the WebXR hand tracking feature for enabling touch collisions ([rickfromwork](https://github.com/rickfromwork), [satyapoojasama](https://github.com/satyapoojasama))
- Added initial support for the `sessiongranted` event ([#9860](https://github.com/BabylonJS/Babylon.js/issues/9860)) ([RaananW](https://github.com/RaananW))
- Remove the warning for input source not found when in (touch)screen mode ([#9938](https://github.com/BabylonJS/Babylon.js/issues/9938)) ([RaananW](https://github.com/RaananW))
- Fixed an issue with resources disposal when exiting XR ([#10012](https://github.com/BabylonJS/Babylon.js/issues/10012)) ([RaananW](https://github.com/RaananW))
- Added observable to target mesh position update for teleportation ([#9402](https://github.com/BabylonJS/Babylon.js/issues/9402)) ([RaananW](https://github.com/RaananW))
- Prevent the XR render target texture from rescaling when using the scene optimizer ([#10135](https://github.com/BabylonJS/Babylon.js/issues/10135)) ([RaananW](https://github.com/RaananW))
- Force https when using WebXR except for when hostname is localhost ([#10154](https://github.com/BabylonJS/Babylon.js/issues/10154)) ([RaananW](https://github.com/RaananW))
- Use the newly-introduced physics velocities of controllers/headset where available ([#10118](https://github.com/BabylonJS/Babylon.js/issues/10118)) ([RaananW](https://github.com/RaananW))
- Added support for `xr-dom-overlay` ([#8996](https://github.com/BabylonJS/Babylon.js/issues/8996)) ([brianzinn](https://github.com/brianzinn))
- Added near interaction events (hover, grab, and near-pick) ([satyapoojasama](https://github.com/satyapoojasama))

### Gizmos

- Exposed `scaleDragSpeed` and added `axisFactor` for BoundingBoxGizmo ([CedricGuillemet](https://github.com/CedricGuillemet))
- Provide additional attributes `_customRotationQuaternion` to customize the posture of the gizmo ([ecojust](https://github.com/ecojust))
- Exposed `scaleRatio` for GizmoManager ([CedricGuillemet](https://github.com/CedricGuillemet))
- Added constructor parameters to customize colors for rotation gizmos on RotationGizmo ([jekelija](https://github.com/jekelija))
- Added constructor parameters to allow turning off updateScale on RotationGizmo ([jekelija](https://github.com/jekelija))

### Viewer

- Fixed an issue with dual callback binding in case of a forced redraw ([#9608](https://github.com/BabylonJS/Babylon.js/issues/9608)) ([RaananW](https://github.com/RaananW))

### Math

- Faster scalar's WithinEpsilon with Math.abs ([nekochanoide](https://github.com/nekochanoide))

### Serializers

- Added the `exportUnusedUVs` property to the `IExportOptions` interface that will prevent any unused vertex uv attributes from being stripped during the glTF export. ([ericbroberic](https://github.com/ericbroberic))
- glTF serializer now supports KHR_materials_clearcoat ([drigax](https://github.com/drigax))

## Bugs

- Fix CubeTexture extension detection when rootUrl has a query string ([civa86](https://github.com/civa86))
- Fix issue with the Promise polyfill where a return value was expected from resolve() ([Deltakosh](https://github.com/deltakosh))
- Fix ArcRotateCamera panning with axis decomposition ([CedricGuillemet](https://github.com/CedricGuillemet))
- Fix an issue with keyboard control (re)attachment. ([#9411](https://github.com/BabylonJS/Babylon.js/issues/9411)) ([RaananW](https://github.com/RaananW))
- Fix issue when scaling is reapplied with BoundingBoxGizmo and GizmoManager ([CedricGuillemet](https://github.com/CedricGuillemet)
- Fix direct loading of a glTF string that has base64-encoded URI. ([bghgary](https://github.com/bghgary))
- Fix capsule impostor size computation for ammojs ([CedricGuillemet](https://github.com/CedricGuillemet)
- Fix crash of some node materials using instances on iOS ([Popov72](https://github.com/Popov72))
- Fix the code generated for the NME gradient block ([Popov72](https://github.com/Popov72))
- Fix ssao2RenderingPipeline for orthographic cameras ([Kesshi](https://github.com/Kesshi))
- Fix mipmaps creation in the KTX2 decoder for non square textures ([Popov72](https://github.com/Popov72))
- Fix detail map not working in WebGL1 ([Popov72](https://github.com/Popov72))
- Fix ArcRotateCamera behaviour when panning is disabled on multiTouch event ([NicolasBuecher](https://github.com/NicolasBuecher))
- Fix vertically interlaced stereoscopic rendering (`RIG_MODE_STEREOSCOPIC_INTERLACED`) not working (follow-up [#7425](https://github.com/BabylonJS/Babylon.js/issues/7425), [#8000](https://github.com/BabylonJS/Babylon.js/issues/8000)) ([foxxyz](https://github.com/foxxyz))
- Fix accessibility of BaseCameraMouseWheelInput and BaseCameraPointersInput. They appear in documentation but were not available for include. ([mrdunk](https://github.com/mrdunk))
- Fix function creation inside regularly called freeCameraMouseWheelInput method leading to excessive GC load. ([mrdunk](https://github.com/mrdunk))
- Fix clip plane not reset to the rigth value when using mirrors ([Popov72](https://github.com/Popov72))
- Fix lens flares not working in right handed system ([Popov72](https://github.com/Popov72))
- Fix canvas not resized correctly in a multi-canvas scenario ([Popov72](https://github.com/Popov72))
- Fix NaN values returned by `GetAngleBetweenVectors` when vectors are the same or directly opposite ([Popov72](https://github.com/Popov72))
- Fix 404 occurring on some pictures in some cases when using particle systems ([Popov72](https://github.com/Popov72))
- Fix PrePass bugs with transparency ([CraigFeldspar](https://github.com/CraigFeldspar))
- Fix PrePass bugs with layers ([CraigFeldspar](https://github.com/CraigFeldspar))
- Fix SSAO2 with PrePass sometimes causing colors brighter than they should be ([CraigFeldspar](https://github.com/CraigFeldspar))
- Fix PostProcess sharing between cameras/renderTargets, that would create/destroy a texture on every frame ([CraigFeldspar](https://github.com/CraigFeldspar))
- Fix for DualSense gamepads being incorrectly read as DualShock gamepads ([PolygonalSun](https://github.com/PolygonalSun))
- Fix for warning in chrome about passive wheel events ([#9777](https://github.com/BabylonJS/Babylon.js/pull/9777)) ([kaliatech](https://github.com/kaliatech))
- Fix crash when cloning material in `AssetContainer.instantiateModelsToScene` when mesh is an instanced mesh ([Popov72](https://github.com/Popov72))
- Fix Normalized quaternion when updating the node components ([CedricGuillemet](https://github.com/CedricGuillemet))
- Fix update absolute position before use in PointerDragBehavior ([CedricGuillemet](https://github.com/CedricGuillemet))
- Fix issue with NinePatch displaying half pixel gaps between slices on Firefox browsers. ([Pryme8](https://github.com/Pryme8))
- Fix issue when canvas loses focus while holding a pointer button ([PolygonalSun](https://github.com/PolygonalSun))
- Fix issue where camera controls stay detached if PointerDragBehavior is disabled prematurely ([PolygonalSun](https://github.com/PolygonalSun))
- Fix uncatchable exception that could be thrown when initializing the environment textures ([CoPrez](https://github.com/CoPrez))
- Fix the triplanar material when the position of the mesh it is applied to is not (0,0,0) ([Popov72](https://github.com/Popov72))
- Fix bones serialization to include their ids. This allows to retrieve bones (animation groups, etc.) once the scene has been re-serialized ([julien-moreau](https://github.com/julien-moreau))
- Fix an issue with hand-detachment when using hand tracking in WebXR ([#9882](https://github.com/BabylonJS/Babylon.js/issues/9882)) ([RaananW](https://github.com/RaananW))
- Fix issue with cursor and 'doNotHandleCursors' on GUI ([msDestiny14](https://github.com/msDestiny14))
- Fix issue with multi-views when using a transparent scene clear color ([Popov72](https://github.com/Popov72))
- Fix issue with multi-views when using a hardware scaling level different from 1 ([Popov72](https://github.com/Popov72))
- Fix thin instances + animated bones not rendered in the depth renderer ([Popov72](https://github.com/Popov72))
- Fix issue with WebXR teleportation logic which would cause positional headlocking on teleporation frames ([syntheticmagus](https://github.com/syntheticmagus))
- Fix for GUI renderAtIdealSize ([msDestiny14](https://github.com/msDestiny14))
- Fix the strength input parameter of the NME `PerturbNormal` block that was handled as a 1/strength value ([Popov72](https://github.com/Popov72))
- Fix an issue with audio engine not being garbage-collected when engine is disposed ([RaananW](https://github.com/RaananW))
- Fix the NME `NormalBlend` block ([Popov72](https://github.com/Popov72))
- Fix Compatibility with NPM 7 ([Sebavan](https://github.com/sebavan))
- Fix for cloning meshes for 3D GUIs ([msDestiny14](https://github.com/msDestiny14))
- Fix computation of min/max values in glTF loader when using normalized integers ([#10112](https://github.com/BabylonJS/Babylon.js/issues/10112)) ([Popov72](https://github.com/Popov72))
- Fix instance picking when in billboard mode ([Popov72](https://github.com/Popov72))
- Fix NME generation code missing `target` and `visibleInInspector` properties ([Popov72](https://github.com/Popov72))
- Fix transmission mask being accidently used in glTF volume materials ([MiiBond](https://github.com/MiiBond/))
- Fix `Scene.getPointerOverMesh` returning disposed mesh ([Popov72](https://github.com/Popov72))
- Fix NME `TextureBlock` to use correct transformed UV coordinates when reading from the texture ([#10176](https://github.com/BabylonJS/Babylon.js/issues/10176)) ([Popov72](https://github.com/Popov72))
- Fix context lost handling ([#10163](https://github.com/BabylonJS/Babylon.js/issues/10163)) ([Popov72](https://github.com/Popov72))
- Fix for GUI slider step values greater than one ([msDestiny14](https://github.com/msDestiny14))
- Fix Instances wrongly rendered with motion blur ([CraigFeldspar](https://github.com/CraigFeldspar))
- Fix for wrongly rendered GUI rectangle on resize with adaptWidthToChildren ([msDestiny14](https://github.com/msDestiny14))
- Fix glTF loader promise stuck when runs on non-json data ([mrlika](https://github.com/mrlika))
- Fix for namepsace sharing in .scss files; PropertyTab, SceneExplorer ([msDestiny14](https://github.com/msDestiny14))
- Fix sprites not displayed in certain cases ([Popov72](https://github.com/Popov72))
- Fix undefined camera pose in WebXR in Babylon Native ([CraigFeldspar](https://github.com/CraigFeldspar))
- Fix some different behaviours between `ParticleSystem` and `GPUParticleSystem` when using the cylinder emitter. Also added `WebGL2ParticleSystem` (for WebGL2 support) and `ComputeShaderParticleSystem` (for WebGPU support) ([Popov72](https://github.com/Popov72))
- Fix the `StandardMaterial` not using the tangent attribute when available ([Popov72](https://github.com/Popov72))
- Fix code for handling getting DeviceType/DeviceSlot in DeviceInputSystem to work better with MouseEvents ([PolygonalSun](https://github.com/PolygonalSun))
- Fix vector2/3/4 and quaternion toString formatting ([rgerd](https://github.com/rgerd))
- Fix cloning skeleton when mesh is an instanced mesh ([Popov72](https://github.com/Popov72))
<<<<<<< HEAD
- Fix for disabledColor not working for Button ([msDestiny14](https://github.com/msDestiny14))
=======
- Fix issue with DeviceInputSystem where Mouse was being deregistered on Safari/MacOS ([PolygonalSun](https://github.com/PolygonalSun))
>>>>>>> d120c8e4

## Breaking changes

- [List of breaking changes introduced by our compatibility with WebGPU](https://doc.babylonjs.com/advanced_topics/webGPU/webGPUBreakingChanges)
  - [ReadPixels and ProceduralTexture.getContent are now async](https://doc.babylonjs.com/advanced_topics/webGPU/webGPUBreakingChanges#readpixels-is-now-asynchronous)
  - [Shader support differences](https://doc.babylonjs.com/advanced_topics/webGPU/webGPUBreakingChanges#shader-code-differences)
- Use both `mesh.visibility` and `material.alpha` values to compute the global alpha value used by the soft transparent shadow rendering code. Formerly was only using `mesh.visibility` ([Popov72](https://github.com/Popov72))
- Depth renderer: don't render mesh if `infiniteDistance = true` or if `material.disableDepthWrite = true` ([Popov72](https://github.com/Popov72))
- Mesh.createInstance no longer make a unique Geometry for the Mesh so updating one Geometry can affect more meshes than before. Use Mesh.makeUniqueGeometry for old behaviour. ([breakin](https://github.com/breakin))
- Ammo.js needs to be initialized before creating the plugin with `await Ammo();` since Ammo introduced an async init in their library. ([sebavan](https://github.com/sebavan))
- Fixed spelling of EventState.initialize() ([seritools](https://github.com/seritools))
- `SkeletonViewer` is now enabled by default ([Deltakosh](https://github.com/deltakosh))
- `BindEyePosition` has been moved from `Material` to `Scene` to avoid a circular dependency problem and is now a non-static method (`bindEyePosition`) ([Popov72](https://github.com/Popov72))
- The depth renderer was not generating correct values for orthographic cameras when **storeNonLinearDepth = false** ([Popov72](https://github.com/Popov72))
- `dataBuffer.ts` and `buffer.ts` have been moved from `Meshes/` to `Buffers/` ([Popov72](https://github.com/Popov72))
- By default, the glTF loader now uses sRGB buffers for gamma encoded textures (when supported by the GPU), which is more accurate than using regular buffers. However, it can lead to small visual differences. You can disable usage of sRGB buffers by setting `glTFFileLoader.useSRGBBuffers` to `false` ([Popov72](https://github.com/Popov72))
- 4th (`isAnimationSheetEnabled`) and 5th (`customEffect`) parameters of `GPUParticleSystem` constructor have been inverted to match `ParticleSystem` constructor ([Popov72](https://github.com/Popov72))<|MERGE_RESOLUTION|>--- conflicted
+++ resolved
@@ -235,11 +235,8 @@
 - Fix code for handling getting DeviceType/DeviceSlot in DeviceInputSystem to work better with MouseEvents ([PolygonalSun](https://github.com/PolygonalSun))
 - Fix vector2/3/4 and quaternion toString formatting ([rgerd](https://github.com/rgerd))
 - Fix cloning skeleton when mesh is an instanced mesh ([Popov72](https://github.com/Popov72))
-<<<<<<< HEAD
+- Fix issue with DeviceInputSystem where Mouse was being deregistered on Safari/MacOS ([PolygonalSun](https://github.com/PolygonalSun))
 - Fix for disabledColor not working for Button ([msDestiny14](https://github.com/msDestiny14))
-=======
-- Fix issue with DeviceInputSystem where Mouse was being deregistered on Safari/MacOS ([PolygonalSun](https://github.com/PolygonalSun))
->>>>>>> d120c8e4
 
 ## Breaking changes
 
