--- conflicted
+++ resolved
@@ -1265,6 +1265,181 @@
 }
 
 declare module BABYLON {
+    class Analyser {
+        SMOOTHING: number;
+        FFT_SIZE: number;
+        BARGRAPHAMPLITUDE: number;
+        DEBUGCANVASPOS: {
+            x: number;
+            y: number;
+        };
+        DEBUGCANVASSIZE: {
+            width: number;
+            height: number;
+        };
+        private _byteFreqs;
+        private _byteTime;
+        private _floatFreqs;
+        private _webAudioAnalyser;
+        private _debugCanvas;
+        private _debugCanvasContext;
+        private _scene;
+        private _registerFunc;
+        private _audioEngine;
+        constructor(scene: Scene);
+        getFrequencyBinCount(): number;
+        getByteFrequencyData(): Uint8Array;
+        getByteTimeDomainData(): Uint8Array;
+        getFloatFrequencyData(): Uint8Array;
+        drawDebugCanvas(): void;
+        stopDebugCanvas(): void;
+        connectAudioNodes(inputAudioNode: AudioNode, outputAudioNode: AudioNode): void;
+        dispose(): void;
+    }
+}
+
+declare module BABYLON {
+    class AudioEngine {
+        private _audioContext;
+        private _audioContextInitialized;
+        canUseWebAudio: boolean;
+        masterGain: GainNode;
+        private _connectedAnalyser;
+        WarnedWebAudioUnsupported: boolean;
+        unlocked: boolean;
+        onAudioUnlocked: () => any;
+        audioContext: AudioContext;
+        constructor();
+        private _unlockiOSaudio();
+        private _initializeAudioContext();
+        dispose(): void;
+        getGlobalVolume(): number;
+        setGlobalVolume(newVolume: number): void;
+        connectToAnalyser(analyser: Analyser): void;
+    }
+}
+
+declare module BABYLON {
+    class Sound {
+        name: string;
+        autoplay: boolean;
+        loop: boolean;
+        useCustomAttenuation: boolean;
+        soundTrackId: number;
+        spatialSound: boolean;
+        refDistance: number;
+        rolloffFactor: number;
+        maxDistance: number;
+        distanceModel: string;
+        private _panningModel;
+        onended: () => any;
+        private _playbackRate;
+        private _streaming;
+        private _startTime;
+        private _startOffset;
+        private _position;
+        private _localDirection;
+        private _volume;
+        private _isLoaded;
+        private _isReadyToPlay;
+        isPlaying: boolean;
+        isPaused: boolean;
+        private _isDirectional;
+        private _readyToPlayCallback;
+        private _audioBuffer;
+        private _soundSource;
+        private _streamingSource;
+        private _soundPanner;
+        private _soundGain;
+        private _inputAudioNode;
+        private _ouputAudioNode;
+        private _coneInnerAngle;
+        private _coneOuterAngle;
+        private _coneOuterGain;
+        private _scene;
+        private _connectedMesh;
+        private _customAttenuationFunction;
+        private _registerFunc;
+        private _isOutputConnected;
+        private _htmlAudioElement;
+        /**
+        * Create a sound and attach it to a scene
+        * @param name Name of your sound
+        * @param urlOrArrayBuffer Url to the sound to load async or ArrayBuffer
+        * @param readyToPlayCallback Provide a callback function if you'd like to load your code once the sound is ready to be played
+        * @param options Objects to provide with the current available options: autoplay, loop, volume, spatialSound, maxDistance, rolloffFactor, refDistance, distanceModel, panningModel, streaming
+        */
+        constructor(name: string, urlOrArrayBuffer: any, scene: Scene, readyToPlayCallback?: () => void, options?: any);
+        dispose(): void;
+        private _soundLoaded(audioData);
+        setAudioBuffer(audioBuffer: AudioBuffer): void;
+        updateOptions(options: any): void;
+        private _createSpatialParameters();
+        private _updateSpatialParameters();
+        switchPanningModelToHRTF(): void;
+        switchPanningModelToEqualPower(): void;
+        private _switchPanningModel();
+        connectToSoundTrackAudioNode(soundTrackAudioNode: AudioNode): void;
+        /**
+        * Transform this sound into a directional source
+        * @param coneInnerAngle Size of the inner cone in degree
+        * @param coneOuterAngle Size of the outer cone in degree
+        * @param coneOuterGain Volume of the sound outside the outer cone (between 0.0 and 1.0)
+        */
+        setDirectionalCone(coneInnerAngle: number, coneOuterAngle: number, coneOuterGain: number): void;
+        setPosition(newPosition: Vector3): void;
+        setLocalDirectionToMesh(newLocalDirection: Vector3): void;
+        private _updateDirection();
+        updateDistanceFromListener(): void;
+        setAttenuationFunction(callback: (currentVolume: number, currentDistance: number, maxDistance: number, refDistance: number, rolloffFactor: number) => number): void;
+        /**
+        * Play the sound
+        * @param time (optional) Start the sound after X seconds. Start immediately (0) by default.
+        */
+        play(time?: number): void;
+        private _onended();
+        /**
+        * Stop the sound
+        * @param time (optional) Stop the sound after X seconds. Stop immediately (0) by default.
+        */
+        stop(time?: number): void;
+        pause(): void;
+        setVolume(newVolume: number, time?: number): void;
+        setPlaybackRate(newPlaybackRate: number): void;
+        getVolume(): number;
+        attachToMesh(meshToConnectTo: AbstractMesh): void;
+        private _onRegisterAfterWorldMatrixUpdate(connectedMesh);
+        clone(): Sound;
+        getAudioBuffer(): AudioBuffer;
+        static Parse(parsedSound: any, scene: Scene, rootUrl: string, sourceSound?: Sound): Sound;
+    }
+}
+
+declare module BABYLON {
+    class SoundTrack {
+        private _outputAudioNode;
+        private _inputAudioNode;
+        private _trackConvolver;
+        private _scene;
+        id: number;
+        soundCollection: Array<Sound>;
+        private _isMainTrack;
+        private _connectedAnalyser;
+        private _options;
+        private _isInitialized;
+        constructor(scene: Scene, options?: any);
+        private _initializeSoundTrackAudioGraph();
+        dispose(): void;
+        AddSound(sound: Sound): void;
+        RemoveSound(sound: Sound): void;
+        setVolume(newVolume: number): void;
+        switchPanningModelToHRTF(): void;
+        switchPanningModelToEqualPower(): void;
+        connectToAnalyser(analyser: Analyser): void;
+    }
+}
+
+declare module BABYLON {
     class Animatable {
         target: any;
         fromFrame: number;
@@ -1457,183 +1632,6 @@
 }
 
 declare module BABYLON {
-    class Analyser {
-        SMOOTHING: number;
-        FFT_SIZE: number;
-        BARGRAPHAMPLITUDE: number;
-        DEBUGCANVASPOS: {
-            x: number;
-            y: number;
-        };
-        DEBUGCANVASSIZE: {
-            width: number;
-            height: number;
-        };
-        private _byteFreqs;
-        private _byteTime;
-        private _floatFreqs;
-        private _webAudioAnalyser;
-        private _debugCanvas;
-        private _debugCanvasContext;
-        private _scene;
-        private _registerFunc;
-        private _audioEngine;
-        constructor(scene: Scene);
-        getFrequencyBinCount(): number;
-        getByteFrequencyData(): Uint8Array;
-        getByteTimeDomainData(): Uint8Array;
-        getFloatFrequencyData(): Uint8Array;
-        drawDebugCanvas(): void;
-        stopDebugCanvas(): void;
-        connectAudioNodes(inputAudioNode: AudioNode, outputAudioNode: AudioNode): void;
-        dispose(): void;
-    }
-}
-
-declare module BABYLON {
-    class AudioEngine {
-        private _audioContext;
-        private _audioContextInitialized;
-        canUseWebAudio: boolean;
-        masterGain: GainNode;
-        private _connectedAnalyser;
-        WarnedWebAudioUnsupported: boolean;
-        unlocked: boolean;
-        onAudioUnlocked: () => any;
-        audioContext: AudioContext;
-        constructor();
-        private _unlockiOSaudio();
-        private _initializeAudioContext();
-        dispose(): void;
-        getGlobalVolume(): number;
-        setGlobalVolume(newVolume: number): void;
-        connectToAnalyser(analyser: Analyser): void;
-    }
-}
-
-declare module BABYLON {
-    class Sound {
-        name: string;
-        autoplay: boolean;
-        loop: boolean;
-        useCustomAttenuation: boolean;
-        soundTrackId: number;
-        spatialSound: boolean;
-        refDistance: number;
-        rolloffFactor: number;
-        maxDistance: number;
-        distanceModel: string;
-        private _panningModel;
-        onended: () => any;
-        private _playbackRate;
-        private _streaming;
-        private _startTime;
-        private _startOffset;
-        private _position;
-        private _localDirection;
-        private _volume;
-        private _isLoaded;
-        private _isReadyToPlay;
-        isPlaying: boolean;
-        isPaused: boolean;
-        private _isDirectional;
-        private _readyToPlayCallback;
-        private _audioBuffer;
-        private _soundSource;
-        private _streamingSource;
-        private _soundPanner;
-        private _soundGain;
-        private _inputAudioNode;
-        private _ouputAudioNode;
-        private _coneInnerAngle;
-        private _coneOuterAngle;
-        private _coneOuterGain;
-<<<<<<< HEAD
-=======
-        private _scene;
-        private _connectedMesh;
-        private _customAttenuationFunction;
-        private _registerFunc;
-        private _isOutputConnected;
-        private _htmlAudioElement;
-        /**
-        * Create a sound and attach it to a scene
-        * @param name Name of your sound
-        * @param urlOrArrayBuffer Url to the sound to load async or ArrayBuffer
-        * @param readyToPlayCallback Provide a callback function if you'd like to load your code once the sound is ready to be played
-        * @param options Objects to provide with the current available options: autoplay, loop, volume, spatialSound, maxDistance, rolloffFactor, refDistance, distanceModel, panningModel, streaming
-        */
-        constructor(name: string, urlOrArrayBuffer: any, scene: Scene, readyToPlayCallback?: () => void, options?: any);
-        dispose(): void;
-        private _soundLoaded(audioData);
-        setAudioBuffer(audioBuffer: AudioBuffer): void;
-        updateOptions(options: any): void;
-        private _createSpatialParameters();
-        private _updateSpatialParameters();
-        switchPanningModelToHRTF(): void;
-        switchPanningModelToEqualPower(): void;
-        private _switchPanningModel();
-        connectToSoundTrackAudioNode(soundTrackAudioNode: AudioNode): void;
-        /**
-        * Transform this sound into a directional source
-        * @param coneInnerAngle Size of the inner cone in degree
-        * @param coneOuterAngle Size of the outer cone in degree
-        * @param coneOuterGain Volume of the sound outside the outer cone (between 0.0 and 1.0)
-        */
-        setDirectionalCone(coneInnerAngle: number, coneOuterAngle: number, coneOuterGain: number): void;
-        setPosition(newPosition: Vector3): void;
-        setLocalDirectionToMesh(newLocalDirection: Vector3): void;
-        private _updateDirection();
-        updateDistanceFromListener(): void;
-        setAttenuationFunction(callback: (currentVolume: number, currentDistance: number, maxDistance: number, refDistance: number, rolloffFactor: number) => number): void;
-        /**
-        * Play the sound
-        * @param time (optional) Start the sound after X seconds. Start immediately (0) by default.
-        */
-        play(time?: number): void;
-        private _onended();
-        /**
-        * Stop the sound
-        * @param time (optional) Stop the sound after X seconds. Stop immediately (0) by default.
-        */
-        stop(time?: number): void;
-        pause(): void;
-        setVolume(newVolume: number, time?: number): void;
-        setPlaybackRate(newPlaybackRate: number): void;
-        getVolume(): number;
-        attachToMesh(meshToConnectTo: AbstractMesh): void;
-        private _onRegisterAfterWorldMatrixUpdate(connectedMesh);
-        clone(): Sound;
-        getAudioBuffer(): AudioBuffer;
-        static Parse(parsedSound: any, scene: Scene, rootUrl: string, sourceSound?: Sound): Sound;
-    }
-}
-
-declare module BABYLON {
-    class SoundTrack {
-        private _outputAudioNode;
-        private _inputAudioNode;
-        private _trackConvolver;
-        private _scene;
-        id: number;
-        soundCollection: Array<Sound>;
-        private _isMainTrack;
-        private _connectedAnalyser;
-        private _options;
-        private _isInitialized;
-        constructor(scene: Scene, options?: any);
-        private _initializeSoundTrackAudioGraph();
-        dispose(): void;
-        AddSound(sound: Sound): void;
-        RemoveSound(sound: Sound): void;
-        setVolume(newVolume: number): void;
-        switchPanningModelToHRTF(): void;
-        switchPanningModelToEqualPower(): void;
-        connectToAnalyser(analyser: Analyser): void;
-    }
-}
-
-declare module BABYLON {
     class Bone extends Node {
         name: string;
         children: Bone[];
@@ -1669,231 +1667,6 @@
         id: string;
         bones: Bone[];
         needInitialSkinMatrix: boolean;
->>>>>>> 225d57d8
-        private _scene;
-        private _connectedMesh;
-        private _customAttenuationFunction;
-        private _registerFunc;
-        private _isOutputConnected;
-        private _htmlAudioElement;
-        /**
-        * Create a sound and attach it to a scene
-        * @param name Name of your sound
-        * @param urlOrArrayBuffer Url to the sound to load async or ArrayBuffer
-        * @param readyToPlayCallback Provide a callback function if you'd like to load your code once the sound is ready to be played
-        * @param options Objects to provide with the current available options: autoplay, loop, volume, spatialSound, maxDistance, rolloffFactor, refDistance, distanceModel, panningModel, streaming
-        */
-        constructor(name: string, urlOrArrayBuffer: any, scene: Scene, readyToPlayCallback?: () => void, options?: any);
-        dispose(): void;
-<<<<<<< HEAD
-        private _soundLoaded(audioData);
-        setAudioBuffer(audioBuffer: AudioBuffer): void;
-        updateOptions(options: any): void;
-        private _createSpatialParameters();
-        private _updateSpatialParameters();
-        switchPanningModelToHRTF(): void;
-        switchPanningModelToEqualPower(): void;
-        private _switchPanningModel();
-        connectToSoundTrackAudioNode(soundTrackAudioNode: AudioNode): void;
-        /**
-        * Transform this sound into a directional source
-        * @param coneInnerAngle Size of the inner cone in degree
-        * @param coneOuterAngle Size of the outer cone in degree
-        * @param coneOuterGain Volume of the sound outside the outer cone (between 0.0 and 1.0)
-        */
-        setDirectionalCone(coneInnerAngle: number, coneOuterAngle: number, coneOuterGain: number): void;
-        setPosition(newPosition: Vector3): void;
-        setLocalDirectionToMesh(newLocalDirection: Vector3): void;
-        private _updateDirection();
-        updateDistanceFromListener(): void;
-        setAttenuationFunction(callback: (currentVolume: number, currentDistance: number, maxDistance: number, refDistance: number, rolloffFactor: number) => number): void;
-        /**
-        * Play the sound
-        * @param time (optional) Start the sound after X seconds. Start immediately (0) by default.
-        */
-        play(time?: number): void;
-        private _onended();
-        /**
-        * Stop the sound
-        * @param time (optional) Stop the sound after X seconds. Stop immediately (0) by default.
-        */
-        stop(time?: number): void;
-        pause(): void;
-        setVolume(newVolume: number, time?: number): void;
-        setPlaybackRate(newPlaybackRate: number): void;
-        getVolume(): number;
-        attachToMesh(meshToConnectTo: AbstractMesh): void;
-        private _onRegisterAfterWorldMatrixUpdate(connectedMesh);
-        clone(): Sound;
-        getAudioBuffer(): AudioBuffer;
-        static Parse(parsedSound: any, scene: Scene, rootUrl: string, sourceSound?: Sound): Sound;
-=======
-        serialize(): any;
-        static Parse(parsedSkeleton: any, scene: Scene): Skeleton;
-    }
-}
-
-declare module BABYLON {
-    class BoundingBox {
-        minimum: Vector3;
-        maximum: Vector3;
-        vectors: Vector3[];
-        center: Vector3;
-        extendSize: Vector3;
-        directions: Vector3[];
-        vectorsWorld: Vector3[];
-        minimumWorld: Vector3;
-        maximumWorld: Vector3;
-        private _worldMatrix;
-        constructor(minimum: Vector3, maximum: Vector3);
-        getWorldMatrix(): Matrix;
-        setWorldMatrix(matrix: Matrix): BoundingBox;
-        _update(world: Matrix): void;
-        isInFrustum(frustumPlanes: Plane[]): boolean;
-        isCompletelyInFrustum(frustumPlanes: Plane[]): boolean;
-        intersectsPoint(point: Vector3): boolean;
-        intersectsSphere(sphere: BoundingSphere): boolean;
-        intersectsMinMax(min: Vector3, max: Vector3): boolean;
-        static Intersects(box0: BoundingBox, box1: BoundingBox): boolean;
-        static IntersectsSphere(minPoint: Vector3, maxPoint: Vector3, sphereCenter: Vector3, sphereRadius: number): boolean;
-        static IsCompletelyInFrustum(boundingVectors: Vector3[], frustumPlanes: Plane[]): boolean;
-        static IsInFrustum(boundingVectors: Vector3[], frustumPlanes: Plane[]): boolean;
-    }
-}
-
-declare module BABYLON {
-    class BoundingInfo {
-        minimum: Vector3;
-        maximum: Vector3;
-        boundingBox: BoundingBox;
-        boundingSphere: BoundingSphere;
-        private _isLocked;
-        constructor(minimum: Vector3, maximum: Vector3);
-        isLocked: boolean;
-        update(world: Matrix): void;
-        isInFrustum(frustumPlanes: Plane[]): boolean;
-        isCompletelyInFrustum(frustumPlanes: Plane[]): boolean;
-        _checkCollision(collider: Collider): boolean;
-        intersectsPoint(point: Vector3): boolean;
-        intersects(boundingInfo: BoundingInfo, precise: boolean): boolean;
-    }
-}
-
-declare module BABYLON {
-    class BoundingSphere {
-        minimum: Vector3;
-        maximum: Vector3;
-        center: Vector3;
-        radius: number;
-        centerWorld: Vector3;
-        radiusWorld: number;
-        private _tempRadiusVector;
-        constructor(minimum: Vector3, maximum: Vector3);
-        _update(world: Matrix): void;
-        isInFrustum(frustumPlanes: Plane[]): boolean;
-        intersectsPoint(point: Vector3): boolean;
-        static Intersects(sphere0: BoundingSphere, sphere1: BoundingSphere): boolean;
-    }
-}
-
-declare module BABYLON {
-    class Collider {
-        radius: Vector3;
-        retry: number;
-        velocity: Vector3;
-        basePoint: Vector3;
-        epsilon: number;
-        collisionFound: boolean;
-        velocityWorldLength: number;
-        basePointWorld: Vector3;
-        velocityWorld: Vector3;
-        normalizedVelocity: Vector3;
-        initialVelocity: Vector3;
-        initialPosition: Vector3;
-        nearestDistance: number;
-        intersectionPoint: Vector3;
-        collidedMesh: AbstractMesh;
-        private _collisionPoint;
-        private _planeIntersectionPoint;
-        private _tempVector;
-        private _tempVector2;
-        private _tempVector3;
-        private _tempVector4;
-        private _edge;
-        private _baseToVertex;
-        private _destinationPoint;
-        private _slidePlaneNormal;
-        private _displacementVector;
-        _initialize(source: Vector3, dir: Vector3, e: number): void;
-        _checkPointInTriangle(point: Vector3, pa: Vector3, pb: Vector3, pc: Vector3, n: Vector3): boolean;
-        _canDoCollision(sphereCenter: Vector3, sphereRadius: number, vecMin: Vector3, vecMax: Vector3): boolean;
-        _testTriangle(faceIndex: number, trianglePlaneArray: Array<Plane>, p1: Vector3, p2: Vector3, p3: Vector3, hasMaterial: boolean): void;
-        _collide(trianglePlaneArray: Array<Plane>, pts: Vector3[], indices: number[] | Int32Array, indexStart: number, indexEnd: number, decal: number, hasMaterial: boolean): void;
-        _getResponse(pos: Vector3, vel: Vector3): void;
->>>>>>> 225d57d8
-    }
-}
-
-declare module BABYLON {
-    class SoundTrack {
-        private _outputAudioNode;
-        private _inputAudioNode;
-        private _trackConvolver;
-        private _scene;
-        id: number;
-        soundCollection: Array<Sound>;
-        private _isMainTrack;
-        private _connectedAnalyser;
-        private _options;
-        private _isInitialized;
-        constructor(scene: Scene, options?: any);
-        private _initializeSoundTrackAudioGraph();
-        dispose(): void;
-        AddSound(sound: Sound): void;
-        RemoveSound(sound: Sound): void;
-        setVolume(newVolume: number): void;
-        switchPanningModelToHRTF(): void;
-        switchPanningModelToEqualPower(): void;
-        connectToAnalyser(analyser: Analyser): void;
-    }
-}
-
-declare module BABYLON {
-    class Bone extends Node {
-        name: string;
-        children: Bone[];
-        animations: Animation[];
-        length: number;
-        private _skeleton;
-        _matrix: Matrix;
-        private _restPose;
-        private _baseMatrix;
-        private _worldTransform;
-        private _absoluteTransform;
-        private _invertedAbsoluteTransform;
-        private _parent;
-        constructor(name: string, skeleton: Skeleton, parentBone: Bone, matrix: Matrix, restPose?: Matrix);
-        getParent(): Bone;
-        getLocalMatrix(): Matrix;
-        getBaseMatrix(): Matrix;
-        getRestPose(): Matrix;
-        returnToRest(): void;
-        getWorldMatrix(): Matrix;
-        getInvertedAbsoluteTransform(): Matrix;
-        getAbsoluteTransform(): Matrix;
-        updateMatrix(matrix: Matrix): void;
-        _updateDifferenceMatrix(rootMatrix?: Matrix): void;
-        markAsDirty(): void;
-        copyAnimationRange(source: Bone, rangeName: string, frameOffset: number, rescaleAsRequired?: boolean): boolean;
-    }
-}
-
-declare module BABYLON {
-    class Skeleton {
-        name: string;
-        id: string;
-        bones: Bone[];
-        needInitialSkinMatrix: boolean;
         private _scene;
         private _isDirty;
         private _transformMatrices;
@@ -1924,85 +1697,6 @@
         dispose(): void;
         serialize(): any;
         static Parse(parsedSkeleton: any, scene: Scene): Skeleton;
-    }
-}
-
-declare module BABYLON {
-    class DebugLayer {
-        private _scene;
-        private _camera;
-        private _transformationMatrix;
-        private _enabled;
-        private _labelsEnabled;
-        private _displayStatistics;
-        private _displayTree;
-        private _displayLogs;
-        private _globalDiv;
-        private _statsDiv;
-        private _statsSubsetDiv;
-        private _optionsDiv;
-        private _optionsSubsetDiv;
-        private _logDiv;
-        private _logSubsetDiv;
-        private _treeDiv;
-        private _treeSubsetDiv;
-        private _drawingCanvas;
-        private _drawingContext;
-        private _rootElement;
-        _syncPositions: () => void;
-        private _syncData;
-        private _syncUI;
-        private _onCanvasClick;
-        private _clickPosition;
-        private _ratio;
-        private _identityMatrix;
-        private _showUI;
-        private _needToRefreshMeshesTree;
-        shouldDisplayLabel: (node: Node) => boolean;
-        shouldDisplayAxis: (mesh: Mesh) => boolean;
-        axisRatio: number;
-        accentColor: string;
-        customStatsFunction: () => string;
-        constructor(scene: Scene);
-        private _refreshMeshesTreeContent();
-        private _renderSingleAxis(zero, unit, unitText, label, color);
-        private _renderAxis(projectedPosition, mesh, globalViewport);
-        private _renderLabel(text, projectedPosition, labelOffset, onClick, getFillStyle);
-        private _isClickInsideRect(x, y, width, height);
-        isVisible(): boolean;
-        hide(): void;
-        show(showUI?: boolean, camera?: Camera, rootElement?: HTMLElement): void;
-        private _clearLabels();
-        private _generateheader(root, text);
-        private _generateTexBox(root, title, color);
-        private _generateAdvancedCheckBox(root, leftTitle, rightTitle, initialState, task, tag?);
-        private _generateCheckBox(root, title, initialState, task, tag?);
-        private _generateButton(root, title, task, tag?);
-        private _generateRadio(root, title, name, initialState, task, tag?);
-        private _generateDOMelements();
-        private _displayStats();
-    }
-}
-
-declare module BABYLON {
-    class Layer {
-        name: string;
-        texture: Texture;
-        isBackground: boolean;
-        color: Color4;
-        scale: Vector2;
-        offset: Vector2;
-        onDispose: () => void;
-        alphaBlendingMode: number;
-        private _scene;
-        private _vertexDeclaration;
-        private _vertexStrideSize;
-        private _vertexBuffer;
-        private _indexBuffer;
-        private _effect;
-        constructor(name: string, imgUrl: string, scene: Scene, isBackground?: boolean, color?: Color4);
-        render(): void;
-        dispose(): void;
     }
 }
 
@@ -2658,6 +2352,148 @@
 }
 
 declare module BABYLON {
+    class BoundingBox {
+        minimum: Vector3;
+        maximum: Vector3;
+        vectors: Vector3[];
+        center: Vector3;
+        extendSize: Vector3;
+        directions: Vector3[];
+        vectorsWorld: Vector3[];
+        minimumWorld: Vector3;
+        maximumWorld: Vector3;
+        private _worldMatrix;
+        constructor(minimum: Vector3, maximum: Vector3);
+        getWorldMatrix(): Matrix;
+        setWorldMatrix(matrix: Matrix): BoundingBox;
+        _update(world: Matrix): void;
+        isInFrustum(frustumPlanes: Plane[]): boolean;
+        isCompletelyInFrustum(frustumPlanes: Plane[]): boolean;
+        intersectsPoint(point: Vector3): boolean;
+        intersectsSphere(sphere: BoundingSphere): boolean;
+        intersectsMinMax(min: Vector3, max: Vector3): boolean;
+        static Intersects(box0: BoundingBox, box1: BoundingBox): boolean;
+        static IntersectsSphere(minPoint: Vector3, maxPoint: Vector3, sphereCenter: Vector3, sphereRadius: number): boolean;
+        static IsCompletelyInFrustum(boundingVectors: Vector3[], frustumPlanes: Plane[]): boolean;
+        static IsInFrustum(boundingVectors: Vector3[], frustumPlanes: Plane[]): boolean;
+    }
+}
+
+declare module BABYLON {
+    class BoundingInfo {
+        minimum: Vector3;
+        maximum: Vector3;
+        boundingBox: BoundingBox;
+        boundingSphere: BoundingSphere;
+        private _isLocked;
+        constructor(minimum: Vector3, maximum: Vector3);
+        isLocked: boolean;
+        update(world: Matrix): void;
+        isInFrustum(frustumPlanes: Plane[]): boolean;
+        isCompletelyInFrustum(frustumPlanes: Plane[]): boolean;
+        _checkCollision(collider: Collider): boolean;
+        intersectsPoint(point: Vector3): boolean;
+        intersects(boundingInfo: BoundingInfo, precise: boolean): boolean;
+    }
+}
+
+declare module BABYLON {
+    class BoundingSphere {
+        minimum: Vector3;
+        maximum: Vector3;
+        center: Vector3;
+        radius: number;
+        centerWorld: Vector3;
+        radiusWorld: number;
+        private _tempRadiusVector;
+        constructor(minimum: Vector3, maximum: Vector3);
+        _update(world: Matrix): void;
+        isInFrustum(frustumPlanes: Plane[]): boolean;
+        intersectsPoint(point: Vector3): boolean;
+        static Intersects(sphere0: BoundingSphere, sphere1: BoundingSphere): boolean;
+    }
+}
+
+declare module BABYLON {
+    class DebugLayer {
+        private _scene;
+        private _camera;
+        private _transformationMatrix;
+        private _enabled;
+        private _labelsEnabled;
+        private _displayStatistics;
+        private _displayTree;
+        private _displayLogs;
+        private _globalDiv;
+        private _statsDiv;
+        private _statsSubsetDiv;
+        private _optionsDiv;
+        private _optionsSubsetDiv;
+        private _logDiv;
+        private _logSubsetDiv;
+        private _treeDiv;
+        private _treeSubsetDiv;
+        private _drawingCanvas;
+        private _drawingContext;
+        private _rootElement;
+        _syncPositions: () => void;
+        private _syncData;
+        private _syncUI;
+        private _onCanvasClick;
+        private _clickPosition;
+        private _ratio;
+        private _identityMatrix;
+        private _showUI;
+        private _needToRefreshMeshesTree;
+        shouldDisplayLabel: (node: Node) => boolean;
+        shouldDisplayAxis: (mesh: Mesh) => boolean;
+        axisRatio: number;
+        accentColor: string;
+        customStatsFunction: () => string;
+        constructor(scene: Scene);
+        private _refreshMeshesTreeContent();
+        private _renderSingleAxis(zero, unit, unitText, label, color);
+        private _renderAxis(projectedPosition, mesh, globalViewport);
+        private _renderLabel(text, projectedPosition, labelOffset, onClick, getFillStyle);
+        private _isClickInsideRect(x, y, width, height);
+        isVisible(): boolean;
+        hide(): void;
+        show(showUI?: boolean, camera?: Camera, rootElement?: HTMLElement): void;
+        private _clearLabels();
+        private _generateheader(root, text);
+        private _generateTexBox(root, title, color);
+        private _generateAdvancedCheckBox(root, leftTitle, rightTitle, initialState, task, tag?);
+        private _generateCheckBox(root, title, initialState, task, tag?);
+        private _generateButton(root, title, task, tag?);
+        private _generateRadio(root, title, name, initialState, task, tag?);
+        private _generateDOMelements();
+        private _displayStats();
+    }
+}
+
+declare module BABYLON {
+    class Layer {
+        name: string;
+        texture: Texture;
+        isBackground: boolean;
+        color: Color4;
+        scale: Vector2;
+        offset: Vector2;
+        onDispose: () => void;
+        alphaBlendingMode: number;
+        private _scene;
+        private _vertexDeclaration;
+        private _vertexStrideSize;
+        private _vertexBuffer;
+        private _indexBuffer;
+        private _effect;
+        constructor(name: string, imgUrl: string, scene: Scene, isBackground?: boolean, color?: Color4);
+        render(): void;
+        dispose(): void;
+    }
+}
+
+declare module BABYLON {
     class LensFlare {
         size: number;
         position: number;
@@ -2858,6 +2694,297 @@
         * @param scene is the instance of BABYLON.Scene to append to
         */
         static Append(rootUrl: string, sceneFilename: any, scene: Scene, onsuccess?: (scene: Scene) => void, progressCallBack?: any, onerror?: (scene: Scene) => void): void;
+    }
+}
+
+declare module BABYLON {
+    class EffectFallbacks {
+        private _defines;
+        private _currentRank;
+        private _maxRank;
+        private _mesh;
+        private _meshRank;
+        addFallback(rank: number, define: string): void;
+        addCPUSkinningFallback(rank: number, mesh: BABYLON.AbstractMesh): void;
+        isMoreFallbacks: boolean;
+        reduce(currentDefines: string): string;
+    }
+    class Effect {
+        name: any;
+        defines: string;
+        onCompiled: (effect: Effect) => void;
+        onError: (effect: Effect, errors: string) => void;
+        onBind: (effect: Effect) => void;
+        private _engine;
+        private _uniformsNames;
+        private _samplers;
+        private _isReady;
+        private _compilationError;
+        private _attributesNames;
+        private _attributes;
+        private _uniforms;
+        _key: string;
+        private _program;
+        private _valueCache;
+        constructor(baseName: any, attributesNames: string[], uniformsNames: string[], samplers: string[], engine: any, defines?: string, fallbacks?: EffectFallbacks, onCompiled?: (effect: Effect) => void, onError?: (effect: Effect, errors: string) => void);
+        isReady(): boolean;
+        getProgram(): WebGLProgram;
+        getAttributesNames(): string[];
+        getAttributeLocation(index: number): number;
+        getAttributeLocationByName(name: string): number;
+        getAttributesCount(): number;
+        getUniformIndex(uniformName: string): number;
+        getUniform(uniformName: string): WebGLUniformLocation;
+        getSamplers(): string[];
+        getCompilationError(): string;
+        _loadVertexShader(vertex: any, callback: (data: any) => void): void;
+        _loadFragmentShader(fragment: any, callback: (data: any) => void): void;
+        private _dumpShadersName();
+        private _processIncludes(sourceCode, callback);
+        private _prepareEffect(vertexSourceCode, fragmentSourceCode, attributesNames, defines, fallbacks?);
+        isSupported: boolean;
+        _bindTexture(channel: string, texture: WebGLTexture): void;
+        setTexture(channel: string, texture: BaseTexture): void;
+        setTextureFromPostProcess(channel: string, postProcess: PostProcess): void;
+        _cacheMatrix(uniformName: any, matrix: any): void;
+        _cacheFloat2(uniformName: string, x: number, y: number): void;
+        _cacheFloat3(uniformName: string, x: number, y: number, z: number): void;
+        _cacheFloat4(uniformName: string, x: number, y: number, z: number, w: number): void;
+        setArray(uniformName: string, array: number[]): Effect;
+        setArray2(uniformName: string, array: number[]): Effect;
+        setArray3(uniformName: string, array: number[]): Effect;
+        setArray4(uniformName: string, array: number[]): Effect;
+        setMatrices(uniformName: string, matrices: Float32Array): Effect;
+        setMatrix(uniformName: string, matrix: Matrix): Effect;
+        setMatrix3x3(uniformName: string, matrix: Float32Array): Effect;
+        setMatrix2x2(uniformname: string, matrix: Float32Array): Effect;
+        setFloat(uniformName: string, value: number): Effect;
+        setBool(uniformName: string, bool: boolean): Effect;
+        setVector2(uniformName: string, vector2: Vector2): Effect;
+        setFloat2(uniformName: string, x: number, y: number): Effect;
+        setVector3(uniformName: string, vector3: Vector3): Effect;
+        setFloat3(uniformName: string, x: number, y: number, z: number): Effect;
+        setVector4(uniformName: string, vector4: Vector4): Effect;
+        setFloat4(uniformName: string, x: number, y: number, z: number, w: number): Effect;
+        setColor3(uniformName: string, color3: Color3): Effect;
+        setColor4(uniformName: string, color3: Color3, alpha: number): Effect;
+        static ShadersStore: {};
+        static IncludesShadersStore: {};
+    }
+}
+
+declare module BABYLON {
+    class MaterialDefines {
+        _keys: string[];
+        isEqual(other: MaterialDefines): boolean;
+        cloneTo(other: MaterialDefines): void;
+        reset(): void;
+        toString(): string;
+    }
+    class Material {
+        name: string;
+        private static _TriangleFillMode;
+        private static _WireFrameFillMode;
+        private static _PointFillMode;
+        static TriangleFillMode: number;
+        static WireFrameFillMode: number;
+        static PointFillMode: number;
+        private static _ClockWiseSideOrientation;
+        private static _CounterClockWiseSideOrientation;
+        static ClockWiseSideOrientation: number;
+        static CounterClockWiseSideOrientation: number;
+        id: string;
+        checkReadyOnEveryCall: boolean;
+        checkReadyOnlyOnce: boolean;
+        state: string;
+        alpha: number;
+        backFaceCulling: boolean;
+        sideOrientation: number;
+        onCompiled: (effect: Effect) => void;
+        onError: (effect: Effect, errors: string) => void;
+        onDispose: () => void;
+        onBind: (material: Material, mesh: Mesh) => void;
+        getRenderTargetTextures: () => SmartArray<RenderTargetTexture>;
+        alphaMode: number;
+        disableDepthWrite: boolean;
+        fogEnabled: boolean;
+        _effect: Effect;
+        _wasPreviouslyReady: boolean;
+        private _scene;
+        private _fillMode;
+        private _cachedDepthWriteState;
+        pointSize: number;
+        zOffset: number;
+        wireframe: boolean;
+        pointsCloud: boolean;
+        fillMode: number;
+        constructor(name: string, scene: Scene, doNotAdd?: boolean);
+        isFrozen: boolean;
+        freeze(): void;
+        unfreeze(): void;
+        isReady(mesh?: AbstractMesh, useInstances?: boolean): boolean;
+        getEffect(): Effect;
+        getScene(): Scene;
+        needAlphaBlending(): boolean;
+        needAlphaTesting(): boolean;
+        getAlphaTestTexture(): BaseTexture;
+        trackCreation(onCompiled: (effect: Effect) => void, onError: (effect: Effect, errors: string) => void): void;
+        markDirty(): void;
+        _preBind(): void;
+        bind(world: Matrix, mesh?: Mesh): void;
+        bindOnlyWorldMatrix(world: Matrix): void;
+        unbind(): void;
+        clone(name: string): Material;
+        getBindedMeshes(): AbstractMesh[];
+        dispose(forceDisposeEffect?: boolean): void;
+        copyTo(other: Material): void;
+        serialize(): any;
+        static ParseMultiMaterial(parsedMultiMaterial: any, scene: Scene): MultiMaterial;
+        static Parse(parsedMaterial: any, scene: Scene, rootUrl: string): any;
+    }
+}
+
+declare module BABYLON {
+    class MaterialHelper {
+        static PrepareDefinesForLights(scene: Scene, mesh: AbstractMesh, defines: MaterialDefines): boolean;
+        static HandleFallbacksForShadows(defines: MaterialDefines, fallbacks: EffectFallbacks): void;
+        static PrepareAttributesForBones(attribs: string[], mesh: AbstractMesh, defines: MaterialDefines, fallbacks: EffectFallbacks): void;
+        static PrepareAttributesForInstances(attribs: string[], defines: MaterialDefines): void;
+        static BindLightShadow(light: Light, scene: Scene, mesh: AbstractMesh, lightIndex: number, effect: Effect, depthValuesAlreadySet: boolean): boolean;
+        static BindLights(scene: Scene, mesh: AbstractMesh, effect: Effect, defines: MaterialDefines): void;
+        static BindFogParameters(scene: Scene, mesh: AbstractMesh, effect: Effect): void;
+        static BindBonesParameters(mesh: AbstractMesh, effect: Effect): void;
+    }
+}
+
+declare module BABYLON {
+    class MultiMaterial extends Material {
+        subMaterials: Material[];
+        constructor(name: string, scene: Scene);
+        getSubMaterial(index: any): Material;
+        isReady(mesh?: AbstractMesh): boolean;
+        clone(name: string, cloneChildren?: boolean): MultiMaterial;
+        serialize(): any;
+    }
+}
+
+declare module BABYLON {
+    class ShaderMaterial extends Material {
+        private _shaderPath;
+        private _options;
+        private _textures;
+        private _floats;
+        private _floatsArrays;
+        private _colors3;
+        private _colors4;
+        private _vectors2;
+        private _vectors3;
+        private _vectors4;
+        private _matrices;
+        private _matrices3x3;
+        private _matrices2x2;
+        private _cachedWorldViewMatrix;
+        private _renderId;
+        constructor(name: string, scene: Scene, shaderPath: any, options: any);
+        needAlphaBlending(): boolean;
+        needAlphaTesting(): boolean;
+        private _checkUniform(uniformName);
+        setTexture(name: string, texture: Texture): ShaderMaterial;
+        setFloat(name: string, value: number): ShaderMaterial;
+        setFloats(name: string, value: number[]): ShaderMaterial;
+        setColor3(name: string, value: Color3): ShaderMaterial;
+        setColor4(name: string, value: Color4): ShaderMaterial;
+        setVector2(name: string, value: Vector2): ShaderMaterial;
+        setVector3(name: string, value: Vector3): ShaderMaterial;
+        setVector4(name: string, value: Vector4): ShaderMaterial;
+        setMatrix(name: string, value: Matrix): ShaderMaterial;
+        setMatrix3x3(name: string, value: Float32Array): ShaderMaterial;
+        setMatrix2x2(name: string, value: Float32Array): ShaderMaterial;
+        isReady(mesh?: AbstractMesh, useInstances?: boolean): boolean;
+        bindOnlyWorldMatrix(world: Matrix): void;
+        bind(world: Matrix, mesh?: Mesh): void;
+        clone(name: string): ShaderMaterial;
+        dispose(forceDisposeEffect?: boolean): void;
+        serialize(): any;
+        static Parse(source: any, scene: Scene, rootUrl: string): ShaderMaterial;
+    }
+}
+
+declare module BABYLON {
+    class FresnelParameters {
+        isEnabled: boolean;
+        leftColor: Color3;
+        rightColor: Color3;
+        bias: number;
+        power: number;
+        clone(): FresnelParameters;
+        serialize(): any;
+        static Parse(parsedFresnelParameters: any): FresnelParameters;
+    }
+    class StandardMaterial extends Material {
+        diffuseTexture: BaseTexture;
+        ambientTexture: BaseTexture;
+        opacityTexture: BaseTexture;
+        reflectionTexture: BaseTexture;
+        emissiveTexture: BaseTexture;
+        specularTexture: BaseTexture;
+        bumpTexture: BaseTexture;
+        lightmapTexture: BaseTexture;
+        refractionTexture: BaseTexture;
+        ambientColor: Color3;
+        diffuseColor: Color3;
+        specularColor: Color3;
+        specularPower: number;
+        emissiveColor: Color3;
+        useAlphaFromDiffuseTexture: boolean;
+        useEmissiveAsIllumination: boolean;
+        linkEmissiveWithDiffuse: boolean;
+        useReflectionFresnelFromSpecular: boolean;
+        useSpecularOverAlpha: boolean;
+        disableLighting: boolean;
+        roughness: number;
+        indexOfRefraction: number;
+        invertRefractionY: boolean;
+        useLightmapAsShadowmap: boolean;
+        diffuseFresnelParameters: FresnelParameters;
+        opacityFresnelParameters: FresnelParameters;
+        reflectionFresnelParameters: FresnelParameters;
+        refractionFresnelParameters: FresnelParameters;
+        emissiveFresnelParameters: FresnelParameters;
+        useGlossinessFromSpecularMapAlpha: boolean;
+        private _renderTargets;
+        private _worldViewProjectionMatrix;
+        private _globalAmbientColor;
+        private _renderId;
+        private _defines;
+        private _cachedDefines;
+        private _useLogarithmicDepth;
+        constructor(name: string, scene: Scene);
+        useLogarithmicDepth: boolean;
+        needAlphaBlending(): boolean;
+        needAlphaTesting(): boolean;
+        private _shouldUseAlphaFromDiffuseTexture();
+        getAlphaTestTexture(): BaseTexture;
+        private _checkCache(scene, mesh?, useInstances?);
+        isReady(mesh?: AbstractMesh, useInstances?: boolean): boolean;
+        unbind(): void;
+        bindOnlyWorldMatrix(world: Matrix): void;
+        bind(world: Matrix, mesh?: Mesh): void;
+        getAnimatables(): IAnimatable[];
+        dispose(forceDisposeEffect?: boolean): void;
+        clone(name: string): StandardMaterial;
+        serialize(): any;
+        static DiffuseTextureEnabled: boolean;
+        static AmbientTextureEnabled: boolean;
+        static OpacityTextureEnabled: boolean;
+        static ReflectionTextureEnabled: boolean;
+        static EmissiveTextureEnabled: boolean;
+        static SpecularTextureEnabled: boolean;
+        static BumpTextureEnabled: boolean;
+        static FresnelEnabled: boolean;
+        static LightmapTextureEnabled: boolean;
+        static RefractionTextureEnabled: boolean;
+        static Parse(source: any, scene: Scene, rootUrl: string): StandardMaterial;
     }
 }
 
@@ -3428,297 +3555,6 @@
         static Vector4: Vector4[];
         static Quaternion: Quaternion[];
         static Matrix: Matrix[];
-    }
-}
-
-declare module BABYLON {
-    class EffectFallbacks {
-        private _defines;
-        private _currentRank;
-        private _maxRank;
-        private _mesh;
-        private _meshRank;
-        addFallback(rank: number, define: string): void;
-        addCPUSkinningFallback(rank: number, mesh: BABYLON.AbstractMesh): void;
-        isMoreFallbacks: boolean;
-        reduce(currentDefines: string): string;
-    }
-    class Effect {
-        name: any;
-        defines: string;
-        onCompiled: (effect: Effect) => void;
-        onError: (effect: Effect, errors: string) => void;
-        onBind: (effect: Effect) => void;
-        private _engine;
-        private _uniformsNames;
-        private _samplers;
-        private _isReady;
-        private _compilationError;
-        private _attributesNames;
-        private _attributes;
-        private _uniforms;
-        _key: string;
-        private _program;
-        private _valueCache;
-        constructor(baseName: any, attributesNames: string[], uniformsNames: string[], samplers: string[], engine: any, defines?: string, fallbacks?: EffectFallbacks, onCompiled?: (effect: Effect) => void, onError?: (effect: Effect, errors: string) => void);
-        isReady(): boolean;
-        getProgram(): WebGLProgram;
-        getAttributesNames(): string[];
-        getAttributeLocation(index: number): number;
-        getAttributeLocationByName(name: string): number;
-        getAttributesCount(): number;
-        getUniformIndex(uniformName: string): number;
-        getUniform(uniformName: string): WebGLUniformLocation;
-        getSamplers(): string[];
-        getCompilationError(): string;
-        _loadVertexShader(vertex: any, callback: (data: any) => void): void;
-        _loadFragmentShader(fragment: any, callback: (data: any) => void): void;
-        private _dumpShadersName();
-        private _processIncludes(sourceCode, callback);
-        private _prepareEffect(vertexSourceCode, fragmentSourceCode, attributesNames, defines, fallbacks?);
-        isSupported: boolean;
-        _bindTexture(channel: string, texture: WebGLTexture): void;
-        setTexture(channel: string, texture: BaseTexture): void;
-        setTextureFromPostProcess(channel: string, postProcess: PostProcess): void;
-        _cacheMatrix(uniformName: any, matrix: any): void;
-        _cacheFloat2(uniformName: string, x: number, y: number): void;
-        _cacheFloat3(uniformName: string, x: number, y: number, z: number): void;
-        _cacheFloat4(uniformName: string, x: number, y: number, z: number, w: number): void;
-        setArray(uniformName: string, array: number[]): Effect;
-        setArray2(uniformName: string, array: number[]): Effect;
-        setArray3(uniformName: string, array: number[]): Effect;
-        setArray4(uniformName: string, array: number[]): Effect;
-        setMatrices(uniformName: string, matrices: Float32Array): Effect;
-        setMatrix(uniformName: string, matrix: Matrix): Effect;
-        setMatrix3x3(uniformName: string, matrix: Float32Array): Effect;
-        setMatrix2x2(uniformname: string, matrix: Float32Array): Effect;
-        setFloat(uniformName: string, value: number): Effect;
-        setBool(uniformName: string, bool: boolean): Effect;
-        setVector2(uniformName: string, vector2: Vector2): Effect;
-        setFloat2(uniformName: string, x: number, y: number): Effect;
-        setVector3(uniformName: string, vector3: Vector3): Effect;
-        setFloat3(uniformName: string, x: number, y: number, z: number): Effect;
-        setVector4(uniformName: string, vector4: Vector4): Effect;
-        setFloat4(uniformName: string, x: number, y: number, z: number, w: number): Effect;
-        setColor3(uniformName: string, color3: Color3): Effect;
-        setColor4(uniformName: string, color3: Color3, alpha: number): Effect;
-        static ShadersStore: {};
-        static IncludesShadersStore: {};
-    }
-}
-
-declare module BABYLON {
-    class MaterialDefines {
-        _keys: string[];
-        isEqual(other: MaterialDefines): boolean;
-        cloneTo(other: MaterialDefines): void;
-        reset(): void;
-        toString(): string;
-    }
-    class Material {
-        name: string;
-        private static _TriangleFillMode;
-        private static _WireFrameFillMode;
-        private static _PointFillMode;
-        static TriangleFillMode: number;
-        static WireFrameFillMode: number;
-        static PointFillMode: number;
-        private static _ClockWiseSideOrientation;
-        private static _CounterClockWiseSideOrientation;
-        static ClockWiseSideOrientation: number;
-        static CounterClockWiseSideOrientation: number;
-        id: string;
-        checkReadyOnEveryCall: boolean;
-        checkReadyOnlyOnce: boolean;
-        state: string;
-        alpha: number;
-        backFaceCulling: boolean;
-        sideOrientation: number;
-        onCompiled: (effect: Effect) => void;
-        onError: (effect: Effect, errors: string) => void;
-        onDispose: () => void;
-        onBind: (material: Material, mesh: Mesh) => void;
-        getRenderTargetTextures: () => SmartArray<RenderTargetTexture>;
-        alphaMode: number;
-        disableDepthWrite: boolean;
-        fogEnabled: boolean;
-        _effect: Effect;
-        _wasPreviouslyReady: boolean;
-        private _scene;
-        private _fillMode;
-        private _cachedDepthWriteState;
-        pointSize: number;
-        zOffset: number;
-        wireframe: boolean;
-        pointsCloud: boolean;
-        fillMode: number;
-        constructor(name: string, scene: Scene, doNotAdd?: boolean);
-        isFrozen: boolean;
-        freeze(): void;
-        unfreeze(): void;
-        isReady(mesh?: AbstractMesh, useInstances?: boolean): boolean;
-        getEffect(): Effect;
-        getScene(): Scene;
-        needAlphaBlending(): boolean;
-        needAlphaTesting(): boolean;
-        getAlphaTestTexture(): BaseTexture;
-        trackCreation(onCompiled: (effect: Effect) => void, onError: (effect: Effect, errors: string) => void): void;
-        markDirty(): void;
-        _preBind(): void;
-        bind(world: Matrix, mesh?: Mesh): void;
-        bindOnlyWorldMatrix(world: Matrix): void;
-        unbind(): void;
-        clone(name: string): Material;
-        getBindedMeshes(): AbstractMesh[];
-        dispose(forceDisposeEffect?: boolean): void;
-        copyTo(other: Material): void;
-        serialize(): any;
-        static ParseMultiMaterial(parsedMultiMaterial: any, scene: Scene): MultiMaterial;
-        static Parse(parsedMaterial: any, scene: Scene, rootUrl: string): any;
-    }
-}
-
-declare module BABYLON {
-    class MaterialHelper {
-        static PrepareDefinesForLights(scene: Scene, mesh: AbstractMesh, defines: MaterialDefines): boolean;
-        static HandleFallbacksForShadows(defines: MaterialDefines, fallbacks: EffectFallbacks): void;
-        static PrepareAttributesForBones(attribs: string[], mesh: AbstractMesh, defines: MaterialDefines, fallbacks: EffectFallbacks): void;
-        static PrepareAttributesForInstances(attribs: string[], defines: MaterialDefines): void;
-        static BindLightShadow(light: Light, scene: Scene, mesh: AbstractMesh, lightIndex: number, effect: Effect, depthValuesAlreadySet: boolean): boolean;
-        static BindLights(scene: Scene, mesh: AbstractMesh, effect: Effect, defines: MaterialDefines): void;
-        static BindFogParameters(scene: Scene, mesh: AbstractMesh, effect: Effect): void;
-        static BindBonesParameters(mesh: AbstractMesh, effect: Effect): void;
-    }
-}
-
-declare module BABYLON {
-    class MultiMaterial extends Material {
-        subMaterials: Material[];
-        constructor(name: string, scene: Scene);
-        getSubMaterial(index: any): Material;
-        isReady(mesh?: AbstractMesh): boolean;
-        clone(name: string, cloneChildren?: boolean): MultiMaterial;
-        serialize(): any;
-    }
-}
-
-declare module BABYLON {
-    class ShaderMaterial extends Material {
-        private _shaderPath;
-        private _options;
-        private _textures;
-        private _floats;
-        private _floatsArrays;
-        private _colors3;
-        private _colors4;
-        private _vectors2;
-        private _vectors3;
-        private _vectors4;
-        private _matrices;
-        private _matrices3x3;
-        private _matrices2x2;
-        private _cachedWorldViewMatrix;
-        private _renderId;
-        constructor(name: string, scene: Scene, shaderPath: any, options: any);
-        needAlphaBlending(): boolean;
-        needAlphaTesting(): boolean;
-        private _checkUniform(uniformName);
-        setTexture(name: string, texture: Texture): ShaderMaterial;
-        setFloat(name: string, value: number): ShaderMaterial;
-        setFloats(name: string, value: number[]): ShaderMaterial;
-        setColor3(name: string, value: Color3): ShaderMaterial;
-        setColor4(name: string, value: Color4): ShaderMaterial;
-        setVector2(name: string, value: Vector2): ShaderMaterial;
-        setVector3(name: string, value: Vector3): ShaderMaterial;
-        setVector4(name: string, value: Vector4): ShaderMaterial;
-        setMatrix(name: string, value: Matrix): ShaderMaterial;
-        setMatrix3x3(name: string, value: Float32Array): ShaderMaterial;
-        setMatrix2x2(name: string, value: Float32Array): ShaderMaterial;
-        isReady(mesh?: AbstractMesh, useInstances?: boolean): boolean;
-        bindOnlyWorldMatrix(world: Matrix): void;
-        bind(world: Matrix, mesh?: Mesh): void;
-        clone(name: string): ShaderMaterial;
-        dispose(forceDisposeEffect?: boolean): void;
-        serialize(): any;
-        static Parse(source: any, scene: Scene, rootUrl: string): ShaderMaterial;
-    }
-}
-
-declare module BABYLON {
-    class FresnelParameters {
-        isEnabled: boolean;
-        leftColor: Color3;
-        rightColor: Color3;
-        bias: number;
-        power: number;
-        clone(): FresnelParameters;
-        serialize(): any;
-        static Parse(parsedFresnelParameters: any): FresnelParameters;
-    }
-    class StandardMaterial extends Material {
-        diffuseTexture: BaseTexture;
-        ambientTexture: BaseTexture;
-        opacityTexture: BaseTexture;
-        reflectionTexture: BaseTexture;
-        emissiveTexture: BaseTexture;
-        specularTexture: BaseTexture;
-        bumpTexture: BaseTexture;
-        lightmapTexture: BaseTexture;
-        refractionTexture: BaseTexture;
-        ambientColor: Color3;
-        diffuseColor: Color3;
-        specularColor: Color3;
-        specularPower: number;
-        emissiveColor: Color3;
-        useAlphaFromDiffuseTexture: boolean;
-        useEmissiveAsIllumination: boolean;
-        linkEmissiveWithDiffuse: boolean;
-        useReflectionFresnelFromSpecular: boolean;
-        useSpecularOverAlpha: boolean;
-        disableLighting: boolean;
-        roughness: number;
-        indexOfRefraction: number;
-        invertRefractionY: boolean;
-        useLightmapAsShadowmap: boolean;
-        diffuseFresnelParameters: FresnelParameters;
-        opacityFresnelParameters: FresnelParameters;
-        reflectionFresnelParameters: FresnelParameters;
-        refractionFresnelParameters: FresnelParameters;
-        emissiveFresnelParameters: FresnelParameters;
-        useGlossinessFromSpecularMapAlpha: boolean;
-        private _renderTargets;
-        private _worldViewProjectionMatrix;
-        private _globalAmbientColor;
-        private _renderId;
-        private _defines;
-        private _cachedDefines;
-        private _useLogarithmicDepth;
-        constructor(name: string, scene: Scene);
-        useLogarithmicDepth: boolean;
-        needAlphaBlending(): boolean;
-        needAlphaTesting(): boolean;
-        private _shouldUseAlphaFromDiffuseTexture();
-        getAlphaTestTexture(): BaseTexture;
-        private _checkCache(scene, mesh?, useInstances?);
-        isReady(mesh?: AbstractMesh, useInstances?: boolean): boolean;
-        unbind(): void;
-        bindOnlyWorldMatrix(world: Matrix): void;
-        bind(world: Matrix, mesh?: Mesh): void;
-        getAnimatables(): IAnimatable[];
-        dispose(forceDisposeEffect?: boolean): void;
-        clone(name: string): StandardMaterial;
-        serialize(): any;
-        static DiffuseTextureEnabled: boolean;
-        static AmbientTextureEnabled: boolean;
-        static OpacityTextureEnabled: boolean;
-        static ReflectionTextureEnabled: boolean;
-        static EmissiveTextureEnabled: boolean;
-        static SpecularTextureEnabled: boolean;
-        static BumpTextureEnabled: boolean;
-        static FresnelEnabled: boolean;
-        static LightmapTextureEnabled: boolean;
-        static RefractionTextureEnabled: boolean;
-        static Parse(source: any, scene: Scene, rootUrl: string): StandardMaterial;
     }
 }
 
@@ -5522,158 +5358,6 @@
 }
 
 declare module BABYLON {
-    class BoundingBoxRenderer {
-        frontColor: Color3;
-        backColor: Color3;
-        showBackLines: boolean;
-        renderList: SmartArray<BoundingBox>;
-        private _scene;
-        private _colorShader;
-        private _vb;
-        private _ib;
-        constructor(scene: Scene);
-        private _prepareRessources();
-        reset(): void;
-        render(): void;
-        dispose(): void;
-    }
-}
-
-declare module BABYLON {
-    class DepthRenderer {
-        private _scene;
-        private _depthMap;
-        private _effect;
-        private _viewMatrix;
-        private _projectionMatrix;
-        private _transformMatrix;
-        private _worldViewProjection;
-        private _cachedDefines;
-        constructor(scene: Scene, type?: number);
-        isReady(subMesh: SubMesh, useInstances: boolean): boolean;
-        getDepthMap(): RenderTargetTexture;
-        dispose(): void;
-    }
-}
-
-declare module BABYLON {
-    class EdgesRenderer {
-        edgesWidthScalerForOrthographic: number;
-        edgesWidthScalerForPerspective: number;
-        private _source;
-        private _linesPositions;
-        private _linesNormals;
-        private _linesIndices;
-        private _epsilon;
-        private _indicesCount;
-        private _lineShader;
-        private _vb0;
-        private _vb1;
-        private _ib;
-        private _buffers;
-        private _checkVerticesInsteadOfIndices;
-        constructor(source: AbstractMesh, epsilon?: number, checkVerticesInsteadOfIndices?: boolean);
-        private _prepareRessources();
-        dispose(): void;
-        private _processEdgeForAdjacencies(pa, pb, p0, p1, p2);
-        private _processEdgeForAdjacenciesWithVertices(pa, pb, p0, p1, p2);
-        private _checkEdge(faceIndex, edge, faceNormals, p0, p1);
-        _generateEdgesLines(): void;
-        render(): void;
-    }
-}
-
-declare module BABYLON {
-    class OutlineRenderer {
-        private _scene;
-        private _effect;
-        private _cachedDefines;
-        constructor(scene: Scene);
-        render(subMesh: SubMesh, batch: _InstancesBatch, useOverlay?: boolean): void;
-        isReady(subMesh: SubMesh, useInstances: boolean): boolean;
-    }
-}
-
-declare module BABYLON {
-    class RenderingGroup {
-        index: number;
-        private _scene;
-        private _opaqueSubMeshes;
-        private _transparentSubMeshes;
-        private _alphaTestSubMeshes;
-        private _activeVertices;
-        onBeforeTransparentRendering: () => void;
-        constructor(index: number, scene: Scene);
-        render(customRenderFunction: (opaqueSubMeshes: SmartArray<SubMesh>, transparentSubMeshes: SmartArray<SubMesh>, alphaTestSubMeshes: SmartArray<SubMesh>) => void): boolean;
-        prepare(): void;
-        dispatch(subMesh: SubMesh): void;
-    }
-}
-
-declare module BABYLON {
-    class RenderingManager {
-        static MAX_RENDERINGGROUPS: number;
-        private _scene;
-        private _renderingGroups;
-        private _depthBufferAlreadyCleaned;
-        private _currentIndex;
-        private _currentActiveMeshes;
-        private _currentRenderParticles;
-        private _currentRenderSprites;
-        constructor(scene: Scene);
-        private _renderParticles(index, activeMeshes);
-        private _renderSprites(index);
-        private _clearDepthBuffer();
-        private _renderSpritesAndParticles();
-        render(customRenderFunction: (opaqueSubMeshes: SmartArray<SubMesh>, transparentSubMeshes: SmartArray<SubMesh>, alphaTestSubMeshes: SmartArray<SubMesh>) => void, activeMeshes: AbstractMesh[], renderParticles: boolean, renderSprites: boolean): void;
-        reset(): void;
-        dispatch(subMesh: SubMesh): void;
-    }
-}
-
-declare module BABYLON {
-    class ReflectionProbe {
-        name: string;
-        private _scene;
-        private _renderTargetTexture;
-        private _projectionMatrix;
-        private _viewMatrix;
-        private _target;
-        private _add;
-        private _attachedMesh;
-        position: Vector3;
-        constructor(name: string, size: number, scene: Scene, generateMipMaps?: boolean);
-        refreshRate: number;
-        getScene(): Scene;
-        cubeTexture: RenderTargetTexture;
-        renderList: AbstractMesh[];
-        attachToMesh(mesh: AbstractMesh): void;
-        dispose(): void;
-    }
-}
-
-declare module BABYLON {
-    class ReflectionProbe {
-        name: string;
-        private _scene;
-        private _renderTargetTexture;
-        private _projectionMatrix;
-        private _viewMatrix;
-        private _target;
-        private _add;
-        private _attachedMesh;
-        position: Vector3;
-        constructor(name: string, size: number, scene: Scene, generateMipMaps?: boolean);
-        refreshRate: number;
-        getScene(): Scene;
-        cubeTexture: RenderTargetTexture;
-        renderList: AbstractMesh[];
-        attachToMesh(mesh: AbstractMesh): void;
-        dispose(): void;
-    }
-}
-
-declare module BABYLON {
     class AnaglyphPostProcess extends PostProcess {
         constructor(name: string, ratio: number, camera: Camera, samplingMode?: number, engine?: Engine, reusable?: boolean);
     }
@@ -6243,7 +5927,27 @@
 }
 
 declare module BABYLON {
-<<<<<<< HEAD
+    class ReflectionProbe {
+        name: string;
+        private _scene;
+        private _renderTargetTexture;
+        private _projectionMatrix;
+        private _viewMatrix;
+        private _target;
+        private _add;
+        private _attachedMesh;
+        position: Vector3;
+        constructor(name: string, size: number, scene: Scene, generateMipMaps?: boolean);
+        refreshRate: number;
+        getScene(): Scene;
+        cubeTexture: RenderTargetTexture;
+        renderList: AbstractMesh[];
+        attachToMesh(mesh: AbstractMesh): void;
+        dispose(): void;
+    }
+}
+
+declare module BABYLON {
     class BoundingBoxRenderer {
         frontColor: Color3;
         backColor: Color3;
@@ -6354,8 +6058,6 @@
 }
 
 declare module BABYLON {
-=======
->>>>>>> 225d57d8
     class Sprite {
         name: string;
         position: Vector3;
@@ -7082,6 +6784,38 @@
 }
 
 declare module BABYLON {
+    class VRDeviceOrientationFreeCamera extends FreeCamera {
+        _alpha: number;
+        _beta: number;
+        _gamma: number;
+        private _offsetOrientation;
+        private _deviceOrientationHandler;
+        constructor(name: string, position: Vector3, scene: Scene, compensateDistortion?: boolean);
+        _onOrientationEvent(evt: DeviceOrientationEvent): void;
+        attachControl(element: HTMLElement, noPreventDefault?: boolean): void;
+        detachControl(element: HTMLElement): void;
+    }
+}
+
+declare var HMDVRDevice: any;
+declare var PositionSensorVRDevice: any;
+declare module BABYLON {
+    class WebVRFreeCamera extends FreeCamera {
+        _hmdDevice: any;
+        _sensorDevice: any;
+        _cacheState: any;
+        _cacheQuaternion: Quaternion;
+        _cacheRotation: Vector3;
+        _vrEnabled: boolean;
+        constructor(name: string, position: Vector3, scene: Scene, compensateDistortion?: boolean);
+        private _getWebVRDevices(devices);
+        _checkInputs(): void;
+        attachControl(element: HTMLElement, noPreventDefault?: boolean): void;
+        detachControl(element: HTMLElement): void;
+    }
+}
+
+declare module BABYLON {
     interface IOctreeContainer<T> {
         blocks: Array<OctreeBlock<T>>;
     }
@@ -7125,38 +6859,6 @@
         intersects(sphereCenter: Vector3, sphereRadius: number, selection: SmartArray<T>, allowDuplicate?: boolean): void;
         intersectsRay(ray: Ray, selection: SmartArray<T>): void;
         createInnerBlocks(): void;
-    }
-}
-
-declare module BABYLON {
-    class VRDeviceOrientationFreeCamera extends FreeCamera {
-        _alpha: number;
-        _beta: number;
-        _gamma: number;
-        private _offsetOrientation;
-        private _deviceOrientationHandler;
-        constructor(name: string, position: Vector3, scene: Scene, compensateDistortion?: boolean);
-        _onOrientationEvent(evt: DeviceOrientationEvent): void;
-        attachControl(element: HTMLElement, noPreventDefault?: boolean): void;
-        detachControl(element: HTMLElement): void;
-    }
-}
-
-declare var HMDVRDevice: any;
-declare var PositionSensorVRDevice: any;
-declare module BABYLON {
-    class WebVRFreeCamera extends FreeCamera {
-        _hmdDevice: any;
-        _sensorDevice: any;
-        _cacheState: any;
-        _cacheQuaternion: Quaternion;
-        _cacheRotation: Vector3;
-        _vrEnabled: boolean;
-        constructor(name: string, position: Vector3, scene: Scene, compensateDistortion?: boolean);
-        private _getWebVRDevices(devices);
-        _checkInputs(): void;
-        attachControl(element: HTMLElement, noPreventDefault?: boolean): void;
-        detachControl(element: HTMLElement): void;
     }
 }
 
