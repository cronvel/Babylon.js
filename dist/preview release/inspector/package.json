{
    "author": {
        "name": "David CATUHE"
    },
    "name": "babylonjs-inspector",
    "description": "The Babylon.js inspector.",
    "version": "4.2.0-alpha.18",
    "repository": {
        "type": "git",
        "url": "https://github.com/BabylonJS/Babylon.js.git"
    },
    "main": "babylon.inspector.bundle.js",
    "files": [
        "babylon.inspector.bundle.max.js",
        "babylon.inspector.bundle.max.js.map",
        "babylon.inspector.bundle.js",
        "babylon.inspector.module.d.ts",
        "readme.md",
        "package.json"
    ],
    "typings": "babylon.inspector.module.d.ts",
    "keywords": [
        "3D",
        "javascript",
        "html5",
        "webgl",
        "babylonjs",
        "inspector"
    ],
    "license": "Apache-2.0",
    "dependencies": {
<<<<<<< HEAD
        "babylonjs": "4.2.0-alpha.17",
        "babylonjs-gui": "4.2.0-alpha.17",
        "babylonjs-loaders": "4.2.0-alpha.17",
        "babylonjs-materials": "4.2.0-alpha.17",
        "babylonjs-serializers": "4.2.0-alpha.17",
        "babylonjs-gltf2interface": "4.2.0-alpha.17",
=======
        "babylonjs": "4.2.0-alpha.18",
        "babylonjs-gui": "4.2.0-alpha.18",
        "babylonjs-loaders": "4.2.0-alpha.18",
        "babylonjs-materials": "4.2.0-alpha.18",
        "babylonjs-serializers": "4.2.0-alpha.18",
        "babylonjs-gltf2interface": "4.2.0-alpha.18"
    },
    "devDependencies": {
>>>>>>> d4f5b645
        "@types/react": "~16.7.3",
        "@types/react-dom": "~16.0.9"
    },
    "engines": {
        "node": "*"
    }
}<|MERGE_RESOLUTION|>--- conflicted
+++ resolved
@@ -29,23 +29,12 @@
     ],
     "license": "Apache-2.0",
     "dependencies": {
-<<<<<<< HEAD
-        "babylonjs": "4.2.0-alpha.17",
-        "babylonjs-gui": "4.2.0-alpha.17",
-        "babylonjs-loaders": "4.2.0-alpha.17",
-        "babylonjs-materials": "4.2.0-alpha.17",
-        "babylonjs-serializers": "4.2.0-alpha.17",
-        "babylonjs-gltf2interface": "4.2.0-alpha.17",
-=======
         "babylonjs": "4.2.0-alpha.18",
         "babylonjs-gui": "4.2.0-alpha.18",
         "babylonjs-loaders": "4.2.0-alpha.18",
         "babylonjs-materials": "4.2.0-alpha.18",
         "babylonjs-serializers": "4.2.0-alpha.18",
         "babylonjs-gltf2interface": "4.2.0-alpha.18"
-    },
-    "devDependencies": {
->>>>>>> d4f5b645
         "@types/react": "~16.7.3",
         "@types/react-dom": "~16.0.9"
     },
